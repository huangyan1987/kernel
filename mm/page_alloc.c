// SPDX-License-Identifier: GPL-2.0-only
/*
 *  linux/mm/page_alloc.c
 *
 *  Manages the free list, the system allocates free pages here.
 *  Note that kmalloc() lives in slab.c
 *
 *  Copyright (C) 1991, 1992, 1993, 1994  Linus Torvalds
 *  Swap reorganised 29.12.95, Stephen Tweedie
 *  Support of BIGMEM added by Gerhard Wichert, Siemens AG, July 1999
 *  Reshaped it to be a zoned allocator, Ingo Molnar, Red Hat, 1999
 *  Discontiguous memory support, Kanoj Sarcar, SGI, Nov 1999
 *  Zone balancing, Kanoj Sarcar, SGI, Jan 2000
 *  Per cpu hot/cold page lists, bulk allocation, Martin J. Bligh, Sept 2002
 *          (lots of bits borrowed from Ingo Molnar & Andrew Morton)
 */

#include <linux/stddef.h>
#include <linux/mm.h>
#include <linux/highmem.h>
#include <linux/swap.h>
#include <linux/interrupt.h>
#include <linux/pagemap.h>
#include <linux/jiffies.h>
#include <linux/memblock.h>
#include <linux/compiler.h>
#include <linux/kernel.h>
#include <linux/kasan.h>
#include <linux/module.h>
#include <linux/suspend.h>
#include <linux/pagevec.h>
#include <linux/blkdev.h>
#include <linux/slab.h>
#include <linux/ratelimit.h>
#include <linux/oom.h>
#include <linux/topology.h>
#include <linux/sysctl.h>
#include <linux/cpu.h>
#include <linux/cpuset.h>
#include <linux/memory_hotplug.h>
#include <linux/nodemask.h>
#include <linux/vmalloc.h>
#include <linux/vmstat.h>
#include <linux/mempolicy.h>
#include <linux/memremap.h>
#include <linux/stop_machine.h>
#include <linux/random.h>
#include <linux/sort.h>
#include <linux/pfn.h>
#include <linux/backing-dev.h>
#include <linux/fault-inject.h>
#include <linux/page-isolation.h>
#include <linux/debugobjects.h>
#include <linux/kmemleak.h>
#include <linux/compaction.h>
#include <trace/events/kmem.h>
#include <trace/events/oom.h>
#include <linux/prefetch.h>
#include <linux/mm_inline.h>
#include <linux/mmu_notifier.h>
#include <linux/migrate.h>
#include <linux/hugetlb.h>
#include <linux/sched/rt.h>
#include <linux/sched/mm.h>
#include <linux/page_owner.h>
#include <linux/kthread.h>
#include <linux/memcontrol.h>
#include <linux/ftrace.h>
#include <linux/lockdep.h>
#include <linux/nmi.h>
#include <linux/psi.h>
#include <linux/padata.h>
#include <linux/khugepaged.h>
#include <linux/buffer_head.h>
#include <asm/sections.h>
#include <asm/tlbflush.h>
#include <asm/div64.h>
#include "internal.h"
#include "shuffle.h"
#include "page_reporting.h"
<<<<<<< HEAD
=======

/* Free Page Internal flags: for internal, non-pcp variants of free_pages(). */
typedef int __bitwise fpi_t;

/* No special request */
#define FPI_NONE		((__force fpi_t)0)

/*
 * Skip free page reporting notification for the (possibly merged) page.
 * This does not hinder free page reporting from grabbing the page,
 * reporting it and marking it "reported" -  it only skips notifying
 * the free page reporting infrastructure about a newly freed page. For
 * example, used when temporarily pulling a page from a freelist and
 * putting it back unmodified.
 */
#define FPI_SKIP_REPORT_NOTIFY	((__force fpi_t)BIT(0))

/*
 * Place the (possibly merged) page to the tail of the freelist. Will ignore
 * page shuffling (relevant code - e.g., memory onlining - is expected to
 * shuffle the whole zone).
 *
 * Note: No code should rely on this flag for correctness - it's purely
 *       to allow for optimizations when handing back either fresh pages
 *       (memory onlining) or untouched pages (page isolation, free page
 *       reporting).
 */
#define FPI_TO_TAIL		((__force fpi_t)BIT(1))

/*
 * Don't poison memory with KASAN (only for the tag-based modes).
 * During boot, all non-reserved memblock memory is exposed to page_alloc.
 * Poisoning all that memory lengthens boot time, especially on systems with
 * large amount of RAM. This flag is used to skip that poisoning.
 * This is only done for the tag-based KASAN modes, as those are able to
 * detect memory corruptions with the memory tags assigned by default.
 * All memory allocated normally after boot gets poisoned as usual.
 */
#define FPI_SKIP_KASAN_POISON	((__force fpi_t)BIT(2))
>>>>>>> 7d2a07b7

/* prevent >1 _updater_ of zone percpu pageset ->high and ->batch fields */
static DEFINE_MUTEX(pcp_batch_high_lock);
#define MIN_PERCPU_PAGELIST_HIGH_FRACTION (8)

struct pagesets {
	local_lock_t lock;
};
static DEFINE_PER_CPU(struct pagesets, pagesets) = {
	.lock = INIT_LOCAL_LOCK(lock),
};

#ifdef CONFIG_USE_PERCPU_NUMA_NODE_ID
DEFINE_PER_CPU(int, numa_node);
EXPORT_PER_CPU_SYMBOL(numa_node);
#endif

DEFINE_STATIC_KEY_TRUE(vm_numa_stat_key);

#ifdef CONFIG_HAVE_MEMORYLESS_NODES
/*
 * N.B., Do NOT reference the '_numa_mem_' per cpu variable directly.
 * It will not be defined when CONFIG_HAVE_MEMORYLESS_NODES is not defined.
 * Use the accessor functions set_numa_mem(), numa_mem_id() and cpu_to_mem()
 * defined in <linux/topology.h>.
 */
DEFINE_PER_CPU(int, _numa_mem_);		/* Kernel "local memory" node */
EXPORT_PER_CPU_SYMBOL(_numa_mem_);
#endif

/* work_structs for global per-cpu drains */
struct pcpu_drain {
	struct zone *zone;
	struct work_struct work;
};
static DEFINE_MUTEX(pcpu_drain_mutex);
static DEFINE_PER_CPU(struct pcpu_drain, pcpu_drain);

#ifdef CONFIG_GCC_PLUGIN_LATENT_ENTROPY
volatile unsigned long latent_entropy __latent_entropy;
EXPORT_SYMBOL(latent_entropy);
#endif

/*
 * Array of node states.
 */
nodemask_t node_states[NR_NODE_STATES] __read_mostly = {
	[N_POSSIBLE] = NODE_MASK_ALL,
	[N_ONLINE] = { { [0] = 1UL } },
#ifndef CONFIG_NUMA
	[N_NORMAL_MEMORY] = { { [0] = 1UL } },
#ifdef CONFIG_HIGHMEM
	[N_HIGH_MEMORY] = { { [0] = 1UL } },
#endif
	[N_MEMORY] = { { [0] = 1UL } },
	[N_CPU] = { { [0] = 1UL } },
#endif	/* NUMA */
};
EXPORT_SYMBOL(node_states);

atomic_long_t _totalram_pages __read_mostly;
EXPORT_SYMBOL(_totalram_pages);
unsigned long totalreserve_pages __read_mostly;
unsigned long totalcma_pages __read_mostly;

int percpu_pagelist_high_fraction;
gfp_t gfp_allowed_mask __read_mostly = GFP_BOOT_MASK;
DEFINE_STATIC_KEY_MAYBE(CONFIG_INIT_ON_ALLOC_DEFAULT_ON, init_on_alloc);
EXPORT_SYMBOL(init_on_alloc);

DEFINE_STATIC_KEY_MAYBE(CONFIG_INIT_ON_FREE_DEFAULT_ON, init_on_free);
EXPORT_SYMBOL(init_on_free);

static bool _init_on_alloc_enabled_early __read_mostly
				= IS_ENABLED(CONFIG_INIT_ON_ALLOC_DEFAULT_ON);
static int __init early_init_on_alloc(char *buf)
{

	return kstrtobool(buf, &_init_on_alloc_enabled_early);
}
early_param("init_on_alloc", early_init_on_alloc);

static bool _init_on_free_enabled_early __read_mostly
				= IS_ENABLED(CONFIG_INIT_ON_FREE_DEFAULT_ON);
static int __init early_init_on_free(char *buf)
{
	return kstrtobool(buf, &_init_on_free_enabled_early);
}
early_param("init_on_free", early_init_on_free);

/*
 * A cached value of the page's pageblock's migratetype, used when the page is
 * put on a pcplist. Used to avoid the pageblock migratetype lookup when
 * freeing from pcplists in most cases, at the cost of possibly becoming stale.
 * Also the migratetype set in the page does not necessarily match the pcplist
 * index, e.g. page might have MIGRATE_CMA set but be on a pcplist with any
 * other index - this ensures that it will be put on the correct CMA freelist.
 */
static inline int get_pcppage_migratetype(struct page *page)
{
	return page->index;
}

static inline void set_pcppage_migratetype(struct page *page, int migratetype)
{
	page->index = migratetype;
}

#ifdef CONFIG_PM_SLEEP
/*
 * The following functions are used by the suspend/hibernate code to temporarily
 * change gfp_allowed_mask in order to avoid using I/O during memory allocations
 * while devices are suspended.  To avoid races with the suspend/hibernate code,
 * they should always be called with system_transition_mutex held
 * (gfp_allowed_mask also should only be modified with system_transition_mutex
 * held, unless the suspend/hibernate code is guaranteed not to run in parallel
 * with that modification).
 */

static gfp_t saved_gfp_mask;

void pm_restore_gfp_mask(void)
{
	WARN_ON(!mutex_is_locked(&system_transition_mutex));
	if (saved_gfp_mask) {
		gfp_allowed_mask = saved_gfp_mask;
		saved_gfp_mask = 0;
	}
}

void pm_restrict_gfp_mask(void)
{
	WARN_ON(!mutex_is_locked(&system_transition_mutex));
	WARN_ON(saved_gfp_mask);
	saved_gfp_mask = gfp_allowed_mask;
	gfp_allowed_mask &= ~(__GFP_IO | __GFP_FS);
}

bool pm_suspended_storage(void)
{
	if ((gfp_allowed_mask & (__GFP_IO | __GFP_FS)) == (__GFP_IO | __GFP_FS))
		return false;
	return true;
}
#endif /* CONFIG_PM_SLEEP */

#ifdef CONFIG_HUGETLB_PAGE_SIZE_VARIABLE
unsigned int pageblock_order __read_mostly;
#endif

static void __free_pages_ok(struct page *page, unsigned int order,
			    fpi_t fpi_flags);

/*
 * results with 256, 32 in the lowmem_reserve sysctl:
 *	1G machine -> (16M dma, 800M-16M normal, 1G-800M high)
 *	1G machine -> (16M dma, 784M normal, 224M high)
 *	NORMAL allocation will leave 784M/256 of ram reserved in the ZONE_DMA
 *	HIGHMEM allocation will leave 224M/32 of ram reserved in ZONE_NORMAL
 *	HIGHMEM allocation will leave (224M+784M)/256 of ram reserved in ZONE_DMA
 *
 * TBD: should special case ZONE_DMA32 machines here - in those we normally
 * don't need any ZONE_NORMAL reservation
 */
int sysctl_lowmem_reserve_ratio[MAX_NR_ZONES] = {
#ifdef CONFIG_ZONE_DMA
	[ZONE_DMA] = 256,
#endif
#ifdef CONFIG_ZONE_DMA32
	[ZONE_DMA32] = 256,
#endif
	[ZONE_NORMAL] = 32,
#ifdef CONFIG_HIGHMEM
	[ZONE_HIGHMEM] = 0,
#endif
	[ZONE_MOVABLE] = 0,
};

static char * const zone_names[MAX_NR_ZONES] = {
#ifdef CONFIG_ZONE_DMA
	 "DMA",
#endif
#ifdef CONFIG_ZONE_DMA32
	 "DMA32",
#endif
	 "Normal",
#ifdef CONFIG_HIGHMEM
	 "HighMem",
#endif
	 "Movable",
#ifdef CONFIG_ZONE_DEVICE
	 "Device",
#endif
};

const char * const migratetype_names[MIGRATE_TYPES] = {
	"Unmovable",
	"Movable",
	"Reclaimable",
	"HighAtomic",
#ifdef CONFIG_CMA
	"CMA",
#endif
#ifdef CONFIG_MEMORY_ISOLATION
	"Isolate",
#endif
};

compound_page_dtor * const compound_page_dtors[NR_COMPOUND_DTORS] = {
	[NULL_COMPOUND_DTOR] = NULL,
	[COMPOUND_PAGE_DTOR] = free_compound_page,
#ifdef CONFIG_HUGETLB_PAGE
	[HUGETLB_PAGE_DTOR] = free_huge_page,
#endif
#ifdef CONFIG_TRANSPARENT_HUGEPAGE
	[TRANSHUGE_PAGE_DTOR] = free_transhuge_page,
#endif
};

int min_free_kbytes = 1024;
int user_min_free_kbytes = -1;
int watermark_boost_factor __read_mostly = 15000;
int watermark_scale_factor = 10;

static unsigned long nr_kernel_pages __initdata;
static unsigned long nr_all_pages __initdata;
static unsigned long dma_reserve __initdata;

static unsigned long arch_zone_lowest_possible_pfn[MAX_NR_ZONES] __initdata;
static unsigned long arch_zone_highest_possible_pfn[MAX_NR_ZONES] __initdata;
static unsigned long required_kernelcore __initdata;
static unsigned long required_kernelcore_percent __initdata;
static unsigned long required_movablecore __initdata;
static unsigned long required_movablecore_percent __initdata;
static unsigned long zone_movable_pfn[MAX_NUMNODES] __initdata;
static bool mirrored_kernelcore __meminitdata;

/* movable_zone is the "real" zone pages in ZONE_MOVABLE are taken from */
int movable_zone;
EXPORT_SYMBOL(movable_zone);

#if MAX_NUMNODES > 1
unsigned int nr_node_ids __read_mostly = MAX_NUMNODES;
unsigned int nr_online_nodes __read_mostly = 1;
EXPORT_SYMBOL(nr_node_ids);
EXPORT_SYMBOL(nr_online_nodes);
#endif

int page_group_by_mobility_disabled __read_mostly;

#ifdef CONFIG_DEFERRED_STRUCT_PAGE_INIT
/*
 * During boot we initialize deferred pages on-demand, as needed, but once
 * page_alloc_init_late() has finished, the deferred pages are all initialized,
 * and we can permanently disable that path.
 */
static DEFINE_STATIC_KEY_TRUE(deferred_pages);

/*
 * Calling kasan_poison_pages() only after deferred memory initialization
 * has completed. Poisoning pages during deferred memory init will greatly
 * lengthen the process and cause problem in large memory systems as the
 * deferred pages initialization is done with interrupt disabled.
 *
 * Assuming that there will be no reference to those newly initialized
 * pages before they are ever allocated, this should have no effect on
 * KASAN memory tracking as the poison will be properly inserted at page
 * allocation time. The only corner case is when pages are allocated by
 * on-demand allocation and then freed again before the deferred pages
 * initialization is done, but this is not likely to happen.
 */
static inline bool should_skip_kasan_poison(struct page *page, fpi_t fpi_flags)
{
	return static_branch_unlikely(&deferred_pages) ||
	       (!IS_ENABLED(CONFIG_KASAN_GENERIC) &&
		(fpi_flags & FPI_SKIP_KASAN_POISON)) ||
	       PageSkipKASanPoison(page);
}

/* Returns true if the struct page for the pfn is uninitialised */
static inline bool __meminit early_page_uninitialised(unsigned long pfn)
{
	int nid = early_pfn_to_nid(pfn);

	if (node_online(nid) && pfn >= NODE_DATA(nid)->first_deferred_pfn)
		return true;

	return false;
}

/*
 * Returns true when the remaining initialisation should be deferred until
 * later in the boot cycle when it can be parallelised.
 */
static bool __meminit
defer_init(int nid, unsigned long pfn, unsigned long end_pfn)
{
	static unsigned long prev_end_pfn, nr_initialised;

	/*
	 * prev_end_pfn static that contains the end of previous zone
	 * No need to protect because called very early in boot before smp_init.
	 */
	if (prev_end_pfn != end_pfn) {
		prev_end_pfn = end_pfn;
		nr_initialised = 0;
	}

	/* Always populate low zones for address-constrained allocations */
	if (end_pfn < pgdat_end_pfn(NODE_DATA(nid)))
		return false;

	if (NODE_DATA(nid)->first_deferred_pfn != ULONG_MAX)
		return true;
	/*
	 * We start only with one section of pages, more pages are added as
	 * needed until the rest of deferred pages are initialized.
	 */
	nr_initialised++;
	if ((nr_initialised > PAGES_PER_SECTION) &&
	    (pfn & (PAGES_PER_SECTION - 1)) == 0) {
		NODE_DATA(nid)->first_deferred_pfn = pfn;
		return true;
	}
	return false;
}
#else
static inline bool should_skip_kasan_poison(struct page *page, fpi_t fpi_flags)
{
	return (!IS_ENABLED(CONFIG_KASAN_GENERIC) &&
		(fpi_flags & FPI_SKIP_KASAN_POISON)) ||
	       PageSkipKASanPoison(page);
}

static inline bool early_page_uninitialised(unsigned long pfn)
{
	return false;
}

static inline bool defer_init(int nid, unsigned long pfn, unsigned long end_pfn)
{
	return false;
}
#endif

/* Return a pointer to the bitmap storing bits affecting a block of pages */
static inline unsigned long *get_pageblock_bitmap(const struct page *page,
							unsigned long pfn)
{
#ifdef CONFIG_SPARSEMEM
	return section_to_usemap(__pfn_to_section(pfn));
#else
	return page_zone(page)->pageblock_flags;
#endif /* CONFIG_SPARSEMEM */
}

static inline int pfn_to_bitidx(const struct page *page, unsigned long pfn)
{
#ifdef CONFIG_SPARSEMEM
	pfn &= (PAGES_PER_SECTION-1);
#else
	pfn = pfn - round_down(page_zone(page)->zone_start_pfn, pageblock_nr_pages);
#endif /* CONFIG_SPARSEMEM */
	return (pfn >> pageblock_order) * NR_PAGEBLOCK_BITS;
}

static __always_inline
unsigned long __get_pfnblock_flags_mask(const struct page *page,
					unsigned long pfn,
					unsigned long mask)
{
	unsigned long *bitmap;
	unsigned long bitidx, word_bitidx;
	unsigned long word;

	bitmap = get_pageblock_bitmap(page, pfn);
	bitidx = pfn_to_bitidx(page, pfn);
	word_bitidx = bitidx / BITS_PER_LONG;
	bitidx &= (BITS_PER_LONG-1);

	word = bitmap[word_bitidx];
	return (word >> bitidx) & mask;
}

/**
 * get_pfnblock_flags_mask - Return the requested group of flags for the pageblock_nr_pages block of pages
 * @page: The page within the block of interest
 * @pfn: The target page frame number
 * @mask: mask of bits that the caller is interested in
 *
 * Return: pageblock_bits flags
 */
unsigned long get_pfnblock_flags_mask(const struct page *page,
					unsigned long pfn, unsigned long mask)
{
	return __get_pfnblock_flags_mask(page, pfn, mask);
}

static __always_inline int get_pfnblock_migratetype(const struct page *page,
					unsigned long pfn)
{
	return __get_pfnblock_flags_mask(page, pfn, MIGRATETYPE_MASK);
}

/**
 * set_pfnblock_flags_mask - Set the requested group of flags for a pageblock_nr_pages block of pages
 * @page: The page within the block of interest
 * @flags: The flags to set
 * @pfn: The target page frame number
 * @mask: mask of bits that the caller is interested in
 */
void set_pfnblock_flags_mask(struct page *page, unsigned long flags,
					unsigned long pfn,
					unsigned long mask)
{
	unsigned long *bitmap;
	unsigned long bitidx, word_bitidx;
	unsigned long old_word, word;

	BUILD_BUG_ON(NR_PAGEBLOCK_BITS != 4);
	BUILD_BUG_ON(MIGRATE_TYPES > (1 << PB_migratetype_bits));

	bitmap = get_pageblock_bitmap(page, pfn);
	bitidx = pfn_to_bitidx(page, pfn);
	word_bitidx = bitidx / BITS_PER_LONG;
	bitidx &= (BITS_PER_LONG-1);

	VM_BUG_ON_PAGE(!zone_spans_pfn(page_zone(page), pfn), page);

	mask <<= bitidx;
	flags <<= bitidx;

	word = READ_ONCE(bitmap[word_bitidx]);
	for (;;) {
		old_word = cmpxchg(&bitmap[word_bitidx], word, (word & ~mask) | flags);
		if (word == old_word)
			break;
		word = old_word;
	}
}

void set_pageblock_migratetype(struct page *page, int migratetype)
{
	if (unlikely(page_group_by_mobility_disabled &&
		     migratetype < MIGRATE_PCPTYPES))
		migratetype = MIGRATE_UNMOVABLE;

	set_pfnblock_flags_mask(page, (unsigned long)migratetype,
				page_to_pfn(page), MIGRATETYPE_MASK);
}

#ifdef CONFIG_DEBUG_VM
static int page_outside_zone_boundaries(struct zone *zone, struct page *page)
{
	int ret = 0;
	unsigned seq;
	unsigned long pfn = page_to_pfn(page);
	unsigned long sp, start_pfn;

	do {
		seq = zone_span_seqbegin(zone);
		start_pfn = zone->zone_start_pfn;
		sp = zone->spanned_pages;
		if (!zone_spans_pfn(zone, pfn))
			ret = 1;
	} while (zone_span_seqretry(zone, seq));

	if (ret)
		pr_err("page 0x%lx outside node %d zone %s [ 0x%lx - 0x%lx ]\n",
			pfn, zone_to_nid(zone), zone->name,
			start_pfn, start_pfn + sp);

	return ret;
}

static int page_is_consistent(struct zone *zone, struct page *page)
{
	if (!pfn_valid_within(page_to_pfn(page)))
		return 0;
	if (zone != page_zone(page))
		return 0;

	return 1;
}
/*
 * Temporary debugging check for pages not lying within a given zone.
 */
static int __maybe_unused bad_range(struct zone *zone, struct page *page)
{
	if (page_outside_zone_boundaries(zone, page))
		return 1;
	if (!page_is_consistent(zone, page))
		return 1;

	return 0;
}
#else
static inline int __maybe_unused bad_range(struct zone *zone, struct page *page)
{
	return 0;
}
#endif

static void bad_page(struct page *page, const char *reason)
{
	static unsigned long resume;
	static unsigned long nr_shown;
	static unsigned long nr_unshown;

	/*
	 * Allow a burst of 60 reports, then keep quiet for that minute;
	 * or allow a steady drip of one report per second.
	 */
	if (nr_shown == 60) {
		if (time_before(jiffies, resume)) {
			nr_unshown++;
			goto out;
		}
		if (nr_unshown) {
			pr_alert(
			      "BUG: Bad page state: %lu messages suppressed\n",
				nr_unshown);
			nr_unshown = 0;
		}
		nr_shown = 0;
	}
	if (nr_shown++ == 0)
		resume = jiffies + 60 * HZ;

	pr_alert("BUG: Bad page state in process %s  pfn:%05lx\n",
		current->comm, page_to_pfn(page));
	dump_page(page, reason);

	print_modules();
	dump_stack();
out:
	/* Leave bad fields for debug, except PageBuddy could make trouble */
	page_mapcount_reset(page); /* remove PageBuddy */
	add_taint(TAINT_BAD_PAGE, LOCKDEP_NOW_UNRELIABLE);
}

static inline unsigned int order_to_pindex(int migratetype, int order)
{
	int base = order;

#ifdef CONFIG_TRANSPARENT_HUGEPAGE
	if (order > PAGE_ALLOC_COSTLY_ORDER) {
		VM_BUG_ON(order != pageblock_order);
		base = PAGE_ALLOC_COSTLY_ORDER + 1;
	}
#else
	VM_BUG_ON(order > PAGE_ALLOC_COSTLY_ORDER);
#endif

	return (MIGRATE_PCPTYPES * base) + migratetype;
}

static inline int pindex_to_order(unsigned int pindex)
{
	int order = pindex / MIGRATE_PCPTYPES;

#ifdef CONFIG_TRANSPARENT_HUGEPAGE
	if (order > PAGE_ALLOC_COSTLY_ORDER) {
		order = pageblock_order;
		VM_BUG_ON(order != pageblock_order);
	}
#else
	VM_BUG_ON(order > PAGE_ALLOC_COSTLY_ORDER);
#endif

	return order;
}

static inline bool pcp_allowed_order(unsigned int order)
{
	if (order <= PAGE_ALLOC_COSTLY_ORDER)
		return true;
#ifdef CONFIG_TRANSPARENT_HUGEPAGE
	if (order == pageblock_order)
		return true;
#endif
	return false;
}

static inline void free_the_page(struct page *page, unsigned int order)
{
	if (pcp_allowed_order(order))		/* Via pcp? */
		free_unref_page(page, order);
	else
		__free_pages_ok(page, order, FPI_NONE);
}

/*
 * Higher-order pages are called "compound pages".  They are structured thusly:
 *
 * The first PAGE_SIZE page is called the "head page" and have PG_head set.
 *
 * The remaining PAGE_SIZE pages are called "tail pages". PageTail() is encoded
 * in bit 0 of page->compound_head. The rest of bits is pointer to head page.
 *
 * The first tail page's ->compound_dtor holds the offset in array of compound
 * page destructors. See compound_page_dtors.
 *
 * The first tail page's ->compound_order holds the order of allocation.
 * This usage means that zero-order pages may not be compound.
 */

void free_compound_page(struct page *page)
{
	mem_cgroup_uncharge(page);
<<<<<<< HEAD
	__free_pages_ok(page, compound_order(page));
=======
	free_the_page(page, compound_order(page));
>>>>>>> 7d2a07b7
}

void prep_compound_page(struct page *page, unsigned int order)
{
	int i;
	int nr_pages = 1 << order;

	__SetPageHead(page);
	for (i = 1; i < nr_pages; i++) {
		struct page *p = page + i;
		p->mapping = TAIL_MAPPING;
		set_compound_head(p, page);
	}

	set_compound_page_dtor(page, COMPOUND_PAGE_DTOR);
	set_compound_order(page, order);
	atomic_set(compound_mapcount_ptr(page), -1);
	if (hpage_pincount_available(page))
		atomic_set(compound_pincount_ptr(page), 0);
}

#ifdef CONFIG_DEBUG_PAGEALLOC
unsigned int _debug_guardpage_minorder;

bool _debug_pagealloc_enabled_early __read_mostly
			= IS_ENABLED(CONFIG_DEBUG_PAGEALLOC_ENABLE_DEFAULT);
EXPORT_SYMBOL(_debug_pagealloc_enabled_early);
DEFINE_STATIC_KEY_FALSE(_debug_pagealloc_enabled);
EXPORT_SYMBOL(_debug_pagealloc_enabled);

DEFINE_STATIC_KEY_FALSE(_debug_guardpage_enabled);

static int __init early_debug_pagealloc(char *buf)
{
	return kstrtobool(buf, &_debug_pagealloc_enabled_early);
}
early_param("debug_pagealloc", early_debug_pagealloc);

<<<<<<< HEAD
void init_debug_pagealloc(void)
{
	if (!debug_pagealloc_enabled())
		return;

	static_branch_enable(&_debug_pagealloc_enabled);

	if (!debug_guardpage_minorder())
		return;

	static_branch_enable(&_debug_guardpage_enabled);
}

=======
>>>>>>> 7d2a07b7
static int __init debug_guardpage_minorder_setup(char *buf)
{
	unsigned long res;

	if (kstrtoul(buf, 10, &res) < 0 ||  res > MAX_ORDER / 2) {
		pr_err("Bad debug_guardpage_minorder value\n");
		return 0;
	}
	_debug_guardpage_minorder = res;
	pr_info("Setting debug_guardpage_minorder to %lu\n", res);
	return 0;
}
early_param("debug_guardpage_minorder", debug_guardpage_minorder_setup);

static inline bool set_page_guard(struct zone *zone, struct page *page,
				unsigned int order, int migratetype)
{
	if (!debug_guardpage_enabled())
		return false;

	if (order >= debug_guardpage_minorder())
		return false;

	__SetPageGuard(page);
	INIT_LIST_HEAD(&page->lru);
	set_page_private(page, order);
	/* Guard pages are not available for any usage */
	__mod_zone_freepage_state(zone, -(1 << order), migratetype);

	return true;
}

static inline void clear_page_guard(struct zone *zone, struct page *page,
				unsigned int order, int migratetype)
{
	if (!debug_guardpage_enabled())
		return;

	__ClearPageGuard(page);

	set_page_private(page, 0);
	if (!is_migrate_isolate(migratetype))
		__mod_zone_freepage_state(zone, (1 << order), migratetype);
}
#else
static inline bool set_page_guard(struct zone *zone, struct page *page,
			unsigned int order, int migratetype) { return false; }
static inline void clear_page_guard(struct zone *zone, struct page *page,
				unsigned int order, int migratetype) {}
#endif

/*
 * Enable static keys related to various memory debugging and hardening options.
 * Some override others, and depend on early params that are evaluated in the
 * order of appearance. So we need to first gather the full picture of what was
 * enabled, and then make decisions.
 */
void init_mem_debugging_and_hardening(void)
{
	bool page_poisoning_requested = false;

#ifdef CONFIG_PAGE_POISONING
	/*
	 * Page poisoning is debug page alloc for some arches. If
	 * either of those options are enabled, enable poisoning.
	 */
	if (page_poisoning_enabled() ||
	     (!IS_ENABLED(CONFIG_ARCH_SUPPORTS_DEBUG_PAGEALLOC) &&
	      debug_pagealloc_enabled())) {
		static_branch_enable(&_page_poisoning_enabled);
		page_poisoning_requested = true;
	}
#endif

	if ((_init_on_alloc_enabled_early || _init_on_free_enabled_early) &&
	    page_poisoning_requested) {
		pr_info("mem auto-init: CONFIG_PAGE_POISONING is on, "
			"will take precedence over init_on_alloc and init_on_free\n");
		_init_on_alloc_enabled_early = false;
		_init_on_free_enabled_early = false;
	}

	if (_init_on_alloc_enabled_early)
		static_branch_enable(&init_on_alloc);
	else
		static_branch_disable(&init_on_alloc);

	if (_init_on_free_enabled_early)
		static_branch_enable(&init_on_free);
	else
		static_branch_disable(&init_on_free);

#ifdef CONFIG_DEBUG_PAGEALLOC
	if (!debug_pagealloc_enabled())
		return;

	static_branch_enable(&_debug_pagealloc_enabled);

	if (!debug_guardpage_minorder())
		return;

	static_branch_enable(&_debug_guardpage_enabled);
#endif
}

static inline void set_buddy_order(struct page *page, unsigned int order)
{
	set_page_private(page, order);
	__SetPageBuddy(page);
}

/*
 * This function checks whether a page is free && is the buddy
 * we can coalesce a page and its buddy if
 * (a) the buddy is not in a hole (check before calling!) &&
 * (b) the buddy is in the buddy system &&
 * (c) a page and its buddy have the same order &&
 * (d) a page and its buddy are in the same zone.
 *
 * For recording whether a page is in the buddy system, we set PageBuddy.
 * Setting, clearing, and testing PageBuddy is serialized by zone->lock.
 *
 * For recording page's order, we use page_private(page).
 */
static inline bool page_is_buddy(struct page *page, struct page *buddy,
							unsigned int order)
{
	if (!page_is_guard(buddy) && !PageBuddy(buddy))
		return false;

	if (buddy_order(buddy) != order)
		return false;

	/*
	 * zone check is done late to avoid uselessly calculating
	 * zone/node ids for pages that could never merge.
	 */
	if (page_zone_id(page) != page_zone_id(buddy))
		return false;

	VM_BUG_ON_PAGE(page_count(buddy) != 0, buddy);

	return true;
}

#ifdef CONFIG_COMPACTION
static inline struct capture_control *task_capc(struct zone *zone)
{
	struct capture_control *capc = current->capture_control;

	return unlikely(capc) &&
		!(current->flags & PF_KTHREAD) &&
		!capc->page &&
		capc->cc->zone == zone ? capc : NULL;
}

static inline bool
compaction_capture(struct capture_control *capc, struct page *page,
		   int order, int migratetype)
{
	if (!capc || order != capc->cc->order)
		return false;

	/* Do not accidentally pollute CMA or isolated regions*/
	if (is_migrate_cma(migratetype) ||
	    is_migrate_isolate(migratetype))
		return false;

	/*
	 * Do not let lower order allocations pollute a movable pageblock.
	 * This might let an unmovable request use a reclaimable pageblock
	 * and vice-versa but no more than normal fallback logic which can
	 * have trouble finding a high-order free page.
	 */
	if (order < pageblock_order && migratetype == MIGRATE_MOVABLE)
		return false;

	capc->page = page;
	return true;
}

#else
static inline struct capture_control *task_capc(struct zone *zone)
{
	return NULL;
}

static inline bool
compaction_capture(struct capture_control *capc, struct page *page,
		   int order, int migratetype)
{
	return false;
}
#endif /* CONFIG_COMPACTION */

/* Used for pages not on another list */
static inline void add_to_free_list(struct page *page, struct zone *zone,
				    unsigned int order, int migratetype)
{
	struct free_area *area = &zone->free_area[order];

	list_add(&page->lru, &area->free_list[migratetype]);
	area->nr_free++;
}

/* Used for pages not on another list */
static inline void add_to_free_list_tail(struct page *page, struct zone *zone,
					 unsigned int order, int migratetype)
{
	struct free_area *area = &zone->free_area[order];

	list_add_tail(&page->lru, &area->free_list[migratetype]);
	area->nr_free++;
}

<<<<<<< HEAD
/* Used for pages which are on another list */
=======
/*
 * Used for pages which are on another list. Move the pages to the tail
 * of the list - so the moved pages won't immediately be considered for
 * allocation again (e.g., optimization for memory onlining).
 */
>>>>>>> 7d2a07b7
static inline void move_to_free_list(struct page *page, struct zone *zone,
				     unsigned int order, int migratetype)
{
	struct free_area *area = &zone->free_area[order];

<<<<<<< HEAD
	list_move(&page->lru, &area->free_list[migratetype]);
=======
	list_move_tail(&page->lru, &area->free_list[migratetype]);
>>>>>>> 7d2a07b7
}

static inline void del_page_from_free_list(struct page *page, struct zone *zone,
					   unsigned int order)
{
	/* clear reported state and update reported page count */
	if (page_reported(page))
		__ClearPageReported(page);

	list_del(&page->lru);
	__ClearPageBuddy(page);
	set_page_private(page, 0);
	zone->free_area[order].nr_free--;
}

/*
 * If this is not the largest possible page, check if the buddy
 * of the next-highest order is free. If it is, it's possible
 * that pages are being freed that will coalesce soon. In case,
 * that is happening, add the free page to the tail of the list
 * so it's less likely to be used soon and more likely to be merged
 * as a higher order page
 */
static inline bool
buddy_merge_likely(unsigned long pfn, unsigned long buddy_pfn,
		   struct page *page, unsigned int order)
{
	struct page *higher_page, *higher_buddy;
	unsigned long combined_pfn;

	if (order >= MAX_ORDER - 2)
		return false;

	if (!pfn_valid_within(buddy_pfn))
		return false;

	combined_pfn = buddy_pfn & pfn;
	higher_page = page + (combined_pfn - pfn);
	buddy_pfn = __find_buddy_pfn(combined_pfn, order + 1);
	higher_buddy = higher_page + (buddy_pfn - combined_pfn);

	return pfn_valid_within(buddy_pfn) &&
	       page_is_buddy(higher_page, higher_buddy, order + 1);
}

/*
 * Freeing function for a buddy system allocator.
 *
 * The concept of a buddy system is to maintain direct-mapped table
 * (containing bit values) for memory blocks of various "orders".
 * The bottom level table contains the map for the smallest allocatable
 * units of memory (here, pages), and each level above it describes
 * pairs of units from the levels below, hence, "buddies".
 * At a high level, all that happens here is marking the table entry
 * at the bottom level available, and propagating the changes upward
 * as necessary, plus some accounting needed to play nicely with other
 * parts of the VM system.
 * At each level, we keep a list of pages, which are heads of continuous
 * free pages of length of (1 << order) and marked with PageBuddy.
 * Page's order is recorded in page_private(page) field.
 * So when we are allocating or freeing one, we can derive the state of the
 * other.  That is, if we allocate a small block, and both were
 * free, the remainder of the region must be split into blocks.
 * If a block is freed, and its buddy is also free, then this
 * triggers coalescing into a block of larger size.
 *
 * -- nyc
 */

static inline void __free_one_page(struct page *page,
		unsigned long pfn,
		struct zone *zone, unsigned int order,
<<<<<<< HEAD
		int migratetype, bool report)
{
	struct capture_control *capc = task_capc(zone);
	unsigned long uninitialized_var(buddy_pfn);
=======
		int migratetype, fpi_t fpi_flags)
{
	struct capture_control *capc = task_capc(zone);
	unsigned long buddy_pfn;
>>>>>>> 7d2a07b7
	unsigned long combined_pfn;
	unsigned int max_order;
	struct page *buddy;
	bool to_tail;

	max_order = min_t(unsigned int, MAX_ORDER - 1, pageblock_order);

	VM_BUG_ON(!zone_is_initialized(zone));
	VM_BUG_ON_PAGE(page->flags & PAGE_FLAGS_CHECK_AT_PREP, page);

	VM_BUG_ON(migratetype == -1);
	if (likely(!is_migrate_isolate(migratetype)))
		__mod_zone_freepage_state(zone, 1 << order, migratetype);

	VM_BUG_ON_PAGE(pfn & ((1 << order) - 1), page);
	VM_BUG_ON_PAGE(bad_range(zone, page), page);

continue_merging:
	while (order < max_order) {
		if (compaction_capture(capc, page, order, migratetype)) {
			__mod_zone_freepage_state(zone, -(1 << order),
								migratetype);
			return;
		}
		buddy_pfn = __find_buddy_pfn(pfn, order);
		buddy = page + (buddy_pfn - pfn);

		if (!pfn_valid_within(buddy_pfn))
			goto done_merging;
		if (!page_is_buddy(page, buddy, order))
			goto done_merging;
		/*
		 * Our buddy is free or it is CONFIG_DEBUG_PAGEALLOC guard page,
		 * merge with it and move up one order.
		 */
		if (page_is_guard(buddy))
			clear_page_guard(zone, buddy, order, migratetype);
		else
			del_page_from_free_list(buddy, zone, order);
		combined_pfn = buddy_pfn & pfn;
		page = page + (combined_pfn - pfn);
		pfn = combined_pfn;
		order++;
	}
	if (order < MAX_ORDER - 1) {
		/* If we are here, it means order is >= pageblock_order.
		 * We want to prevent merge between freepages on isolate
		 * pageblock and normal pageblock. Without this, pageblock
		 * isolation could cause incorrect freepage or CMA accounting.
		 *
		 * We don't want to hit this code for the more frequent
		 * low-order merging.
		 */
		if (unlikely(has_isolate_pageblock(zone))) {
			int buddy_mt;

			buddy_pfn = __find_buddy_pfn(pfn, order);
			buddy = page + (buddy_pfn - pfn);
			buddy_mt = get_pageblock_migratetype(buddy);

			if (migratetype != buddy_mt
					&& (is_migrate_isolate(migratetype) ||
						is_migrate_isolate(buddy_mt)))
				goto done_merging;
		}
		max_order = order + 1;
		goto continue_merging;
	}

done_merging:
	set_buddy_order(page, order);

<<<<<<< HEAD
	if (is_shuffle_order(order))
		to_tail = shuffle_pick_tail();
	else
		to_tail = buddy_merge_likely(pfn, buddy_pfn, page, order);

	if (to_tail)
		add_to_free_list_tail(page, zone, order, migratetype);
	else
		add_to_free_list(page, zone, order, migratetype);

	/* Notify page reporting subsystem of freed page */
	if (report)
=======
	if (fpi_flags & FPI_TO_TAIL)
		to_tail = true;
	else if (is_shuffle_order(order))
		to_tail = shuffle_pick_tail();
	else
		to_tail = buddy_merge_likely(pfn, buddy_pfn, page, order);

	if (to_tail)
		add_to_free_list_tail(page, zone, order, migratetype);
	else
		add_to_free_list(page, zone, order, migratetype);

	/* Notify page reporting subsystem of freed page */
	if (!(fpi_flags & FPI_SKIP_REPORT_NOTIFY))
>>>>>>> 7d2a07b7
		page_reporting_notify_free(order);
}

/*
 * A bad page could be due to a number of fields. Instead of multiple branches,
 * try and check multiple fields with one check. The caller must do a detailed
 * check if necessary.
 */
static inline bool page_expected_state(struct page *page,
					unsigned long check_flags)
{
	if (unlikely(atomic_read(&page->_mapcount) != -1))
		return false;

	if (unlikely((unsigned long)page->mapping |
			page_ref_count(page) |
#ifdef CONFIG_MEMCG
			page->memcg_data |
#endif
			(page->flags & check_flags)))
		return false;

	return true;
}

static const char *page_bad_reason(struct page *page, unsigned long flags)
{
	const char *bad_reason = NULL;

	if (unlikely(atomic_read(&page->_mapcount) != -1))
		bad_reason = "nonzero mapcount";
	if (unlikely(page->mapping != NULL))
		bad_reason = "non-NULL mapping";
	if (unlikely(page_ref_count(page) != 0))
		bad_reason = "nonzero _refcount";
	if (unlikely(page->flags & flags)) {
		if (flags == PAGE_FLAGS_CHECK_AT_PREP)
			bad_reason = "PAGE_FLAGS_CHECK_AT_PREP flag(s) set";
		else
			bad_reason = "PAGE_FLAGS_CHECK_AT_FREE flag(s) set";
	}
#ifdef CONFIG_MEMCG
	if (unlikely(page->memcg_data))
		bad_reason = "page still charged to cgroup";
#endif
	return bad_reason;
}

static void check_free_page_bad(struct page *page)
{
	bad_page(page,
		 page_bad_reason(page, PAGE_FLAGS_CHECK_AT_FREE));
}

static inline int check_free_page(struct page *page)
{
	if (likely(page_expected_state(page, PAGE_FLAGS_CHECK_AT_FREE)))
		return 0;

	/* Something has gone sideways, find it */
	check_free_page_bad(page);
	return 1;
}

static int free_tail_pages_check(struct page *head_page, struct page *page)
{
	int ret = 1;

	/*
	 * We rely page->lru.next never has bit 0 set, unless the page
	 * is PageTail(). Let's make sure that's true even for poisoned ->lru.
	 */
	BUILD_BUG_ON((unsigned long)LIST_POISON1 & 1);

	if (!IS_ENABLED(CONFIG_DEBUG_VM)) {
		ret = 0;
		goto out;
	}
	switch (page - head_page) {
	case 1:
		/* the first tail page: ->mapping may be compound_mapcount() */
		if (unlikely(compound_mapcount(page))) {
			bad_page(page, "nonzero compound_mapcount");
			goto out;
		}
		break;
	case 2:
		/*
		 * the second tail page: ->mapping is
		 * deferred_list.next -- ignore value.
		 */
		break;
	default:
		if (page->mapping != TAIL_MAPPING) {
			bad_page(page, "corrupted mapping in tail page");
			goto out;
		}
		break;
	}
	if (unlikely(!PageTail(page))) {
		bad_page(page, "PageTail not set");
		goto out;
	}
	if (unlikely(compound_head(page) != head_page)) {
		bad_page(page, "compound_head not consistent");
		goto out;
	}
	ret = 0;
out:
	page->mapping = NULL;
	clear_compound_head(page);
	return ret;
}

static void kernel_init_free_pages(struct page *page, int numpages, bool zero_tags)
{
	int i;

<<<<<<< HEAD
	/* s390's use of memset() could override KASAN redzones. */
	kasan_disable_current();
	for (i = 0; i < numpages; i++)
		clear_highpage(page + i);
=======
	if (zero_tags) {
		for (i = 0; i < numpages; i++)
			tag_clear_highpage(page + i);
		return;
	}

	/* s390's use of memset() could override KASAN redzones. */
	kasan_disable_current();
	for (i = 0; i < numpages; i++) {
		u8 tag = page_kasan_tag(page + i);
		page_kasan_tag_reset(page + i);
		clear_highpage(page + i);
		page_kasan_tag_set(page + i, tag);
	}
>>>>>>> 7d2a07b7
	kasan_enable_current();
}

static __always_inline bool free_pages_prepare(struct page *page,
			unsigned int order, bool check_free, fpi_t fpi_flags)
{
	int bad = 0;
	bool skip_kasan_poison = should_skip_kasan_poison(page, fpi_flags);

	VM_BUG_ON_PAGE(PageTail(page), page);

	trace_mm_page_free(page, order);

	if (unlikely(PageHWPoison(page)) && !order) {
		/*
		 * Do not let hwpoison pages hit pcplists/buddy
		 * Untie memcg state and reset page's owner
		 */
<<<<<<< HEAD
		if (memcg_kmem_enabled() && PageKmemcg(page))
			__memcg_kmem_uncharge(page, order);
=======
		if (memcg_kmem_enabled() && PageMemcgKmem(page))
			__memcg_kmem_uncharge_page(page, order);
>>>>>>> 7d2a07b7
		reset_page_owner(page, order);
		return false;
	}

	/*
	 * Check tail pages before head page information is cleared to
	 * avoid checking PageCompound for order-0 pages.
	 */
	if (unlikely(order)) {
		bool compound = PageCompound(page);
		int i;

		VM_BUG_ON_PAGE(compound && compound_order(page) != order, page);

		if (compound)
			ClearPageDoubleMap(page);
		for (i = 1; i < (1 << order); i++) {
			if (compound)
				bad += free_tail_pages_check(page, page + i);
			if (unlikely(check_free_page(page + i))) {
				bad++;
				continue;
			}
			(page + i)->flags &= ~PAGE_FLAGS_CHECK_AT_PREP;
		}
	}
	if (PageMappingFlags(page))
		page->mapping = NULL;
	if (memcg_kmem_enabled() && PageMemcgKmem(page))
		__memcg_kmem_uncharge_page(page, order);
	if (check_free)
		bad += check_free_page(page);
	if (bad)
		return false;

	page_cpupid_reset_last(page);
	page->flags &= ~PAGE_FLAGS_CHECK_AT_PREP;
	reset_page_owner(page, order);

	if (!PageHighMem(page)) {
		debug_check_no_locks_freed(page_address(page),
					   PAGE_SIZE << order);
		debug_check_no_obj_freed(page_address(page),
					   PAGE_SIZE << order);
	}
<<<<<<< HEAD
	if (want_init_on_free())
		kernel_init_free_pages(page, 1 << order);

	kernel_poison_pages(page, 1 << order, 0);
	/*
	 * arch_free_page() can make the page's contents inaccessible.  s390
	 * does this.  So nothing which can access the page's contents should
	 * happen after this.
	 */
	arch_free_page(page, order);

	if (debug_pagealloc_enabled_static())
		kernel_map_pages(page, 1 << order, 0);
=======

	kernel_poison_pages(page, 1 << order);

	/*
	 * As memory initialization might be integrated into KASAN,
	 * kasan_free_pages and kernel_init_free_pages must be
	 * kept together to avoid discrepancies in behavior.
	 *
	 * With hardware tag-based KASAN, memory tags must be set before the
	 * page becomes unavailable via debug_pagealloc or arch_free_page.
	 */
	if (kasan_has_integrated_init()) {
		if (!skip_kasan_poison)
			kasan_free_pages(page, order);
	} else {
		bool init = want_init_on_free();

		if (init)
			kernel_init_free_pages(page, 1 << order, false);
		if (!skip_kasan_poison)
			kasan_poison_pages(page, order, init);
	}
>>>>>>> 7d2a07b7

	/*
	 * arch_free_page() can make the page's contents inaccessible.  s390
	 * does this.  So nothing which can access the page's contents should
	 * happen after this.
	 */
	arch_free_page(page, order);

	debug_pagealloc_unmap_pages(page, 1 << order);

	return true;
}

#ifdef CONFIG_DEBUG_VM
/*
 * With DEBUG_VM enabled, order-0 pages are checked immediately when being freed
 * to pcp lists. With debug_pagealloc also enabled, they are also rechecked when
 * moved from pcp lists to free lists.
 */
static bool free_pcp_prepare(struct page *page, unsigned int order)
{
	return free_pages_prepare(page, order, true, FPI_NONE);
}

static bool bulkfree_pcp_prepare(struct page *page)
{
	if (debug_pagealloc_enabled_static())
<<<<<<< HEAD
		return free_pages_check(page);
=======
		return check_free_page(page);
>>>>>>> 7d2a07b7
	else
		return false;
}
#else
/*
 * With DEBUG_VM disabled, order-0 pages being freed are checked only when
 * moving from pcp lists to free list in order to reduce overhead. With
 * debug_pagealloc enabled, they are checked also immediately when being freed
 * to the pcp lists.
 */
static bool free_pcp_prepare(struct page *page, unsigned int order)
{
	if (debug_pagealloc_enabled_static())
<<<<<<< HEAD
		return free_pages_prepare(page, 0, true);
=======
		return free_pages_prepare(page, order, true, FPI_NONE);
>>>>>>> 7d2a07b7
	else
		return free_pages_prepare(page, order, false, FPI_NONE);
}

static bool bulkfree_pcp_prepare(struct page *page)
{
	return check_free_page(page);
}
#endif /* CONFIG_DEBUG_VM */

static inline void prefetch_buddy(struct page *page)
{
	unsigned long pfn = page_to_pfn(page);
	unsigned long buddy_pfn = __find_buddy_pfn(pfn, 0);
	struct page *buddy = page + (buddy_pfn - pfn);

	prefetch(buddy);
}

/*
 * Frees a number of pages from the PCP lists
 * Assumes all pages on list are in same zone, and of same order.
 * count is the number of pages to free.
 *
 * If the zone was previously in an "all pages pinned" state then look to
 * see if this freeing clears that state.
 *
 * And clear the zone's pages_scanned counter, to hold off the "all pages are
 * pinned" detection logic.
 */
static void free_pcppages_bulk(struct zone *zone, int count,
					struct per_cpu_pages *pcp)
{
	int pindex = 0;
	int batch_free = 0;
	int nr_freed = 0;
	unsigned int order;
	int prefetch_nr = READ_ONCE(pcp->batch);
	bool isolated_pageblocks;
	struct page *page, *tmp;
	LIST_HEAD(head);

	/*
	 * Ensure proper count is passed which otherwise would stuck in the
	 * below while (list_empty(list)) loop.
	 */
	count = min(pcp->count, count);
<<<<<<< HEAD
	while (count) {
=======
	while (count > 0) {
>>>>>>> 7d2a07b7
		struct list_head *list;

		/*
		 * Remove pages from lists in a round-robin fashion. A
		 * batch_free count is maintained that is incremented when an
		 * empty list is encountered.  This is so more pages are freed
		 * off fuller lists instead of spinning excessively around empty
		 * lists
		 */
		do {
			batch_free++;
			if (++pindex == NR_PCP_LISTS)
				pindex = 0;
			list = &pcp->lists[pindex];
		} while (list_empty(list));

		/* This is the only non-empty list. Free them all. */
		if (batch_free == NR_PCP_LISTS)
			batch_free = count;

		order = pindex_to_order(pindex);
		BUILD_BUG_ON(MAX_ORDER >= (1<<NR_PCP_ORDER_WIDTH));
		do {
			page = list_last_entry(list, struct page, lru);
			/* must delete to avoid corrupting pcp list */
			list_del(&page->lru);
			nr_freed += 1 << order;
			count -= 1 << order;

			if (bulkfree_pcp_prepare(page))
				continue;

			/* Encode order with the migratetype */
			page->index <<= NR_PCP_ORDER_WIDTH;
			page->index |= order;

			list_add_tail(&page->lru, &head);

			/*
			 * We are going to put the page back to the global
			 * pool, prefetch its buddy to speed up later access
			 * under zone->lock. It is believed the overhead of
			 * an additional test and calculating buddy_pfn here
			 * can be offset by reduced memory latency later. To
			 * avoid excessive prefetching due to large count, only
			 * prefetch buddy for the first pcp->batch nr of pages.
			 */
			if (prefetch_nr) {
				prefetch_buddy(page);
				prefetch_nr--;
			}
		} while (count > 0 && --batch_free && !list_empty(list));
	}
	pcp->count -= nr_freed;

	/*
	 * local_lock_irq held so equivalent to spin_lock_irqsave for
	 * both PREEMPT_RT and non-PREEMPT_RT configurations.
	 */
	spin_lock(&zone->lock);
	isolated_pageblocks = has_isolate_pageblock(zone);

	/*
	 * Use safe version since after __free_one_page(),
	 * page->lru.next will not point to original list.
	 */
	list_for_each_entry_safe(page, tmp, &head, lru) {
		int mt = get_pcppage_migratetype(page);

		/* mt has been encoded with the order (see above) */
		order = mt & NR_PCP_ORDER_MASK;
		mt >>= NR_PCP_ORDER_WIDTH;

		/* MIGRATE_ISOLATE page should not go to pcplists */
		VM_BUG_ON_PAGE(is_migrate_isolate(mt), page);
		/* Pageblock could have been isolated meanwhile */
		if (unlikely(isolated_pageblocks))
			mt = get_pageblock_migratetype(page);

<<<<<<< HEAD
		__free_one_page(page, page_to_pfn(page), zone, 0, mt, true);
		trace_mm_page_pcpu_drain(page, 0, mt);
=======
		__free_one_page(page, page_to_pfn(page), zone, order, mt, FPI_NONE);
		trace_mm_page_pcpu_drain(page, order, mt);
>>>>>>> 7d2a07b7
	}
	spin_unlock(&zone->lock);
}

static void free_one_page(struct zone *zone,
				struct page *page, unsigned long pfn,
				unsigned int order,
				int migratetype, fpi_t fpi_flags)
{
	unsigned long flags;

	spin_lock_irqsave(&zone->lock, flags);
	if (unlikely(has_isolate_pageblock(zone) ||
		is_migrate_isolate(migratetype))) {
		migratetype = get_pfnblock_migratetype(page, pfn);
	}
<<<<<<< HEAD
	__free_one_page(page, pfn, zone, order, migratetype, true);
	spin_unlock(&zone->lock);
=======
	__free_one_page(page, pfn, zone, order, migratetype, fpi_flags);
	spin_unlock_irqrestore(&zone->lock, flags);
>>>>>>> 7d2a07b7
}

static void __meminit __init_single_page(struct page *page, unsigned long pfn,
				unsigned long zone, int nid)
{
	mm_zero_struct_page(page);
	set_page_links(page, zone, nid, pfn);
	init_page_count(page);
	page_mapcount_reset(page);
	page_cpupid_reset_last(page);
	page_kasan_tag_reset(page);

	INIT_LIST_HEAD(&page->lru);
#ifdef WANT_PAGE_VIRTUAL
	/* The shift won't overflow because ZONE_NORMAL is below 4G. */
	if (!is_highmem_idx(zone))
		set_page_address(page, __va(pfn << PAGE_SHIFT));
#endif
}

#ifdef CONFIG_DEFERRED_STRUCT_PAGE_INIT
static void __meminit init_reserved_page(unsigned long pfn)
{
	pg_data_t *pgdat;
	int nid, zid;

	if (!early_page_uninitialised(pfn))
		return;

	nid = early_pfn_to_nid(pfn);
	pgdat = NODE_DATA(nid);

	for (zid = 0; zid < MAX_NR_ZONES; zid++) {
		struct zone *zone = &pgdat->node_zones[zid];

		if (pfn >= zone->zone_start_pfn && pfn < zone_end_pfn(zone))
			break;
	}
	__init_single_page(pfn_to_page(pfn), pfn, zid, nid);
}
#else
static inline void init_reserved_page(unsigned long pfn)
{
}
#endif /* CONFIG_DEFERRED_STRUCT_PAGE_INIT */

/*
 * Initialised pages do not have PageReserved set. This function is
 * called for each range allocated by the bootmem allocator and
 * marks the pages PageReserved. The remaining valid pages are later
 * sent to the buddy page allocator.
 */
void __meminit reserve_bootmem_region(phys_addr_t start, phys_addr_t end)
{
	unsigned long start_pfn = PFN_DOWN(start);
	unsigned long end_pfn = PFN_UP(end);

	for (; start_pfn < end_pfn; start_pfn++) {
		if (pfn_valid(start_pfn)) {
			struct page *page = pfn_to_page(start_pfn);

			init_reserved_page(start_pfn);

			/* Avoid false-positive PageTail() */
			INIT_LIST_HEAD(&page->lru);

			/*
			 * no need for atomic set_bit because the struct
			 * page is not visible yet so nobody should
			 * access it yet.
			 */
			__SetPageReserved(page);
		}
	}
}

static void __free_pages_ok(struct page *page, unsigned int order,
			    fpi_t fpi_flags)
{
	unsigned long flags;
	int migratetype;
	unsigned long pfn = page_to_pfn(page);
	struct zone *zone = page_zone(page);

	if (!free_pages_prepare(page, order, true, fpi_flags))
		return;

	migratetype = get_pfnblock_migratetype(page, pfn);

	spin_lock_irqsave(&zone->lock, flags);
	if (unlikely(has_isolate_pageblock(zone) ||
		is_migrate_isolate(migratetype))) {
		migratetype = get_pfnblock_migratetype(page, pfn);
	}
	__free_one_page(page, pfn, zone, order, migratetype, fpi_flags);
	spin_unlock_irqrestore(&zone->lock, flags);

	__count_vm_events(PGFREE, 1 << order);
}

void __free_pages_core(struct page *page, unsigned int order)
{
	unsigned int nr_pages = 1 << order;
	struct page *p = page;
	unsigned int loop;

	/*
	 * When initializing the memmap, __init_single_page() sets the refcount
	 * of all pages to 1 ("allocated"/"not free"). We have to set the
	 * refcount of all involved pages to 0.
	 */
	prefetchw(p);
	for (loop = 0; loop < (nr_pages - 1); loop++, p++) {
		prefetchw(p + 1);
		__ClearPageReserved(p);
		set_page_count(p, 0);
	}
	__ClearPageReserved(p);
	set_page_count(p, 0);

	atomic_long_add(nr_pages, &page_zone(page)->managed_pages);

	/*
	 * Bypass PCP and place fresh pages right to the tail, primarily
	 * relevant for memory onlining.
	 */
	__free_pages_ok(page, order, FPI_TO_TAIL | FPI_SKIP_KASAN_POISON);
}

#ifdef CONFIG_NUMA

/*
 * During memory init memblocks map pfns to nids. The search is expensive and
 * this caches recent lookups. The implementation of __early_pfn_to_nid
 * treats start/end as pfns.
 */
struct mminit_pfnnid_cache {
	unsigned long last_start;
	unsigned long last_end;
	int last_nid;
};

static struct mminit_pfnnid_cache early_pfnnid_cache __meminitdata;

/*
 * Required by SPARSEMEM. Given a PFN, return what node the PFN is on.
 */
static int __meminit __early_pfn_to_nid(unsigned long pfn,
					struct mminit_pfnnid_cache *state)
{
	unsigned long start_pfn, end_pfn;
	int nid;

	if (state->last_start <= pfn && pfn < state->last_end)
		return state->last_nid;

	nid = memblock_search_pfn_nid(pfn, &start_pfn, &end_pfn);
	if (nid != NUMA_NO_NODE) {
		state->last_start = start_pfn;
		state->last_end = end_pfn;
		state->last_nid = nid;
	}

	return nid;
}

int __meminit early_pfn_to_nid(unsigned long pfn)
{
	static DEFINE_SPINLOCK(early_pfn_lock);
	int nid;

	spin_lock(&early_pfn_lock);
	nid = __early_pfn_to_nid(pfn, &early_pfnnid_cache);
	if (nid < 0)
		nid = first_online_node;
	spin_unlock(&early_pfn_lock);

	return nid;
}
#endif /* CONFIG_NUMA */

void __init memblock_free_pages(struct page *page, unsigned long pfn,
							unsigned int order)
{
	if (early_page_uninitialised(pfn))
		return;
	__free_pages_core(page, order);
}

/*
 * Check that the whole (or subset of) a pageblock given by the interval of
 * [start_pfn, end_pfn) is valid and within the same zone, before scanning it
 * with the migration of free compaction scanner. The scanners then need to
 * use only pfn_valid_within() check for arches that allow holes within
 * pageblocks.
 *
 * Return struct page pointer of start_pfn, or NULL if checks were not passed.
 *
 * It's possible on some configurations to have a setup like node0 node1 node0
 * i.e. it's possible that all pages within a zones range of pages do not
 * belong to a single zone. We assume that a border between node0 and node1
 * can occur within a single pageblock, but not a node0 node1 node0
 * interleaving within a single pageblock. It is therefore sufficient to check
 * the first and last page of a pageblock and avoid checking each individual
 * page in a pageblock.
 */
struct page *__pageblock_pfn_to_page(unsigned long start_pfn,
				     unsigned long end_pfn, struct zone *zone)
{
	struct page *start_page;
	struct page *end_page;

	/* end_pfn is one past the range we are checking */
	end_pfn--;

	if (!pfn_valid(start_pfn) || !pfn_valid(end_pfn))
		return NULL;

	start_page = pfn_to_online_page(start_pfn);
	if (!start_page)
		return NULL;

	if (page_zone(start_page) != zone)
		return NULL;

	end_page = pfn_to_page(end_pfn);

	/* This gives a shorter code than deriving page_zone(end_page) */
	if (page_zone_id(start_page) != page_zone_id(end_page))
		return NULL;

	return start_page;
}

void set_zone_contiguous(struct zone *zone)
{
	unsigned long block_start_pfn = zone->zone_start_pfn;
	unsigned long block_end_pfn;

	block_end_pfn = ALIGN(block_start_pfn + 1, pageblock_nr_pages);
	for (; block_start_pfn < zone_end_pfn(zone);
			block_start_pfn = block_end_pfn,
			 block_end_pfn += pageblock_nr_pages) {

		block_end_pfn = min(block_end_pfn, zone_end_pfn(zone));

		if (!__pageblock_pfn_to_page(block_start_pfn,
					     block_end_pfn, zone))
			return;
		cond_resched();
	}

	/* We confirm that there is no hole */
	zone->contiguous = true;
}

void clear_zone_contiguous(struct zone *zone)
{
	zone->contiguous = false;
}

#ifdef CONFIG_DEFERRED_STRUCT_PAGE_INIT
static void __init deferred_free_range(unsigned long pfn,
				       unsigned long nr_pages)
{
	struct page *page;
	unsigned long i;

	if (!nr_pages)
		return;

	page = pfn_to_page(pfn);

	/* Free a large naturally-aligned chunk if possible */
	if (nr_pages == pageblock_nr_pages &&
	    (pfn & (pageblock_nr_pages - 1)) == 0) {
		set_pageblock_migratetype(page, MIGRATE_MOVABLE);
		__free_pages_core(page, pageblock_order);
		return;
	}

	for (i = 0; i < nr_pages; i++, page++, pfn++) {
		if ((pfn & (pageblock_nr_pages - 1)) == 0)
			set_pageblock_migratetype(page, MIGRATE_MOVABLE);
		__free_pages_core(page, 0);
	}
}

/* Completion tracking for deferred_init_memmap() threads */
static atomic_t pgdat_init_n_undone __initdata;
static __initdata DECLARE_COMPLETION(pgdat_init_all_done_comp);

static inline void __init pgdat_init_report_one_done(void)
{
	if (atomic_dec_and_test(&pgdat_init_n_undone))
		complete(&pgdat_init_all_done_comp);
}

/*
 * Returns true if page needs to be initialized or freed to buddy allocator.
 *
 * First we check if pfn is valid on architectures where it is possible to have
 * holes within pageblock_nr_pages. On systems where it is not possible, this
 * function is optimized out.
 *
 * Then, we check if a current large page is valid by only checking the validity
 * of the head pfn.
 */
static inline bool __init deferred_pfn_valid(unsigned long pfn)
{
	if (!pfn_valid_within(pfn))
		return false;
	if (!(pfn & (pageblock_nr_pages - 1)) && !pfn_valid(pfn))
		return false;
	return true;
}

/*
 * Free pages to buddy allocator. Try to free aligned pages in
 * pageblock_nr_pages sizes.
 */
static void __init deferred_free_pages(unsigned long pfn,
				       unsigned long end_pfn)
{
	unsigned long nr_pgmask = pageblock_nr_pages - 1;
	unsigned long nr_free = 0;

	for (; pfn < end_pfn; pfn++) {
		if (!deferred_pfn_valid(pfn)) {
			deferred_free_range(pfn - nr_free, nr_free);
			nr_free = 0;
		} else if (!(pfn & nr_pgmask)) {
			deferred_free_range(pfn - nr_free, nr_free);
			nr_free = 1;
		} else {
			nr_free++;
		}
	}
	/* Free the last block of pages to allocator */
	deferred_free_range(pfn - nr_free, nr_free);
}

/*
 * Initialize struct pages.  We minimize pfn page lookups and scheduler checks
 * by performing it only once every pageblock_nr_pages.
 * Return number of pages initialized.
 */
static unsigned long  __init deferred_init_pages(struct zone *zone,
						 unsigned long pfn,
						 unsigned long end_pfn)
{
	unsigned long nr_pgmask = pageblock_nr_pages - 1;
	int nid = zone_to_nid(zone);
	unsigned long nr_pages = 0;
	int zid = zone_idx(zone);
	struct page *page = NULL;

	for (; pfn < end_pfn; pfn++) {
		if (!deferred_pfn_valid(pfn)) {
			page = NULL;
			continue;
		} else if (!page || !(pfn & nr_pgmask)) {
			page = pfn_to_page(pfn);
		} else {
			page++;
		}
		__init_single_page(page, pfn, zid, nid);
		nr_pages++;
	}
	return (nr_pages);
}

/*
 * This function is meant to pre-load the iterator for the zone init.
 * Specifically it walks through the ranges until we are caught up to the
 * first_init_pfn value and exits there. If we never encounter the value we
 * return false indicating there are no valid ranges left.
 */
static bool __init
deferred_init_mem_pfn_range_in_zone(u64 *i, struct zone *zone,
				    unsigned long *spfn, unsigned long *epfn,
				    unsigned long first_init_pfn)
{
	u64 j;

	/*
	 * Start out by walking through the ranges in this zone that have
	 * already been initialized. We don't need to do anything with them
	 * so we just need to flush them out of the system.
	 */
	for_each_free_mem_pfn_range_in_zone(j, zone, spfn, epfn) {
		if (*epfn <= first_init_pfn)
			continue;
		if (*spfn < first_init_pfn)
			*spfn = first_init_pfn;
		*i = j;
		return true;
	}

	return false;
}

/*
 * Initialize and free pages. We do it in two loops: first we initialize
 * struct page, then free to buddy allocator, because while we are
 * freeing pages we can access pages that are ahead (computing buddy
 * page in __free_one_page()).
 *
 * In order to try and keep some memory in the cache we have the loop
 * broken along max page order boundaries. This way we will not cause
 * any issues with the buddy page computation.
 */
static unsigned long __init
deferred_init_maxorder(u64 *i, struct zone *zone, unsigned long *start_pfn,
		       unsigned long *end_pfn)
{
	unsigned long mo_pfn = ALIGN(*start_pfn + 1, MAX_ORDER_NR_PAGES);
	unsigned long spfn = *start_pfn, epfn = *end_pfn;
	unsigned long nr_pages = 0;
	u64 j = *i;

	/* First we loop through and initialize the page values */
	for_each_free_mem_pfn_range_in_zone_from(j, zone, start_pfn, end_pfn) {
		unsigned long t;

		if (mo_pfn <= *start_pfn)
			break;

		t = min(mo_pfn, *end_pfn);
		nr_pages += deferred_init_pages(zone, *start_pfn, t);

		if (mo_pfn < *end_pfn) {
			*start_pfn = mo_pfn;
			break;
		}
	}

	/* Reset values and now loop through freeing pages as needed */
	swap(j, *i);

	for_each_free_mem_pfn_range_in_zone_from(j, zone, &spfn, &epfn) {
		unsigned long t;

		if (mo_pfn <= spfn)
			break;

		t = min(mo_pfn, epfn);
		deferred_free_pages(spfn, t);

		if (mo_pfn <= epfn)
			break;
	}

	return nr_pages;
}

static void __init
deferred_init_memmap_chunk(unsigned long start_pfn, unsigned long end_pfn,
			   void *arg)
{
	unsigned long spfn, epfn;
	struct zone *zone = arg;
	u64 i;

	deferred_init_mem_pfn_range_in_zone(&i, zone, &spfn, &epfn, start_pfn);

	/*
	 * Initialize and free pages in MAX_ORDER sized increments so that we
	 * can avoid introducing any issues with the buddy allocator.
	 */
	while (spfn < end_pfn) {
		deferred_init_maxorder(&i, zone, &spfn, &epfn);
		cond_resched();
	}
}

/* An arch may override for more concurrency. */
__weak int __init
deferred_page_init_max_threads(const struct cpumask *node_cpumask)
{
	return 1;
}

/* Initialise remaining memory on a node */
static int __init deferred_init_memmap(void *data)
{
	pg_data_t *pgdat = data;
	const struct cpumask *cpumask = cpumask_of_node(pgdat->node_id);
	unsigned long spfn = 0, epfn = 0;
	unsigned long first_init_pfn, flags;
	unsigned long start = jiffies;
	struct zone *zone;
	int zid, max_threads;
	u64 i;

	/* Bind memory initialisation thread to a local node if possible */
	if (!cpumask_empty(cpumask))
		set_cpus_allowed_ptr(current, cpumask);

	pgdat_resize_lock(pgdat, &flags);
	first_init_pfn = pgdat->first_deferred_pfn;
	if (first_init_pfn == ULONG_MAX) {
		pgdat_resize_unlock(pgdat, &flags);
		pgdat_init_report_one_done();
		return 0;
	}

	/* Sanity check boundaries */
	BUG_ON(pgdat->first_deferred_pfn < pgdat->node_start_pfn);
	BUG_ON(pgdat->first_deferred_pfn > pgdat_end_pfn(pgdat));
	pgdat->first_deferred_pfn = ULONG_MAX;

	/*
	 * Once we unlock here, the zone cannot be grown anymore, thus if an
	 * interrupt thread must allocate this early in boot, zone must be
	 * pre-grown prior to start of deferred page initialization.
	 */
	pgdat_resize_unlock(pgdat, &flags);

	/* Only the highest zone is deferred so find it */
	for (zid = 0; zid < MAX_NR_ZONES; zid++) {
		zone = pgdat->node_zones + zid;
		if (first_init_pfn < zone_end_pfn(zone))
			break;
	}

	/* If the zone is empty somebody else may have cleared out the zone */
	if (!deferred_init_mem_pfn_range_in_zone(&i, zone, &spfn, &epfn,
						 first_init_pfn))
		goto zone_empty;

<<<<<<< HEAD
	/*
	 * Initialize and free pages in MAX_ORDER sized increments so
	 * that we can avoid introducing any issues with the buddy
	 * allocator.
	 */
	while (spfn < epfn) {
		nr_pages += deferred_init_maxorder(&i, zone, &spfn, &epfn);
		cond_resched();
=======
	max_threads = deferred_page_init_max_threads(cpumask);

	while (spfn < epfn) {
		unsigned long epfn_align = ALIGN(epfn, PAGES_PER_SECTION);
		struct padata_mt_job job = {
			.thread_fn   = deferred_init_memmap_chunk,
			.fn_arg      = zone,
			.start       = spfn,
			.size        = epfn_align - spfn,
			.align       = PAGES_PER_SECTION,
			.min_chunk   = PAGES_PER_SECTION,
			.max_threads = max_threads,
		};

		padata_do_multithreaded(&job);
		deferred_init_mem_pfn_range_in_zone(&i, zone, &spfn, &epfn,
						    epfn_align);
>>>>>>> 7d2a07b7
	}
zone_empty:
	/* Sanity check that the next zone really is unpopulated */
	WARN_ON(++zid < MAX_NR_ZONES && populated_zone(++zone));

	pr_info("node %d deferred pages initialised in %ums\n",
		pgdat->node_id, jiffies_to_msecs(jiffies - start));

	pgdat_init_report_one_done();
	return 0;
}

/*
 * If this zone has deferred pages, try to grow it by initializing enough
 * deferred pages to satisfy the allocation specified by order, rounded up to
 * the nearest PAGES_PER_SECTION boundary.  So we're adding memory in increments
 * of SECTION_SIZE bytes by initializing struct pages in increments of
 * PAGES_PER_SECTION * sizeof(struct page) bytes.
 *
 * Return true when zone was grown, otherwise return false. We return true even
 * when we grow less than requested, to let the caller decide if there are
 * enough pages to satisfy the allocation.
 *
 * Note: We use noinline because this function is needed only during boot, and
 * it is called from a __ref function _deferred_grow_zone. This way we are
 * making sure that it is not inlined into permanent text section.
 */
static noinline bool __init
deferred_grow_zone(struct zone *zone, unsigned int order)
{
	unsigned long nr_pages_needed = ALIGN(1 << order, PAGES_PER_SECTION);
	pg_data_t *pgdat = zone->zone_pgdat;
	unsigned long first_deferred_pfn = pgdat->first_deferred_pfn;
	unsigned long spfn, epfn, flags;
	unsigned long nr_pages = 0;
	u64 i;

	/* Only the last zone may have deferred pages */
	if (zone_end_pfn(zone) != pgdat_end_pfn(pgdat))
		return false;

	pgdat_resize_lock(pgdat, &flags);

	/*
	 * If someone grew this zone while we were waiting for spinlock, return
	 * true, as there might be enough pages already.
	 */
	if (first_deferred_pfn != pgdat->first_deferred_pfn) {
		pgdat_resize_unlock(pgdat, &flags);
		return true;
	}

	/* If the zone is empty somebody else may have cleared out the zone */
	if (!deferred_init_mem_pfn_range_in_zone(&i, zone, &spfn, &epfn,
						 first_deferred_pfn)) {
		pgdat->first_deferred_pfn = ULONG_MAX;
		pgdat_resize_unlock(pgdat, &flags);
		/* Retry only once. */
		return first_deferred_pfn != ULONG_MAX;
	}

	/*
	 * Initialize and free pages in MAX_ORDER sized increments so
	 * that we can avoid introducing any issues with the buddy
	 * allocator.
	 */
	while (spfn < epfn) {
		/* update our first deferred PFN for this section */
		first_deferred_pfn = spfn;

		nr_pages += deferred_init_maxorder(&i, zone, &spfn, &epfn);
		touch_nmi_watchdog();

		/* We should only stop along section boundaries */
		if ((first_deferred_pfn ^ spfn) < PAGES_PER_SECTION)
			continue;

		/* If our quota has been met we can stop here */
		if (nr_pages >= nr_pages_needed)
			break;
	}

	pgdat->first_deferred_pfn = spfn;
	pgdat_resize_unlock(pgdat, &flags);

	return nr_pages > 0;
}

/*
 * deferred_grow_zone() is __init, but it is called from
 * get_page_from_freelist() during early boot until deferred_pages permanently
 * disables this call. This is why we have refdata wrapper to avoid warning,
 * and to ensure that the function body gets unloaded.
 */
static bool __ref
_deferred_grow_zone(struct zone *zone, unsigned int order)
{
	return deferred_grow_zone(zone, order);
}

#endif /* CONFIG_DEFERRED_STRUCT_PAGE_INIT */

void __init page_alloc_init_late(void)
{
	struct zone *zone;
	int nid;

#ifdef CONFIG_DEFERRED_STRUCT_PAGE_INIT

	/* There will be num_node_state(N_MEMORY) threads */
	atomic_set(&pgdat_init_n_undone, num_node_state(N_MEMORY));
	for_each_node_state(nid, N_MEMORY) {
		kthread_run(deferred_init_memmap, NODE_DATA(nid), "pgdatinit%d", nid);
	}

	/* Block until all are initialised */
	wait_for_completion(&pgdat_init_all_done_comp);

	/*
	 * The number of managed pages has changed due to the initialisation
	 * so the pcpu batch and high limits needs to be updated or the limits
	 * will be artificially small.
	 */
	for_each_populated_zone(zone)
		zone_pcp_update(zone);

	/*
	 * We initialized the rest of the deferred pages.  Permanently disable
	 * on-demand struct page initialization.
	 */
	static_branch_disable(&deferred_pages);

	/* Reinit limits that are based on free pages after the kernel is up */
	files_maxfiles_init();
#endif

	buffer_init();

	/* Discard memblock private memory */
	memblock_discard();

	for_each_node_state(nid, N_MEMORY)
		shuffle_free_memory(NODE_DATA(nid));

	for_each_populated_zone(zone)
		set_zone_contiguous(zone);
}

#ifdef CONFIG_CMA
/* Free whole pageblock and set its migration type to MIGRATE_CMA. */
void __init init_cma_reserved_pageblock(struct page *page)
{
	unsigned i = pageblock_nr_pages;
	struct page *p = page;

	do {
		__ClearPageReserved(p);
		set_page_count(p, 0);
	} while (++p, --i);

	set_pageblock_migratetype(page, MIGRATE_CMA);

	if (pageblock_order >= MAX_ORDER) {
		i = pageblock_nr_pages;
		p = page;
		do {
			set_page_refcounted(p);
			__free_pages(p, MAX_ORDER - 1);
			p += MAX_ORDER_NR_PAGES;
		} while (i -= MAX_ORDER_NR_PAGES);
	} else {
		set_page_refcounted(page);
		__free_pages(page, pageblock_order);
	}

	adjust_managed_page_count(page, pageblock_nr_pages);
	page_zone(page)->cma_pages += pageblock_nr_pages;
}
#endif

/*
 * The order of subdivision here is critical for the IO subsystem.
 * Please do not alter this order without good reasons and regression
 * testing. Specifically, as large blocks of memory are subdivided,
 * the order in which smaller blocks are delivered depends on the order
 * they're subdivided in this function. This is the primary factor
 * influencing the order in which pages are delivered to the IO
 * subsystem according to empirical testing, and this is also justified
 * by considering the behavior of a buddy system containing a single
 * large block of memory acted on by a series of small allocations.
 * This behavior is a critical factor in sglist merging's success.
 *
 * -- nyc
 */
static inline void expand(struct zone *zone, struct page *page,
	int low, int high, int migratetype)
{
	unsigned long size = 1 << high;

	while (high > low) {
		high--;
		size >>= 1;
		VM_BUG_ON_PAGE(bad_range(zone, &page[size]), &page[size]);

		/*
		 * Mark as guard pages (or page), that will allow to
		 * merge back to allocator when buddy will be freed.
		 * Corresponding page table entries will not be touched,
		 * pages will stay not present in virtual address space
		 */
		if (set_page_guard(zone, &page[size], high, migratetype))
			continue;

		add_to_free_list(&page[size], zone, high, migratetype);
<<<<<<< HEAD
		set_page_order(&page[size], high);
=======
		set_buddy_order(&page[size], high);
>>>>>>> 7d2a07b7
	}
}

static void check_new_page_bad(struct page *page)
{
	if (unlikely(page->flags & __PG_HWPOISON)) {
		/* Don't complain about hwpoisoned pages */
		page_mapcount_reset(page); /* remove PageBuddy */
		return;
	}

	bad_page(page,
		 page_bad_reason(page, PAGE_FLAGS_CHECK_AT_PREP));
}

/*
 * This page is about to be returned from the page allocator
 */
static inline int check_new_page(struct page *page)
{
	if (likely(page_expected_state(page,
				PAGE_FLAGS_CHECK_AT_PREP|__PG_HWPOISON)))
		return 0;

	check_new_page_bad(page);
	return 1;
}

#ifdef CONFIG_DEBUG_VM
/*
 * With DEBUG_VM enabled, order-0 pages are checked for expected state when
 * being allocated from pcp lists. With debug_pagealloc also enabled, they are
 * also checked when pcp lists are refilled from the free lists.
 */
static inline bool check_pcp_refill(struct page *page)
{
	if (debug_pagealloc_enabled_static())
		return check_new_page(page);
	else
		return false;
}

static inline bool check_new_pcp(struct page *page)
{
	return check_new_page(page);
}
#else
/*
 * With DEBUG_VM disabled, free order-0 pages are checked for expected state
 * when pcp lists are being refilled from the free lists. With debug_pagealloc
 * enabled, they are also checked when being allocated from the pcp lists.
 */
static inline bool check_pcp_refill(struct page *page)
{
	return check_new_page(page);
}
static inline bool check_new_pcp(struct page *page)
{
	if (debug_pagealloc_enabled_static())
		return check_new_page(page);
	else
		return false;
}
#endif /* CONFIG_DEBUG_VM */

static bool check_new_pages(struct page *page, unsigned int order)
{
	int i;
	for (i = 0; i < (1 << order); i++) {
		struct page *p = page + i;

		if (unlikely(check_new_page(p)))
			return true;
	}

	return false;
}

inline void post_alloc_hook(struct page *page, unsigned int order,
				gfp_t gfp_flags)
{
	set_page_private(page, 0);
	set_page_refcounted(page);

	arch_alloc_page(page, order);
<<<<<<< HEAD
	if (debug_pagealloc_enabled_static())
		kernel_map_pages(page, 1 << order, 1);
	kasan_alloc_pages(page, order);
	kernel_poison_pages(page, 1 << order, 1);
=======
	debug_pagealloc_map_pages(page, 1 << order);

	/*
	 * Page unpoisoning must happen before memory initialization.
	 * Otherwise, the poison pattern will be overwritten for __GFP_ZERO
	 * allocations and the page unpoisoning code will complain.
	 */
	kernel_unpoison_pages(page, 1 << order);

	/*
	 * As memory initialization might be integrated into KASAN,
	 * kasan_alloc_pages and kernel_init_free_pages must be
	 * kept together to avoid discrepancies in behavior.
	 */
	if (kasan_has_integrated_init()) {
		kasan_alloc_pages(page, order, gfp_flags);
	} else {
		bool init = !want_init_on_free() && want_init_on_alloc(gfp_flags);

		kasan_unpoison_pages(page, order, init);
		if (init)
			kernel_init_free_pages(page, 1 << order,
					       gfp_flags & __GFP_ZEROTAGS);
	}

>>>>>>> 7d2a07b7
	set_page_owner(page, order, gfp_flags);
}

static void prep_new_page(struct page *page, unsigned int order, gfp_t gfp_flags,
							unsigned int alloc_flags)
{
	post_alloc_hook(page, order, gfp_flags);

	if (order && (gfp_flags & __GFP_COMP))
		prep_compound_page(page, order);

	/*
	 * page is set pfmemalloc when ALLOC_NO_WATERMARKS was necessary to
	 * allocate the page. The expectation is that the caller is taking
	 * steps that will free more memory. The caller should avoid the page
	 * being used for !PFMEMALLOC purposes.
	 */
	if (alloc_flags & ALLOC_NO_WATERMARKS)
		set_page_pfmemalloc(page);
	else
		clear_page_pfmemalloc(page);
}

/*
 * Go through the free lists for the given migratetype and remove
 * the smallest available page from the freelists
 */
static __always_inline
struct page *__rmqueue_smallest(struct zone *zone, unsigned int order,
						int migratetype)
{
	unsigned int current_order;
	struct free_area *area;
	struct page *page;

	/* Find a page of the appropriate size in the preferred list */
	for (current_order = order; current_order < MAX_ORDER; ++current_order) {
		area = &(zone->free_area[current_order]);
		page = get_page_from_free_area(area, migratetype);
		if (!page)
			continue;
		del_page_from_free_list(page, zone, current_order);
		expand(zone, page, order, current_order, migratetype);
		set_pcppage_migratetype(page, migratetype);
		return page;
	}

	return NULL;
}


/*
 * This array describes the order lists are fallen back to when
 * the free lists for the desirable migrate type are depleted
 */
static int fallbacks[MIGRATE_TYPES][3] = {
	[MIGRATE_UNMOVABLE]   = { MIGRATE_RECLAIMABLE, MIGRATE_MOVABLE,   MIGRATE_TYPES },
	[MIGRATE_MOVABLE]     = { MIGRATE_RECLAIMABLE, MIGRATE_UNMOVABLE, MIGRATE_TYPES },
	[MIGRATE_RECLAIMABLE] = { MIGRATE_UNMOVABLE,   MIGRATE_MOVABLE,   MIGRATE_TYPES },
#ifdef CONFIG_CMA
	[MIGRATE_CMA]         = { MIGRATE_TYPES }, /* Never used */
#endif
#ifdef CONFIG_MEMORY_ISOLATION
	[MIGRATE_ISOLATE]     = { MIGRATE_TYPES }, /* Never used */
#endif
};

#ifdef CONFIG_CMA
static __always_inline struct page *__rmqueue_cma_fallback(struct zone *zone,
					unsigned int order)
{
	return __rmqueue_smallest(zone, order, MIGRATE_CMA);
}
#else
static inline struct page *__rmqueue_cma_fallback(struct zone *zone,
					unsigned int order) { return NULL; }
#endif

/*
 * Move the free pages in a range to the freelist tail of the requested type.
 * Note that start_page and end_pages are not aligned on a pageblock
 * boundary. If alignment is required, use move_freepages_block()
 */
static int move_freepages(struct zone *zone,
			  unsigned long start_pfn, unsigned long end_pfn,
			  int migratetype, int *num_movable)
{
	struct page *page;
	unsigned long pfn;
	unsigned int order;
	int pages_moved = 0;

	for (pfn = start_pfn; pfn <= end_pfn;) {
		if (!pfn_valid_within(pfn)) {
			pfn++;
			continue;
		}

		page = pfn_to_page(pfn);
		if (!PageBuddy(page)) {
			/*
			 * We assume that pages that could be isolated for
			 * migration are movable. But we don't actually try
			 * isolating, as that would be expensive.
			 */
			if (num_movable &&
					(PageLRU(page) || __PageMovable(page)))
				(*num_movable)++;
			pfn++;
			continue;
		}

		/* Make sure we are not inadvertently changing nodes */
		VM_BUG_ON_PAGE(page_to_nid(page) != zone_to_nid(zone), page);
		VM_BUG_ON_PAGE(page_zone(page) != zone, page);

<<<<<<< HEAD
		order = page_order(page);
		move_to_free_list(page, zone, order, migratetype);
		page += 1 << order;
=======
		order = buddy_order(page);
		move_to_free_list(page, zone, order, migratetype);
		pfn += 1 << order;
>>>>>>> 7d2a07b7
		pages_moved += 1 << order;
	}

	return pages_moved;
}

int move_freepages_block(struct zone *zone, struct page *page,
				int migratetype, int *num_movable)
{
	unsigned long start_pfn, end_pfn, pfn;

	if (num_movable)
		*num_movable = 0;

	pfn = page_to_pfn(page);
	start_pfn = pfn & ~(pageblock_nr_pages - 1);
	end_pfn = start_pfn + pageblock_nr_pages - 1;

	/* Do not cross zone boundaries */
	if (!zone_spans_pfn(zone, start_pfn))
		start_pfn = pfn;
	if (!zone_spans_pfn(zone, end_pfn))
		return 0;

	return move_freepages(zone, start_pfn, end_pfn, migratetype,
								num_movable);
}

static void change_pageblock_range(struct page *pageblock_page,
					int start_order, int migratetype)
{
	int nr_pageblocks = 1 << (start_order - pageblock_order);

	while (nr_pageblocks--) {
		set_pageblock_migratetype(pageblock_page, migratetype);
		pageblock_page += pageblock_nr_pages;
	}
}

/*
 * When we are falling back to another migratetype during allocation, try to
 * steal extra free pages from the same pageblocks to satisfy further
 * allocations, instead of polluting multiple pageblocks.
 *
 * If we are stealing a relatively large buddy page, it is likely there will
 * be more free pages in the pageblock, so try to steal them all. For
 * reclaimable and unmovable allocations, we steal regardless of page size,
 * as fragmentation caused by those allocations polluting movable pageblocks
 * is worse than movable allocations stealing from unmovable and reclaimable
 * pageblocks.
 */
static bool can_steal_fallback(unsigned int order, int start_mt)
{
	/*
	 * Leaving this order check is intended, although there is
	 * relaxed order check in next check. The reason is that
	 * we can actually steal whole pageblock if this condition met,
	 * but, below check doesn't guarantee it and that is just heuristic
	 * so could be changed anytime.
	 */
	if (order >= pageblock_order)
		return true;

	if (order >= pageblock_order / 2 ||
		start_mt == MIGRATE_RECLAIMABLE ||
		start_mt == MIGRATE_UNMOVABLE ||
		page_group_by_mobility_disabled)
		return true;

	return false;
}

static inline bool boost_watermark(struct zone *zone)
{
	unsigned long max_boost;

	if (!watermark_boost_factor)
<<<<<<< HEAD
		return;
=======
		return false;
>>>>>>> 7d2a07b7
	/*
	 * Don't bother in zones that are unlikely to produce results.
	 * On small machines, including kdump capture kernels running
	 * in a small area, boosting the watermark can cause an out of
	 * memory situation immediately.
	 */
	if ((pageblock_nr_pages * 4) > zone_managed_pages(zone))
<<<<<<< HEAD
		return;
=======
		return false;
>>>>>>> 7d2a07b7

	max_boost = mult_frac(zone->_watermark[WMARK_HIGH],
			watermark_boost_factor, 10000);

	/*
	 * high watermark may be uninitialised if fragmentation occurs
	 * very early in boot so do not boost. We do not fall
	 * through and boost by pageblock_nr_pages as failing
	 * allocations that early means that reclaim is not going
	 * to help and it may even be impossible to reclaim the
	 * boosted watermark resulting in a hang.
	 */
	if (!max_boost)
		return false;

	max_boost = max(pageblock_nr_pages, max_boost);

	zone->watermark_boost = min(zone->watermark_boost + pageblock_nr_pages,
		max_boost);

	return true;
}

/*
 * This function implements actual steal behaviour. If order is large enough,
 * we can steal whole pageblock. If not, we first move freepages in this
 * pageblock to our migratetype and determine how many already-allocated pages
 * are there in the pageblock with a compatible migratetype. If at least half
 * of pages are free or compatible, we can change migratetype of the pageblock
 * itself, so pages freed in the future will be put on the correct free list.
 */
static void steal_suitable_fallback(struct zone *zone, struct page *page,
		unsigned int alloc_flags, int start_type, bool whole_block)
{
<<<<<<< HEAD
	unsigned int current_order = page_order(page);
=======
	unsigned int current_order = buddy_order(page);
>>>>>>> 7d2a07b7
	int free_pages, movable_pages, alike_pages;
	int old_block_type;

	old_block_type = get_pageblock_migratetype(page);

	/*
	 * This can happen due to races and we want to prevent broken
	 * highatomic accounting.
	 */
	if (is_migrate_highatomic(old_block_type))
		goto single_page;

	/* Take ownership for orders >= pageblock_order */
	if (current_order >= pageblock_order) {
		change_pageblock_range(page, current_order, start_type);
		goto single_page;
	}

	/*
	 * Boost watermarks to increase reclaim pressure to reduce the
	 * likelihood of future fallbacks. Wake kswapd now as the node
	 * may be balanced overall and kswapd will not wake naturally.
	 */
	if (boost_watermark(zone) && (alloc_flags & ALLOC_KSWAPD))
		set_bit(ZONE_BOOSTED_WATERMARK, &zone->flags);

	/* We are not allowed to try stealing from the whole block */
	if (!whole_block)
		goto single_page;

	free_pages = move_freepages_block(zone, page, start_type,
						&movable_pages);
	/*
	 * Determine how many pages are compatible with our allocation.
	 * For movable allocation, it's the number of movable pages which
	 * we just obtained. For other types it's a bit more tricky.
	 */
	if (start_type == MIGRATE_MOVABLE) {
		alike_pages = movable_pages;
	} else {
		/*
		 * If we are falling back a RECLAIMABLE or UNMOVABLE allocation
		 * to MOVABLE pageblock, consider all non-movable pages as
		 * compatible. If it's UNMOVABLE falling back to RECLAIMABLE or
		 * vice versa, be conservative since we can't distinguish the
		 * exact migratetype of non-movable pages.
		 */
		if (old_block_type == MIGRATE_MOVABLE)
			alike_pages = pageblock_nr_pages
						- (free_pages + movable_pages);
		else
			alike_pages = 0;
	}

	/* moving whole block can fail due to zone boundary conditions */
	if (!free_pages)
		goto single_page;

	/*
	 * If a sufficient number of pages in the block are either free or of
	 * comparable migratability as our allocation, claim the whole block.
	 */
	if (free_pages + alike_pages >= (1 << (pageblock_order-1)) ||
			page_group_by_mobility_disabled)
		set_pageblock_migratetype(page, start_type);

	return;

single_page:
	move_to_free_list(page, zone, current_order, start_type);
}

/*
 * Check whether there is a suitable fallback freepage with requested order.
 * If only_stealable is true, this function returns fallback_mt only if
 * we can steal other freepages all together. This would help to reduce
 * fragmentation due to mixed migratetype pages in one pageblock.
 */
int find_suitable_fallback(struct free_area *area, unsigned int order,
			int migratetype, bool only_stealable, bool *can_steal)
{
	int i;
	int fallback_mt;

	if (area->nr_free == 0)
		return -1;

	*can_steal = false;
	for (i = 0;; i++) {
		fallback_mt = fallbacks[migratetype][i];
		if (fallback_mt == MIGRATE_TYPES)
			break;

		if (free_area_empty(area, fallback_mt))
			continue;

		if (can_steal_fallback(order, migratetype))
			*can_steal = true;

		if (!only_stealable)
			return fallback_mt;

		if (*can_steal)
			return fallback_mt;
	}

	return -1;
}

/*
 * Reserve a pageblock for exclusive use of high-order atomic allocations if
 * there are no empty page blocks that contain a page with a suitable order
 */
static void reserve_highatomic_pageblock(struct page *page, struct zone *zone,
				unsigned int alloc_order)
{
	int mt;
	unsigned long max_managed, flags;

	/*
	 * Limit the number reserved to 1 pageblock or roughly 1% of a zone.
	 * Check is race-prone but harmless.
	 */
	max_managed = (zone_managed_pages(zone) / 100) + pageblock_nr_pages;
	if (zone->nr_reserved_highatomic >= max_managed)
		return;

	spin_lock_irqsave(&zone->lock, flags);

	/* Recheck the nr_reserved_highatomic limit under the lock */
	if (zone->nr_reserved_highatomic >= max_managed)
		goto out_unlock;

	/* Yoink! */
	mt = get_pageblock_migratetype(page);
	if (!is_migrate_highatomic(mt) && !is_migrate_isolate(mt)
	    && !is_migrate_cma(mt)) {
		zone->nr_reserved_highatomic += pageblock_nr_pages;
		set_pageblock_migratetype(page, MIGRATE_HIGHATOMIC);
		move_freepages_block(zone, page, MIGRATE_HIGHATOMIC, NULL);
	}

out_unlock:
	spin_unlock_irqrestore(&zone->lock, flags);
}

/*
 * Used when an allocation is about to fail under memory pressure. This
 * potentially hurts the reliability of high-order allocations when under
 * intense memory pressure but failed atomic allocations should be easier
 * to recover from than an OOM.
 *
 * If @force is true, try to unreserve a pageblock even though highatomic
 * pageblock is exhausted.
 */
static bool unreserve_highatomic_pageblock(const struct alloc_context *ac,
						bool force)
{
	struct zonelist *zonelist = ac->zonelist;
	unsigned long flags;
	struct zoneref *z;
	struct zone *zone;
	struct page *page;
	int order;
	bool ret;

	for_each_zone_zonelist_nodemask(zone, z, zonelist, ac->highest_zoneidx,
								ac->nodemask) {
		/*
		 * Preserve at least one pageblock unless memory pressure
		 * is really high.
		 */
		if (!force && zone->nr_reserved_highatomic <=
					pageblock_nr_pages)
			continue;

		spin_lock_irqsave(&zone->lock, flags);
		for (order = 0; order < MAX_ORDER; order++) {
			struct free_area *area = &(zone->free_area[order]);

			page = get_page_from_free_area(area, MIGRATE_HIGHATOMIC);
			if (!page)
				continue;

			/*
			 * In page freeing path, migratetype change is racy so
			 * we can counter several free pages in a pageblock
			 * in this loop although we changed the pageblock type
			 * from highatomic to ac->migratetype. So we should
			 * adjust the count once.
			 */
			if (is_migrate_highatomic_page(page)) {
				/*
				 * It should never happen but changes to
				 * locking could inadvertently allow a per-cpu
				 * drain to add pages to MIGRATE_HIGHATOMIC
				 * while unreserving so be safe and watch for
				 * underflows.
				 */
				zone->nr_reserved_highatomic -= min(
						pageblock_nr_pages,
						zone->nr_reserved_highatomic);
			}

			/*
			 * Convert to ac->migratetype and avoid the normal
			 * pageblock stealing heuristics. Minimally, the caller
			 * is doing the work and needs the pages. More
			 * importantly, if the block was always converted to
			 * MIGRATE_UNMOVABLE or another type then the number
			 * of pageblocks that cannot be completely freed
			 * may increase.
			 */
			set_pageblock_migratetype(page, ac->migratetype);
			ret = move_freepages_block(zone, page, ac->migratetype,
									NULL);
			if (ret) {
				spin_unlock_irqrestore(&zone->lock, flags);
				return ret;
			}
		}
		spin_unlock_irqrestore(&zone->lock, flags);
	}

	return false;
}

/*
 * Try finding a free buddy page on the fallback list and put it on the free
 * list of requested migratetype, possibly along with other pages from the same
 * block, depending on fragmentation avoidance heuristics. Returns true if
 * fallback was found so that __rmqueue_smallest() can grab it.
 *
 * The use of signed ints for order and current_order is a deliberate
 * deviation from the rest of this file, to make the for loop
 * condition simpler.
 */
static __always_inline bool
__rmqueue_fallback(struct zone *zone, int order, int start_migratetype,
						unsigned int alloc_flags)
{
	struct free_area *area;
	int current_order;
	int min_order = order;
	struct page *page;
	int fallback_mt;
	bool can_steal;

	/*
	 * Do not steal pages from freelists belonging to other pageblocks
	 * i.e. orders < pageblock_order. If there are no local zones free,
	 * the zonelists will be reiterated without ALLOC_NOFRAGMENT.
	 */
	if (alloc_flags & ALLOC_NOFRAGMENT)
		min_order = pageblock_order;

	/*
	 * Find the largest available free page in the other list. This roughly
	 * approximates finding the pageblock with the most free pages, which
	 * would be too costly to do exactly.
	 */
	for (current_order = MAX_ORDER - 1; current_order >= min_order;
				--current_order) {
		area = &(zone->free_area[current_order]);
		fallback_mt = find_suitable_fallback(area, current_order,
				start_migratetype, false, &can_steal);
		if (fallback_mt == -1)
			continue;

		/*
		 * We cannot steal all free pages from the pageblock and the
		 * requested migratetype is movable. In that case it's better to
		 * steal and split the smallest available page instead of the
		 * largest available page, because even if the next movable
		 * allocation falls back into a different pageblock than this
		 * one, it won't cause permanent fragmentation.
		 */
		if (!can_steal && start_migratetype == MIGRATE_MOVABLE
					&& current_order > order)
			goto find_smallest;

		goto do_steal;
	}

	return false;

find_smallest:
	for (current_order = order; current_order < MAX_ORDER;
							current_order++) {
		area = &(zone->free_area[current_order]);
		fallback_mt = find_suitable_fallback(area, current_order,
				start_migratetype, false, &can_steal);
		if (fallback_mt != -1)
			break;
	}

	/*
	 * This should not happen - we already found a suitable fallback
	 * when looking for the largest page.
	 */
	VM_BUG_ON(current_order == MAX_ORDER);

do_steal:
	page = get_page_from_free_area(area, fallback_mt);

	steal_suitable_fallback(zone, page, alloc_flags, start_migratetype,
								can_steal);

	trace_mm_page_alloc_extfrag(page, order, current_order,
		start_migratetype, fallback_mt);

	return true;

}

/*
 * Do the hard work of removing an element from the buddy allocator.
 * Call me with the zone->lock already held.
 */
static __always_inline struct page *
__rmqueue(struct zone *zone, unsigned int order, int migratetype,
						unsigned int alloc_flags)
{
	struct page *page;

	if (IS_ENABLED(CONFIG_CMA)) {
		/*
		 * Balance movable allocations between regular and CMA areas by
		 * allocating from CMA when over half of the zone's free memory
		 * is in the CMA area.
		 */
		if (alloc_flags & ALLOC_CMA &&
		    zone_page_state(zone, NR_FREE_CMA_PAGES) >
		    zone_page_state(zone, NR_FREE_PAGES) / 2) {
			page = __rmqueue_cma_fallback(zone, order);
			if (page)
				goto out;
		}
	}
retry:
	page = __rmqueue_smallest(zone, order, migratetype);
	if (unlikely(!page)) {
		if (alloc_flags & ALLOC_CMA)
			page = __rmqueue_cma_fallback(zone, order);

		if (!page && __rmqueue_fallback(zone, order, migratetype,
								alloc_flags))
			goto retry;
	}
out:
	if (page)
		trace_mm_page_alloc_zone_locked(page, order, migratetype);
	return page;
}

/*
 * Obtain a specified number of elements from the buddy allocator, all under
 * a single hold of the lock, for efficiency.  Add them to the supplied list.
 * Returns the number of new pages which were placed at *list.
 */
static int rmqueue_bulk(struct zone *zone, unsigned int order,
			unsigned long count, struct list_head *list,
			int migratetype, unsigned int alloc_flags)
{
	int i, allocated = 0;

	/*
	 * local_lock_irq held so equivalent to spin_lock_irqsave for
	 * both PREEMPT_RT and non-PREEMPT_RT configurations.
	 */
	spin_lock(&zone->lock);
	for (i = 0; i < count; ++i) {
		struct page *page = __rmqueue(zone, order, migratetype,
								alloc_flags);
		if (unlikely(page == NULL))
			break;

		if (unlikely(check_pcp_refill(page)))
			continue;

		/*
		 * Split buddy pages returned by expand() are received here in
		 * physical page order. The page is added to the tail of
		 * caller's list. From the callers perspective, the linked list
		 * is ordered by page number under some conditions. This is
		 * useful for IO devices that can forward direction from the
		 * head, thus also in the physical page order. This is useful
		 * for IO devices that can merge IO requests if the physical
		 * pages are ordered properly.
		 */
		list_add_tail(&page->lru, list);
		allocated++;
		if (is_migrate_cma(get_pcppage_migratetype(page)))
			__mod_zone_page_state(zone, NR_FREE_CMA_PAGES,
					      -(1 << order));
	}

	/*
	 * i pages were removed from the buddy list even if some leak due
	 * to check_pcp_refill failing so adjust NR_FREE_PAGES based
	 * on i. Do not confuse with 'allocated' which is the number of
	 * pages added to the pcp list.
	 */
	__mod_zone_page_state(zone, NR_FREE_PAGES, -(i << order));
	spin_unlock(&zone->lock);
	return allocated;
}

#ifdef CONFIG_NUMA
/*
 * Called from the vmstat counter updater to drain pagesets of this
 * currently executing processor on remote nodes after they have
 * expired.
 *
 * Note that this function must be called with the thread pinned to
 * a single processor.
 */
void drain_zone_pages(struct zone *zone, struct per_cpu_pages *pcp)
{
	unsigned long flags;
	int to_drain, batch;

	local_lock_irqsave(&pagesets.lock, flags);
	batch = READ_ONCE(pcp->batch);
	to_drain = min(pcp->count, batch);
	if (to_drain > 0)
		free_pcppages_bulk(zone, to_drain, pcp);
	local_unlock_irqrestore(&pagesets.lock, flags);
}
#endif

/*
 * Drain pcplists of the indicated processor and zone.
 *
 * The processor must either be the current processor and the
 * thread pinned to the current processor or a processor that
 * is not online.
 */
static void drain_pages_zone(unsigned int cpu, struct zone *zone)
{
	unsigned long flags;
	struct per_cpu_pages *pcp;

	local_lock_irqsave(&pagesets.lock, flags);

	pcp = per_cpu_ptr(zone->per_cpu_pageset, cpu);
	if (pcp->count)
		free_pcppages_bulk(zone, pcp->count, pcp);

	local_unlock_irqrestore(&pagesets.lock, flags);
}

/*
 * Drain pcplists of all zones on the indicated processor.
 *
 * The processor must either be the current processor and the
 * thread pinned to the current processor or a processor that
 * is not online.
 */
static void drain_pages(unsigned int cpu)
{
	struct zone *zone;

	for_each_populated_zone(zone) {
		drain_pages_zone(cpu, zone);
	}
}

/*
 * Spill all of this CPU's per-cpu pages back into the buddy allocator.
 *
 * The CPU has to be pinned. When zone parameter is non-NULL, spill just
 * the single zone's pages.
 */
void drain_local_pages(struct zone *zone)
{
	int cpu = smp_processor_id();

	if (zone)
		drain_pages_zone(cpu, zone);
	else
		drain_pages(cpu);
}

static void drain_local_pages_wq(struct work_struct *work)
{
	struct pcpu_drain *drain;

	drain = container_of(work, struct pcpu_drain, work);

	/*
	 * drain_all_pages doesn't use proper cpu hotplug protection so
	 * we can race with cpu offline when the WQ can move this from
	 * a cpu pinned worker to an unbound one. We can operate on a different
	 * cpu which is alright but we also have to make sure to not move to
	 * a different one.
	 */
	preempt_disable();
	drain_local_pages(drain->zone);
	preempt_enable();
}

/*
 * The implementation of drain_all_pages(), exposing an extra parameter to
 * drain on all cpus.
 *
 * drain_all_pages() is optimized to only execute on cpus where pcplists are
 * not empty. The check for non-emptiness can however race with a free to
 * pcplist that has not yet increased the pcp->count from 0 to 1. Callers
 * that need the guarantee that every CPU has drained can disable the
 * optimizing racy check.
 */
static void __drain_all_pages(struct zone *zone, bool force_all_cpus)
{
	int cpu;

	/*
	 * Allocate in the BSS so we won't require allocation in
	 * direct reclaim path for CONFIG_CPUMASK_OFFSTACK=y
	 */
	static cpumask_t cpus_with_pcps;

	/*
	 * Make sure nobody triggers this path before mm_percpu_wq is fully
	 * initialized.
	 */
	if (WARN_ON_ONCE(!mm_percpu_wq))
		return;

	/*
	 * Do not drain if one is already in progress unless it's specific to
	 * a zone. Such callers are primarily CMA and memory hotplug and need
	 * the drain to be complete when the call returns.
	 */
	if (unlikely(!mutex_trylock(&pcpu_drain_mutex))) {
		if (!zone)
			return;
		mutex_lock(&pcpu_drain_mutex);
	}

	/*
	 * We don't care about racing with CPU hotplug event
	 * as offline notification will cause the notified
	 * cpu to drain that CPU pcps and on_each_cpu_mask
	 * disables preemption as part of its processing
	 */
	for_each_online_cpu(cpu) {
		struct per_cpu_pages *pcp;
		struct zone *z;
		bool has_pcps = false;

		if (force_all_cpus) {
			/*
			 * The pcp.count check is racy, some callers need a
			 * guarantee that no cpu is missed.
			 */
			has_pcps = true;
		} else if (zone) {
			pcp = per_cpu_ptr(zone->per_cpu_pageset, cpu);
			if (pcp->count)
				has_pcps = true;
		} else {
			for_each_populated_zone(z) {
				pcp = per_cpu_ptr(z->per_cpu_pageset, cpu);
				if (pcp->count) {
					has_pcps = true;
					break;
				}
			}
		}

		if (has_pcps)
			cpumask_set_cpu(cpu, &cpus_with_pcps);
		else
			cpumask_clear_cpu(cpu, &cpus_with_pcps);
	}

	for_each_cpu(cpu, &cpus_with_pcps) {
		struct pcpu_drain *drain = per_cpu_ptr(&pcpu_drain, cpu);

		drain->zone = zone;
		INIT_WORK(&drain->work, drain_local_pages_wq);
		queue_work_on(cpu, mm_percpu_wq, &drain->work);
	}
	for_each_cpu(cpu, &cpus_with_pcps)
		flush_work(&per_cpu_ptr(&pcpu_drain, cpu)->work);

	mutex_unlock(&pcpu_drain_mutex);
}

/*
 * Spill all the per-cpu pages from all CPUs back into the buddy allocator.
 *
 * When zone parameter is non-NULL, spill just the single zone's pages.
 *
 * Note that this can be extremely slow as the draining happens in a workqueue.
 */
void drain_all_pages(struct zone *zone)
{
	__drain_all_pages(zone, false);
}

#ifdef CONFIG_HIBERNATION

/*
 * Touch the watchdog for every WD_PAGE_COUNT pages.
 */
#define WD_PAGE_COUNT	(128*1024)

void mark_free_pages(struct zone *zone)
{
	unsigned long pfn, max_zone_pfn, page_count = WD_PAGE_COUNT;
	unsigned long flags;
	unsigned int order, t;
	struct page *page;

	if (zone_is_empty(zone))
		return;

	spin_lock_irqsave(&zone->lock, flags);

	max_zone_pfn = zone_end_pfn(zone);
	for (pfn = zone->zone_start_pfn; pfn < max_zone_pfn; pfn++)
		if (pfn_valid(pfn)) {
			page = pfn_to_page(pfn);

			if (!--page_count) {
				touch_nmi_watchdog();
				page_count = WD_PAGE_COUNT;
			}

			if (page_zone(page) != zone)
				continue;

			if (!swsusp_page_is_forbidden(page))
				swsusp_unset_page_free(page);
		}

	for_each_migratetype_order(order, t) {
		list_for_each_entry(page,
				&zone->free_area[order].free_list[t], lru) {
			unsigned long i;

			pfn = page_to_pfn(page);
			for (i = 0; i < (1UL << order); i++) {
				if (!--page_count) {
					touch_nmi_watchdog();
					page_count = WD_PAGE_COUNT;
				}
				swsusp_set_page_free(pfn_to_page(pfn + i));
			}
		}
	}
	spin_unlock_irqrestore(&zone->lock, flags);
}
#endif /* CONFIG_PM */

static bool free_unref_page_prepare(struct page *page, unsigned long pfn,
							unsigned int order)
{
	int migratetype;

	if (!free_pcp_prepare(page, order))
		return false;

	migratetype = get_pfnblock_migratetype(page, pfn);
	set_pcppage_migratetype(page, migratetype);
	return true;
}

static int nr_pcp_free(struct per_cpu_pages *pcp, int high, int batch)
{
	int min_nr_free, max_nr_free;

	/* Check for PCP disabled or boot pageset */
	if (unlikely(high < batch))
		return 1;

	/* Leave at least pcp->batch pages on the list */
	min_nr_free = batch;
	max_nr_free = high - batch;

	/*
	 * Double the number of pages freed each time there is subsequent
	 * freeing of pages without any allocation.
	 */
	batch <<= pcp->free_factor;
	if (batch < max_nr_free)
		pcp->free_factor++;
	batch = clamp(batch, min_nr_free, max_nr_free);

	return batch;
}

static int nr_pcp_high(struct per_cpu_pages *pcp, struct zone *zone)
{
	int high = READ_ONCE(pcp->high);

	if (unlikely(!high))
		return 0;

	if (!test_bit(ZONE_RECLAIM_ACTIVE, &zone->flags))
		return high;

	/*
	 * If reclaim is active, limit the number of pages that can be
	 * stored on pcp lists
	 */
	return min(READ_ONCE(pcp->batch) << 2, high);
}

static void free_unref_page_commit(struct page *page, unsigned long pfn,
				   int migratetype, unsigned int order)
{
	struct zone *zone = page_zone(page);
	struct per_cpu_pages *pcp;
	int high;
	int pindex;

	__count_vm_event(PGFREE);
	pcp = this_cpu_ptr(zone->per_cpu_pageset);
	pindex = order_to_pindex(migratetype, order);
	list_add(&page->lru, &pcp->lists[pindex]);
	pcp->count += 1 << order;
	high = nr_pcp_high(pcp, zone);
	if (pcp->count >= high) {
		int batch = READ_ONCE(pcp->batch);

		free_pcppages_bulk(zone, nr_pcp_free(pcp, high, batch), pcp);
	}
}

/*
 * Free a pcp page
 */
void free_unref_page(struct page *page, unsigned int order)
{
	unsigned long flags;
	unsigned long pfn = page_to_pfn(page);
	int migratetype;

	if (!free_unref_page_prepare(page, pfn, order))
		return;

	/*
	 * We only track unmovable, reclaimable and movable on pcp lists.
	 * Place ISOLATE pages on the isolated list because they are being
	 * offlined but treat HIGHATOMIC as movable pages so we can get those
	 * areas back if necessary. Otherwise, we may have to free
	 * excessively into the page allocator
	 */
	migratetype = get_pcppage_migratetype(page);
	if (unlikely(migratetype >= MIGRATE_PCPTYPES)) {
		if (unlikely(is_migrate_isolate(migratetype))) {
			free_one_page(page_zone(page), page, pfn, order, migratetype, FPI_NONE);
			return;
		}
		migratetype = MIGRATE_MOVABLE;
	}

	local_lock_irqsave(&pagesets.lock, flags);
	free_unref_page_commit(page, pfn, migratetype, order);
	local_unlock_irqrestore(&pagesets.lock, flags);
}

/*
 * Free a list of 0-order pages
 */
void free_unref_page_list(struct list_head *list)
{
	struct page *page, *next;
	unsigned long flags, pfn;
	int batch_count = 0;
	int migratetype;

	/* Prepare pages for freeing */
	list_for_each_entry_safe(page, next, list, lru) {
		pfn = page_to_pfn(page);
		if (!free_unref_page_prepare(page, pfn, 0))
			list_del(&page->lru);

		/*
		 * Free isolated pages directly to the allocator, see
		 * comment in free_unref_page.
		 */
		migratetype = get_pcppage_migratetype(page);
		if (unlikely(is_migrate_isolate(migratetype))) {
			list_del(&page->lru);
			free_one_page(page_zone(page), page, pfn, 0, migratetype, FPI_NONE);
			continue;
		}

		set_page_private(page, pfn);
	}

	local_lock_irqsave(&pagesets.lock, flags);
	list_for_each_entry_safe(page, next, list, lru) {
		pfn = page_private(page);
		set_page_private(page, 0);

		/*
		 * Non-isolated types over MIGRATE_PCPTYPES get added
		 * to the MIGRATE_MOVABLE pcp list.
		 */
		migratetype = get_pcppage_migratetype(page);
		if (unlikely(migratetype >= MIGRATE_PCPTYPES))
			migratetype = MIGRATE_MOVABLE;

		trace_mm_page_free_batched(page);
		free_unref_page_commit(page, pfn, migratetype, 0);

		/*
		 * Guard against excessive IRQ disabled times when we get
		 * a large list of pages to free.
		 */
		if (++batch_count == SWAP_CLUSTER_MAX) {
			local_unlock_irqrestore(&pagesets.lock, flags);
			batch_count = 0;
			local_lock_irqsave(&pagesets.lock, flags);
		}
	}
	local_unlock_irqrestore(&pagesets.lock, flags);
}

/*
 * split_page takes a non-compound higher-order page, and splits it into
 * n (1<<order) sub-pages: page[0..n]
 * Each sub-page must be freed individually.
 *
 * Note: this is probably too low level an operation for use in drivers.
 * Please consult with lkml before using this in your driver.
 */
void split_page(struct page *page, unsigned int order)
{
	int i;

	VM_BUG_ON_PAGE(PageCompound(page), page);
	VM_BUG_ON_PAGE(!page_count(page), page);

	for (i = 1; i < (1 << order); i++)
		set_page_refcounted(page + i);
	split_page_owner(page, 1 << order);
	split_page_memcg(page, 1 << order);
}
EXPORT_SYMBOL_GPL(split_page);

int __isolate_free_page(struct page *page, unsigned int order)
{
	unsigned long watermark;
	struct zone *zone;
	int mt;

	BUG_ON(!PageBuddy(page));

	zone = page_zone(page);
	mt = get_pageblock_migratetype(page);

	if (!is_migrate_isolate(mt)) {
		/*
		 * Obey watermarks as if the page was being allocated. We can
		 * emulate a high-order watermark check with a raised order-0
		 * watermark, because we already know our high-order page
		 * exists.
		 */
		watermark = zone->_watermark[WMARK_MIN] + (1UL << order);
		if (!zone_watermark_ok(zone, 0, watermark, 0, ALLOC_CMA))
			return 0;

		__mod_zone_freepage_state(zone, -(1UL << order), mt);
	}

	/* Remove page from free list */

	del_page_from_free_list(page, zone, order);

	/*
	 * Set the pageblock if the isolated page is at least half of a
	 * pageblock
	 */
	if (order >= pageblock_order - 1) {
		struct page *endpage = page + (1 << order) - 1;
		for (; page < endpage; page += pageblock_nr_pages) {
			int mt = get_pageblock_migratetype(page);
			if (!is_migrate_isolate(mt) && !is_migrate_cma(mt)
			    && !is_migrate_highatomic(mt))
				set_pageblock_migratetype(page,
							  MIGRATE_MOVABLE);
		}
	}


	return 1UL << order;
}

/**
 * __putback_isolated_page - Return a now-isolated page back where we got it
 * @page: Page that was isolated
 * @order: Order of the isolated page
<<<<<<< HEAD
=======
 * @mt: The page's pageblock's migratetype
>>>>>>> 7d2a07b7
 *
 * This function is meant to return a page pulled from the free lists via
 * __isolate_free_page back to the free lists they were pulled from.
 */
void __putback_isolated_page(struct page *page, unsigned int order, int mt)
{
	struct zone *zone = page_zone(page);

	/* zone lock should be held when this function is called */
	lockdep_assert_held(&zone->lock);

	/* Return isolated page to tail of freelist. */
<<<<<<< HEAD
	__free_one_page(page, page_to_pfn(page), zone, order, mt, false);
=======
	__free_one_page(page, page_to_pfn(page), zone, order, mt,
			FPI_SKIP_REPORT_NOTIFY | FPI_TO_TAIL);
>>>>>>> 7d2a07b7
}

/*
 * Update NUMA hit/miss statistics
 *
 * Must be called with interrupts disabled.
 */
static inline void zone_statistics(struct zone *preferred_zone, struct zone *z,
				   long nr_account)
{
#ifdef CONFIG_NUMA
	enum numa_stat_item local_stat = NUMA_LOCAL;

	/* skip numa counters update if numa stats is disabled */
	if (!static_branch_likely(&vm_numa_stat_key))
		return;

	if (zone_to_nid(z) != numa_node_id())
		local_stat = NUMA_OTHER;

	if (zone_to_nid(z) == zone_to_nid(preferred_zone))
		__count_numa_events(z, NUMA_HIT, nr_account);
	else {
		__count_numa_events(z, NUMA_MISS, nr_account);
		__count_numa_events(preferred_zone, NUMA_FOREIGN, nr_account);
	}
	__count_numa_events(z, local_stat, nr_account);
#endif
}

/* Remove page from the per-cpu list, caller must protect the list */
static inline
struct page *__rmqueue_pcplist(struct zone *zone, unsigned int order,
			int migratetype,
			unsigned int alloc_flags,
			struct per_cpu_pages *pcp,
			struct list_head *list)
{
	struct page *page;

	do {
		if (list_empty(list)) {
			int batch = READ_ONCE(pcp->batch);
			int alloced;

			/*
			 * Scale batch relative to order if batch implies
			 * free pages can be stored on the PCP. Batch can
			 * be 1 for small zones or for boot pagesets which
			 * should never store free pages as the pages may
			 * belong to arbitrary zones.
			 */
			if (batch > 1)
				batch = max(batch >> order, 2);
			alloced = rmqueue_bulk(zone, order,
					batch, list,
					migratetype, alloc_flags);

			pcp->count += alloced << order;
			if (unlikely(list_empty(list)))
				return NULL;
		}

		page = list_first_entry(list, struct page, lru);
		list_del(&page->lru);
		pcp->count -= 1 << order;
	} while (check_new_pcp(page));

	return page;
}

/* Lock and remove page from the per-cpu list */
static struct page *rmqueue_pcplist(struct zone *preferred_zone,
			struct zone *zone, unsigned int order,
			gfp_t gfp_flags, int migratetype,
			unsigned int alloc_flags)
{
	struct per_cpu_pages *pcp;
	struct list_head *list;
	struct page *page;
	unsigned long flags;

	local_lock_irqsave(&pagesets.lock, flags);

	/*
	 * On allocation, reduce the number of pages that are batch freed.
	 * See nr_pcp_free() where free_factor is increased for subsequent
	 * frees.
	 */
	pcp = this_cpu_ptr(zone->per_cpu_pageset);
	pcp->free_factor >>= 1;
	list = &pcp->lists[order_to_pindex(migratetype, order)];
	page = __rmqueue_pcplist(zone, order, migratetype, alloc_flags, pcp, list);
	local_unlock_irqrestore(&pagesets.lock, flags);
	if (page) {
		__count_zid_vm_events(PGALLOC, page_zonenum(page), 1);
		zone_statistics(preferred_zone, zone, 1);
	}
	return page;
}

/*
 * Allocate a page from the given zone. Use pcplists for order-0 allocations.
 */
static inline
struct page *rmqueue(struct zone *preferred_zone,
			struct zone *zone, unsigned int order,
			gfp_t gfp_flags, unsigned int alloc_flags,
			int migratetype)
{
	unsigned long flags;
	struct page *page;

	if (likely(pcp_allowed_order(order))) {
		/*
		 * MIGRATE_MOVABLE pcplist could have the pages on CMA area and
		 * we need to skip it when CMA area isn't allowed.
		 */
		if (!IS_ENABLED(CONFIG_CMA) || alloc_flags & ALLOC_CMA ||
				migratetype != MIGRATE_MOVABLE) {
			page = rmqueue_pcplist(preferred_zone, zone, order,
					gfp_flags, migratetype, alloc_flags);
			goto out;
		}
	}

	/*
	 * We most definitely don't want callers attempting to
	 * allocate greater than order-1 page units with __GFP_NOFAIL.
	 */
	WARN_ON_ONCE((gfp_flags & __GFP_NOFAIL) && (order > 1));
	spin_lock_irqsave(&zone->lock, flags);

	do {
		page = NULL;
		/*
		 * order-0 request can reach here when the pcplist is skipped
		 * due to non-CMA allocation context. HIGHATOMIC area is
		 * reserved for high-order atomic allocation, so order-0
		 * request should skip it.
		 */
		if (order > 0 && alloc_flags & ALLOC_HARDER) {
			page = __rmqueue_smallest(zone, order, MIGRATE_HIGHATOMIC);
			if (page)
				trace_mm_page_alloc_zone_locked(page, order, migratetype);
		}
		if (!page)
			page = __rmqueue(zone, order, migratetype, alloc_flags);
	} while (page && check_new_pages(page, order));
	if (!page)
		goto failed;

	__mod_zone_freepage_state(zone, -(1 << order),
				  get_pcppage_migratetype(page));
	spin_unlock_irqrestore(&zone->lock, flags);

	__count_zid_vm_events(PGALLOC, page_zonenum(page), 1 << order);
	zone_statistics(preferred_zone, zone, 1);

out:
	/* Separate test+clear to avoid unnecessary atomics */
	if (test_bit(ZONE_BOOSTED_WATERMARK, &zone->flags)) {
		clear_bit(ZONE_BOOSTED_WATERMARK, &zone->flags);
		wakeup_kswapd(zone, 0, 0, zone_idx(zone));
	}

	VM_BUG_ON_PAGE(page && bad_range(zone, page), page);
	return page;

failed:
	spin_unlock_irqrestore(&zone->lock, flags);
	return NULL;
}

#ifdef CONFIG_FAIL_PAGE_ALLOC

static struct {
	struct fault_attr attr;

	bool ignore_gfp_highmem;
	bool ignore_gfp_reclaim;
	u32 min_order;
} fail_page_alloc = {
	.attr = FAULT_ATTR_INITIALIZER,
	.ignore_gfp_reclaim = true,
	.ignore_gfp_highmem = true,
	.min_order = 1,
};

static int __init setup_fail_page_alloc(char *str)
{
	return setup_fault_attr(&fail_page_alloc.attr, str);
}
__setup("fail_page_alloc=", setup_fail_page_alloc);

static bool __should_fail_alloc_page(gfp_t gfp_mask, unsigned int order)
{
	if (order < fail_page_alloc.min_order)
		return false;
	if (gfp_mask & __GFP_NOFAIL)
		return false;
	if (fail_page_alloc.ignore_gfp_highmem && (gfp_mask & __GFP_HIGHMEM))
		return false;
	if (fail_page_alloc.ignore_gfp_reclaim &&
			(gfp_mask & __GFP_DIRECT_RECLAIM))
		return false;

	return should_fail(&fail_page_alloc.attr, 1 << order);
}

#ifdef CONFIG_FAULT_INJECTION_DEBUG_FS

static int __init fail_page_alloc_debugfs(void)
{
	umode_t mode = S_IFREG | 0600;
	struct dentry *dir;

	dir = fault_create_debugfs_attr("fail_page_alloc", NULL,
					&fail_page_alloc.attr);

	debugfs_create_bool("ignore-gfp-wait", mode, dir,
			    &fail_page_alloc.ignore_gfp_reclaim);
	debugfs_create_bool("ignore-gfp-highmem", mode, dir,
			    &fail_page_alloc.ignore_gfp_highmem);
	debugfs_create_u32("min-order", mode, dir, &fail_page_alloc.min_order);

	return 0;
}

late_initcall(fail_page_alloc_debugfs);

#endif /* CONFIG_FAULT_INJECTION_DEBUG_FS */

#else /* CONFIG_FAIL_PAGE_ALLOC */

static inline bool __should_fail_alloc_page(gfp_t gfp_mask, unsigned int order)
{
	return false;
}

#endif /* CONFIG_FAIL_PAGE_ALLOC */

noinline bool should_fail_alloc_page(gfp_t gfp_mask, unsigned int order)
{
	return __should_fail_alloc_page(gfp_mask, order);
}
ALLOW_ERROR_INJECTION(should_fail_alloc_page, TRUE);

static inline long __zone_watermark_unusable_free(struct zone *z,
				unsigned int order, unsigned int alloc_flags)
{
	const bool alloc_harder = (alloc_flags & (ALLOC_HARDER|ALLOC_OOM));
	long unusable_free = (1 << order) - 1;

	/*
	 * If the caller does not have rights to ALLOC_HARDER then subtract
	 * the high-atomic reserves. This will over-estimate the size of the
	 * atomic reserve but it avoids a search.
	 */
	if (likely(!alloc_harder))
		unusable_free += z->nr_reserved_highatomic;

#ifdef CONFIG_CMA
	/* If allocation can't use CMA areas don't use free CMA pages */
	if (!(alloc_flags & ALLOC_CMA))
		unusable_free += zone_page_state(z, NR_FREE_CMA_PAGES);
#endif

	return unusable_free;
}

/*
 * Return true if free base pages are above 'mark'. For high-order checks it
 * will return true of the order-0 watermark is reached and there is at least
 * one free page of a suitable size. Checking now avoids taking the zone lock
 * to check in the allocation paths if no pages are free.
 */
bool __zone_watermark_ok(struct zone *z, unsigned int order, unsigned long mark,
			 int highest_zoneidx, unsigned int alloc_flags,
			 long free_pages)
{
	long min = mark;
	int o;
	const bool alloc_harder = (alloc_flags & (ALLOC_HARDER|ALLOC_OOM));

	/* free_pages may go negative - that's OK */
	free_pages -= __zone_watermark_unusable_free(z, order, alloc_flags);

	if (alloc_flags & ALLOC_HIGH)
		min -= min / 2;

	if (unlikely(alloc_harder)) {
		/*
		 * OOM victims can try even harder than normal ALLOC_HARDER
		 * users on the grounds that it's definitely going to be in
		 * the exit path shortly and free memory. Any allocation it
		 * makes during the free path will be small and short-lived.
		 */
		if (alloc_flags & ALLOC_OOM)
			min -= min / 2;
		else
			min -= min / 4;
	}

	/*
	 * Check watermarks for an order-0 allocation request. If these
	 * are not met, then a high-order request also cannot go ahead
	 * even if a suitable page happened to be free.
	 */
	if (free_pages <= min + z->lowmem_reserve[highest_zoneidx])
		return false;

	/* If this is an order-0 request then the watermark is fine */
	if (!order)
		return true;

	/* For a high-order request, check at least one suitable page is free */
	for (o = order; o < MAX_ORDER; o++) {
		struct free_area *area = &z->free_area[o];
		int mt;

		if (!area->nr_free)
			continue;

		for (mt = 0; mt < MIGRATE_PCPTYPES; mt++) {
			if (!free_area_empty(area, mt))
				return true;
		}

#ifdef CONFIG_CMA
		if ((alloc_flags & ALLOC_CMA) &&
		    !free_area_empty(area, MIGRATE_CMA)) {
			return true;
		}
#endif
		if (alloc_harder && !free_area_empty(area, MIGRATE_HIGHATOMIC))
			return true;
	}
	return false;
}

bool zone_watermark_ok(struct zone *z, unsigned int order, unsigned long mark,
		      int highest_zoneidx, unsigned int alloc_flags)
{
	return __zone_watermark_ok(z, order, mark, highest_zoneidx, alloc_flags,
					zone_page_state(z, NR_FREE_PAGES));
}

static inline bool zone_watermark_fast(struct zone *z, unsigned int order,
				unsigned long mark, int highest_zoneidx,
				unsigned int alloc_flags, gfp_t gfp_mask)
{
	long free_pages;

	free_pages = zone_page_state(z, NR_FREE_PAGES);

	/*
	 * Fast check for order-0 only. If this fails then the reserves
	 * need to be calculated.
	 */
	if (!order) {
		long fast_free;

		fast_free = free_pages;
		fast_free -= __zone_watermark_unusable_free(z, 0, alloc_flags);
		if (fast_free > mark + z->lowmem_reserve[highest_zoneidx])
			return true;
	}

	if (__zone_watermark_ok(z, order, mark, highest_zoneidx, alloc_flags,
					free_pages))
		return true;
	/*
	 * Ignore watermark boosting for GFP_ATOMIC order-0 allocations
	 * when checking the min watermark. The min watermark is the
	 * point where boosting is ignored so that kswapd is woken up
	 * when below the low watermark.
	 */
	if (unlikely(!order && (gfp_mask & __GFP_ATOMIC) && z->watermark_boost
		&& ((alloc_flags & ALLOC_WMARK_MASK) == WMARK_MIN))) {
		mark = z->_watermark[WMARK_MIN];
		return __zone_watermark_ok(z, order, mark, highest_zoneidx,
					alloc_flags, free_pages);
	}

	return false;
}

bool zone_watermark_ok_safe(struct zone *z, unsigned int order,
			unsigned long mark, int highest_zoneidx)
{
	long free_pages = zone_page_state(z, NR_FREE_PAGES);

	if (z->percpu_drift_mark && free_pages < z->percpu_drift_mark)
		free_pages = zone_page_state_snapshot(z, NR_FREE_PAGES);

	return __zone_watermark_ok(z, order, mark, highest_zoneidx, 0,
								free_pages);
}

#ifdef CONFIG_NUMA
static bool zone_allows_reclaim(struct zone *local_zone, struct zone *zone)
{
	return node_distance(zone_to_nid(local_zone), zone_to_nid(zone)) <=
				node_reclaim_distance;
}
#else	/* CONFIG_NUMA */
static bool zone_allows_reclaim(struct zone *local_zone, struct zone *zone)
{
	return true;
}
#endif	/* CONFIG_NUMA */

/*
 * The restriction on ZONE_DMA32 as being a suitable zone to use to avoid
 * fragmentation is subtle. If the preferred zone was HIGHMEM then
 * premature use of a lower zone may cause lowmem pressure problems that
 * are worse than fragmentation. If the next zone is ZONE_DMA then it is
 * probably too small. It only makes sense to spread allocations to avoid
 * fragmentation between the Normal and DMA32 zones.
 */
static inline unsigned int
alloc_flags_nofragment(struct zone *zone, gfp_t gfp_mask)
{
	unsigned int alloc_flags;

	/*
	 * __GFP_KSWAPD_RECLAIM is assumed to be the same as ALLOC_KSWAPD
	 * to save a branch.
	 */
	alloc_flags = (__force int) (gfp_mask & __GFP_KSWAPD_RECLAIM);

#ifdef CONFIG_ZONE_DMA32
	if (!zone)
		return alloc_flags;

	if (zone_idx(zone) != ZONE_NORMAL)
		return alloc_flags;

	/*
	 * If ZONE_DMA32 exists, assume it is the one after ZONE_NORMAL and
	 * the pointer is within zone->zone_pgdat->node_zones[]. Also assume
	 * on UMA that if Normal is populated then so is DMA32.
	 */
	BUILD_BUG_ON(ZONE_NORMAL - ZONE_DMA32 != 1);
	if (nr_online_nodes > 1 && !populated_zone(--zone))
		return alloc_flags;

	alloc_flags |= ALLOC_NOFRAGMENT;
#endif /* CONFIG_ZONE_DMA32 */
	return alloc_flags;
}

/* Must be called after current_gfp_context() which can change gfp_mask */
static inline unsigned int gfp_to_alloc_flags_cma(gfp_t gfp_mask,
						  unsigned int alloc_flags)
{
#ifdef CONFIG_CMA
	if (gfp_migratetype(gfp_mask) == MIGRATE_MOVABLE)
		alloc_flags |= ALLOC_CMA;
#endif
	return alloc_flags;
}

/*
 * get_page_from_freelist goes through the zonelist trying to allocate
 * a page.
 */
static struct page *
get_page_from_freelist(gfp_t gfp_mask, unsigned int order, int alloc_flags,
						const struct alloc_context *ac)
{
	struct zoneref *z;
	struct zone *zone;
	struct pglist_data *last_pgdat_dirty_limit = NULL;
	bool no_fallback;

retry:
	/*
	 * Scan zonelist, looking for a zone with enough free.
	 * See also __cpuset_node_allowed() comment in kernel/cpuset.c.
	 */
	no_fallback = alloc_flags & ALLOC_NOFRAGMENT;
	z = ac->preferred_zoneref;
	for_next_zone_zonelist_nodemask(zone, z, ac->highest_zoneidx,
					ac->nodemask) {
		struct page *page;
		unsigned long mark;

		if (cpusets_enabled() &&
			(alloc_flags & ALLOC_CPUSET) &&
			!__cpuset_zone_allowed(zone, gfp_mask))
				continue;
		/*
		 * When allocating a page cache page for writing, we
		 * want to get it from a node that is within its dirty
		 * limit, such that no single node holds more than its
		 * proportional share of globally allowed dirty pages.
		 * The dirty limits take into account the node's
		 * lowmem reserves and high watermark so that kswapd
		 * should be able to balance it without having to
		 * write pages from its LRU list.
		 *
		 * XXX: For now, allow allocations to potentially
		 * exceed the per-node dirty limit in the slowpath
		 * (spread_dirty_pages unset) before going into reclaim,
		 * which is important when on a NUMA setup the allowed
		 * nodes are together not big enough to reach the
		 * global limit.  The proper fix for these situations
		 * will require awareness of nodes in the
		 * dirty-throttling and the flusher threads.
		 */
		if (ac->spread_dirty_pages) {
			if (last_pgdat_dirty_limit == zone->zone_pgdat)
				continue;

			if (!node_dirty_ok(zone->zone_pgdat)) {
				last_pgdat_dirty_limit = zone->zone_pgdat;
				continue;
			}
		}

		if (no_fallback && nr_online_nodes > 1 &&
		    zone != ac->preferred_zoneref->zone) {
			int local_nid;

			/*
			 * If moving to a remote node, retry but allow
			 * fragmenting fallbacks. Locality is more important
			 * than fragmentation avoidance.
			 */
			local_nid = zone_to_nid(ac->preferred_zoneref->zone);
			if (zone_to_nid(zone) != local_nid) {
				alloc_flags &= ~ALLOC_NOFRAGMENT;
				goto retry;
			}
		}

		mark = wmark_pages(zone, alloc_flags & ALLOC_WMARK_MASK);
		if (!zone_watermark_fast(zone, order, mark,
				       ac->highest_zoneidx, alloc_flags,
				       gfp_mask)) {
			int ret;

#ifdef CONFIG_DEFERRED_STRUCT_PAGE_INIT
			/*
			 * Watermark failed for this zone, but see if we can
			 * grow this zone if it contains deferred pages.
			 */
			if (static_branch_unlikely(&deferred_pages)) {
				if (_deferred_grow_zone(zone, order))
					goto try_this_zone;
			}
#endif
			/* Checked here to keep the fast path fast */
			BUILD_BUG_ON(ALLOC_NO_WATERMARKS < NR_WMARK);
			if (alloc_flags & ALLOC_NO_WATERMARKS)
				goto try_this_zone;

			if (!node_reclaim_enabled() ||
			    !zone_allows_reclaim(ac->preferred_zoneref->zone, zone))
				continue;

			ret = node_reclaim(zone->zone_pgdat, gfp_mask, order);
			switch (ret) {
			case NODE_RECLAIM_NOSCAN:
				/* did not scan */
				continue;
			case NODE_RECLAIM_FULL:
				/* scanned but unreclaimable */
				continue;
			default:
				/* did we reclaim enough */
				if (zone_watermark_ok(zone, order, mark,
					ac->highest_zoneidx, alloc_flags))
					goto try_this_zone;

				continue;
			}
		}

try_this_zone:
		page = rmqueue(ac->preferred_zoneref->zone, zone, order,
				gfp_mask, alloc_flags, ac->migratetype);
		if (page) {
			prep_new_page(page, order, gfp_mask, alloc_flags);

			/*
			 * If this is a high-order atomic allocation then check
			 * if the pageblock should be reserved for the future
			 */
			if (unlikely(order && (alloc_flags & ALLOC_HARDER)))
				reserve_highatomic_pageblock(page, zone, order);

			return page;
		} else {
#ifdef CONFIG_DEFERRED_STRUCT_PAGE_INIT
			/* Try again if zone has deferred pages */
			if (static_branch_unlikely(&deferred_pages)) {
				if (_deferred_grow_zone(zone, order))
					goto try_this_zone;
			}
#endif
		}
	}

	/*
	 * It's possible on a UMA machine to get through all zones that are
	 * fragmented. If avoiding fragmentation, reset and try again.
	 */
	if (no_fallback) {
		alloc_flags &= ~ALLOC_NOFRAGMENT;
		goto retry;
	}

	return NULL;
}

static void warn_alloc_show_mem(gfp_t gfp_mask, nodemask_t *nodemask)
{
	unsigned int filter = SHOW_MEM_FILTER_NODES;

	/*
	 * This documents exceptions given to allocations in certain
	 * contexts that are allowed to allocate outside current's set
	 * of allowed nodes.
	 */
	if (!(gfp_mask & __GFP_NOMEMALLOC))
		if (tsk_is_oom_victim(current) ||
		    (current->flags & (PF_MEMALLOC | PF_EXITING)))
			filter &= ~SHOW_MEM_FILTER_NODES;
	if (in_interrupt() || !(gfp_mask & __GFP_DIRECT_RECLAIM))
		filter &= ~SHOW_MEM_FILTER_NODES;

	show_mem(filter, nodemask);
}

void warn_alloc(gfp_t gfp_mask, nodemask_t *nodemask, const char *fmt, ...)
{
	struct va_format vaf;
	va_list args;
	static DEFINE_RATELIMIT_STATE(nopage_rs, 10*HZ, 1);

	if ((gfp_mask & __GFP_NOWARN) || !__ratelimit(&nopage_rs))
		return;

	va_start(args, fmt);
	vaf.fmt = fmt;
	vaf.va = &args;
	pr_warn("%s: %pV, mode:%#x(%pGg), nodemask=%*pbl",
			current->comm, &vaf, gfp_mask, &gfp_mask,
			nodemask_pr_args(nodemask));
	va_end(args);

	cpuset_print_current_mems_allowed();
	pr_cont("\n");
	dump_stack();
	warn_alloc_show_mem(gfp_mask, nodemask);
}

static inline struct page *
__alloc_pages_cpuset_fallback(gfp_t gfp_mask, unsigned int order,
			      unsigned int alloc_flags,
			      const struct alloc_context *ac)
{
	struct page *page;

	page = get_page_from_freelist(gfp_mask, order,
			alloc_flags|ALLOC_CPUSET, ac);
	/*
	 * fallback to ignore cpuset restriction if our nodes
	 * are depleted
	 */
	if (!page)
		page = get_page_from_freelist(gfp_mask, order,
				alloc_flags, ac);

	return page;
}

static inline struct page *
__alloc_pages_may_oom(gfp_t gfp_mask, unsigned int order,
	const struct alloc_context *ac, unsigned long *did_some_progress)
{
	struct oom_control oc = {
		.zonelist = ac->zonelist,
		.nodemask = ac->nodemask,
		.memcg = NULL,
		.gfp_mask = gfp_mask,
		.order = order,
	};
	struct page *page;

	*did_some_progress = 0;

	/*
	 * Acquire the oom lock.  If that fails, somebody else is
	 * making progress for us.
	 */
	if (!mutex_trylock(&oom_lock)) {
		*did_some_progress = 1;
		schedule_timeout_uninterruptible(1);
		return NULL;
	}

	/*
	 * Go through the zonelist yet one more time, keep very high watermark
	 * here, this is only to catch a parallel oom killing, we must fail if
	 * we're still under heavy pressure. But make sure that this reclaim
	 * attempt shall not depend on __GFP_DIRECT_RECLAIM && !__GFP_NORETRY
	 * allocation which will never fail due to oom_lock already held.
	 */
	page = get_page_from_freelist((gfp_mask | __GFP_HARDWALL) &
				      ~__GFP_DIRECT_RECLAIM, order,
				      ALLOC_WMARK_HIGH|ALLOC_CPUSET, ac);
	if (page)
		goto out;

	/* Coredumps can quickly deplete all memory reserves */
	if (current->flags & PF_DUMPCORE)
		goto out;
	/* The OOM killer will not help higher order allocs */
	if (order > PAGE_ALLOC_COSTLY_ORDER)
		goto out;
	/*
	 * We have already exhausted all our reclaim opportunities without any
	 * success so it is time to admit defeat. We will skip the OOM killer
	 * because it is very likely that the caller has a more reasonable
	 * fallback than shooting a random task.
	 *
	 * The OOM killer may not free memory on a specific node.
	 */
	if (gfp_mask & (__GFP_RETRY_MAYFAIL | __GFP_THISNODE))
		goto out;
	/* The OOM killer does not needlessly kill tasks for lowmem */
	if (ac->highest_zoneidx < ZONE_NORMAL)
		goto out;
	if (pm_suspended_storage())
		goto out;
	/*
	 * XXX: GFP_NOFS allocations should rather fail than rely on
	 * other request to make a forward progress.
	 * We are in an unfortunate situation where out_of_memory cannot
	 * do much for this context but let's try it to at least get
	 * access to memory reserved if the current task is killed (see
	 * out_of_memory). Once filesystems are ready to handle allocation
	 * failures more gracefully we should just bail out here.
	 */

	/* Exhausted what can be done so it's blame time */
	if (out_of_memory(&oc) || WARN_ON_ONCE(gfp_mask & __GFP_NOFAIL)) {
		*did_some_progress = 1;

		/*
		 * Help non-failing allocations by giving them access to memory
		 * reserves
		 */
		if (gfp_mask & __GFP_NOFAIL)
			page = __alloc_pages_cpuset_fallback(gfp_mask, order,
					ALLOC_NO_WATERMARKS, ac);
	}
out:
	mutex_unlock(&oom_lock);
	return page;
}

/*
 * Maximum number of compaction retries with a progress before OOM
 * killer is consider as the only way to move forward.
 */
#define MAX_COMPACT_RETRIES 16

#ifdef CONFIG_COMPACTION
/* Try memory compaction for high-order allocations before reclaim */
static struct page *
__alloc_pages_direct_compact(gfp_t gfp_mask, unsigned int order,
		unsigned int alloc_flags, const struct alloc_context *ac,
		enum compact_priority prio, enum compact_result *compact_result)
{
	struct page *page = NULL;
	unsigned long pflags;
	unsigned int noreclaim_flag;

	if (!order)
		return NULL;

	psi_memstall_enter(&pflags);
	noreclaim_flag = memalloc_noreclaim_save();

	*compact_result = try_to_compact_pages(gfp_mask, order, alloc_flags, ac,
								prio, &page);

	memalloc_noreclaim_restore(noreclaim_flag);
	psi_memstall_leave(&pflags);

	if (*compact_result == COMPACT_SKIPPED)
		return NULL;
	/*
	 * At least in one zone compaction wasn't deferred or skipped, so let's
	 * count a compaction stall
	 */
	count_vm_event(COMPACTSTALL);

	/* Prep a captured page if available */
	if (page)
		prep_new_page(page, order, gfp_mask, alloc_flags);

	/* Try get a page from the freelist if available */
	if (!page)
		page = get_page_from_freelist(gfp_mask, order, alloc_flags, ac);

	if (page) {
		struct zone *zone = page_zone(page);

		zone->compact_blockskip_flush = false;
		compaction_defer_reset(zone, order, true);
		count_vm_event(COMPACTSUCCESS);
		return page;
	}

	/*
	 * It's bad if compaction run occurs and fails. The most likely reason
	 * is that pages exist, but not enough to satisfy watermarks.
	 */
	count_vm_event(COMPACTFAIL);

	cond_resched();

	return NULL;
}

static inline bool
should_compact_retry(struct alloc_context *ac, int order, int alloc_flags,
		     enum compact_result compact_result,
		     enum compact_priority *compact_priority,
		     int *compaction_retries)
{
	int max_retries = MAX_COMPACT_RETRIES;
	int min_priority;
	bool ret = false;
	int retries = *compaction_retries;
	enum compact_priority priority = *compact_priority;

	if (!order)
		return false;

	if (fatal_signal_pending(current))
		return false;

	if (compaction_made_progress(compact_result))
		(*compaction_retries)++;

	/*
	 * compaction considers all the zone as desperately out of memory
	 * so it doesn't really make much sense to retry except when the
	 * failure could be caused by insufficient priority
	 */
	if (compaction_failed(compact_result))
		goto check_priority;

	/*
	 * compaction was skipped because there are not enough order-0 pages
	 * to work with, so we retry only if it looks like reclaim can help.
	 */
	if (compaction_needs_reclaim(compact_result)) {
		ret = compaction_zonelist_suitable(ac, order, alloc_flags);
		goto out;
	}

	/*
	 * make sure the compaction wasn't deferred or didn't bail out early
	 * due to locks contention before we declare that we should give up.
	 * But the next retry should use a higher priority if allowed, so
	 * we don't just keep bailing out endlessly.
	 */
	if (compaction_withdrawn(compact_result)) {
		goto check_priority;
	}

	/*
	 * !costly requests are much more important than __GFP_RETRY_MAYFAIL
	 * costly ones because they are de facto nofail and invoke OOM
	 * killer to move on while costly can fail and users are ready
	 * to cope with that. 1/4 retries is rather arbitrary but we
	 * would need much more detailed feedback from compaction to
	 * make a better decision.
	 */
	if (order > PAGE_ALLOC_COSTLY_ORDER)
		max_retries /= 4;
	if (*compaction_retries <= max_retries) {
		ret = true;
		goto out;
	}

	/*
	 * Make sure there are attempts at the highest priority if we exhausted
	 * all retries or failed at the lower priorities.
	 */
check_priority:
	min_priority = (order > PAGE_ALLOC_COSTLY_ORDER) ?
			MIN_COMPACT_COSTLY_PRIORITY : MIN_COMPACT_PRIORITY;

	if (*compact_priority > min_priority) {
		(*compact_priority)--;
		*compaction_retries = 0;
		ret = true;
	}
out:
	trace_compact_retry(order, priority, compact_result, retries, max_retries, ret);
	return ret;
}
#else
static inline struct page *
__alloc_pages_direct_compact(gfp_t gfp_mask, unsigned int order,
		unsigned int alloc_flags, const struct alloc_context *ac,
		enum compact_priority prio, enum compact_result *compact_result)
{
	*compact_result = COMPACT_SKIPPED;
	return NULL;
}

static inline bool
should_compact_retry(struct alloc_context *ac, unsigned int order, int alloc_flags,
		     enum compact_result compact_result,
		     enum compact_priority *compact_priority,
		     int *compaction_retries)
{
	struct zone *zone;
	struct zoneref *z;

	if (!order || order > PAGE_ALLOC_COSTLY_ORDER)
		return false;

	/*
	 * There are setups with compaction disabled which would prefer to loop
	 * inside the allocator rather than hit the oom killer prematurely.
	 * Let's give them a good hope and keep retrying while the order-0
	 * watermarks are OK.
	 */
	for_each_zone_zonelist_nodemask(zone, z, ac->zonelist,
				ac->highest_zoneidx, ac->nodemask) {
		if (zone_watermark_ok(zone, 0, min_wmark_pages(zone),
					ac->highest_zoneidx, alloc_flags))
			return true;
	}
	return false;
}
#endif /* CONFIG_COMPACTION */

#ifdef CONFIG_LOCKDEP
static struct lockdep_map __fs_reclaim_map =
	STATIC_LOCKDEP_MAP_INIT("fs_reclaim", &__fs_reclaim_map);

static bool __need_reclaim(gfp_t gfp_mask)
{
	/* no reclaim without waiting on it */
	if (!(gfp_mask & __GFP_DIRECT_RECLAIM))
		return false;

	/* this guy won't enter reclaim */
	if (current->flags & PF_MEMALLOC)
		return false;

	if (gfp_mask & __GFP_NOLOCKDEP)
		return false;

	return true;
}

void __fs_reclaim_acquire(void)
{
	lock_map_acquire(&__fs_reclaim_map);
}

void __fs_reclaim_release(void)
{
	lock_map_release(&__fs_reclaim_map);
}

void fs_reclaim_acquire(gfp_t gfp_mask)
{
	gfp_mask = current_gfp_context(gfp_mask);

	if (__need_reclaim(gfp_mask)) {
		if (gfp_mask & __GFP_FS)
			__fs_reclaim_acquire();

#ifdef CONFIG_MMU_NOTIFIER
		lock_map_acquire(&__mmu_notifier_invalidate_range_start_map);
		lock_map_release(&__mmu_notifier_invalidate_range_start_map);
#endif

	}
}
EXPORT_SYMBOL_GPL(fs_reclaim_acquire);

void fs_reclaim_release(gfp_t gfp_mask)
{
	gfp_mask = current_gfp_context(gfp_mask);

	if (__need_reclaim(gfp_mask)) {
		if (gfp_mask & __GFP_FS)
			__fs_reclaim_release();
	}
}
EXPORT_SYMBOL_GPL(fs_reclaim_release);
#endif

/* Perform direct synchronous page reclaim */
static unsigned long
__perform_reclaim(gfp_t gfp_mask, unsigned int order,
					const struct alloc_context *ac)
{
	unsigned int noreclaim_flag;
	unsigned long pflags, progress;

	cond_resched();

	/* We now go into synchronous reclaim */
	cpuset_memory_pressure_bump();
	psi_memstall_enter(&pflags);
	fs_reclaim_acquire(gfp_mask);
	noreclaim_flag = memalloc_noreclaim_save();

	progress = try_to_free_pages(ac->zonelist, order, gfp_mask,
								ac->nodemask);

	memalloc_noreclaim_restore(noreclaim_flag);
	fs_reclaim_release(gfp_mask);
	psi_memstall_leave(&pflags);

	cond_resched();

	return progress;
}

/* The really slow allocator path where we enter direct reclaim */
static inline struct page *
__alloc_pages_direct_reclaim(gfp_t gfp_mask, unsigned int order,
		unsigned int alloc_flags, const struct alloc_context *ac,
		unsigned long *did_some_progress)
{
	struct page *page = NULL;
	bool drained = false;

	*did_some_progress = __perform_reclaim(gfp_mask, order, ac);
	if (unlikely(!(*did_some_progress)))
		return NULL;

retry:
	page = get_page_from_freelist(gfp_mask, order, alloc_flags, ac);

	/*
	 * If an allocation failed after direct reclaim, it could be because
	 * pages are pinned on the per-cpu lists or in high alloc reserves.
	 * Shrink them and try again
	 */
	if (!page && !drained) {
		unreserve_highatomic_pageblock(ac, false);
		drain_all_pages(NULL);
		drained = true;
		goto retry;
	}

	return page;
}

static void wake_all_kswapds(unsigned int order, gfp_t gfp_mask,
			     const struct alloc_context *ac)
{
	struct zoneref *z;
	struct zone *zone;
	pg_data_t *last_pgdat = NULL;
	enum zone_type highest_zoneidx = ac->highest_zoneidx;

	for_each_zone_zonelist_nodemask(zone, z, ac->zonelist, highest_zoneidx,
					ac->nodemask) {
		if (last_pgdat != zone->zone_pgdat)
			wakeup_kswapd(zone, gfp_mask, order, highest_zoneidx);
		last_pgdat = zone->zone_pgdat;
	}
}

static inline unsigned int
gfp_to_alloc_flags(gfp_t gfp_mask)
{
	unsigned int alloc_flags = ALLOC_WMARK_MIN | ALLOC_CPUSET;

	/*
	 * __GFP_HIGH is assumed to be the same as ALLOC_HIGH
	 * and __GFP_KSWAPD_RECLAIM is assumed to be the same as ALLOC_KSWAPD
	 * to save two branches.
	 */
	BUILD_BUG_ON(__GFP_HIGH != (__force gfp_t) ALLOC_HIGH);
	BUILD_BUG_ON(__GFP_KSWAPD_RECLAIM != (__force gfp_t) ALLOC_KSWAPD);

	/*
	 * The caller may dip into page reserves a bit more if the caller
	 * cannot run direct reclaim, or if the caller has realtime scheduling
	 * policy or is asking for __GFP_HIGH memory.  GFP_ATOMIC requests will
	 * set both ALLOC_HARDER (__GFP_ATOMIC) and ALLOC_HIGH (__GFP_HIGH).
	 */
	alloc_flags |= (__force int)
		(gfp_mask & (__GFP_HIGH | __GFP_KSWAPD_RECLAIM));

	if (gfp_mask & __GFP_ATOMIC) {
		/*
		 * Not worth trying to allocate harder for __GFP_NOMEMALLOC even
		 * if it can't schedule.
		 */
		if (!(gfp_mask & __GFP_NOMEMALLOC))
			alloc_flags |= ALLOC_HARDER;
		/*
		 * Ignore cpuset mems for GFP_ATOMIC rather than fail, see the
		 * comment for __cpuset_node_allowed().
		 */
		alloc_flags &= ~ALLOC_CPUSET;
	} else if (unlikely(rt_task(current)) && !in_interrupt())
		alloc_flags |= ALLOC_HARDER;

	alloc_flags = gfp_to_alloc_flags_cma(gfp_mask, alloc_flags);

	return alloc_flags;
}

static bool oom_reserves_allowed(struct task_struct *tsk)
{
	if (!tsk_is_oom_victim(tsk))
		return false;

	/*
	 * !MMU doesn't have oom reaper so give access to memory reserves
	 * only to the thread with TIF_MEMDIE set
	 */
	if (!IS_ENABLED(CONFIG_MMU) && !test_thread_flag(TIF_MEMDIE))
		return false;

	return true;
}

/*
 * Distinguish requests which really need access to full memory
 * reserves from oom victims which can live with a portion of it
 */
static inline int __gfp_pfmemalloc_flags(gfp_t gfp_mask)
{
	if (unlikely(gfp_mask & __GFP_NOMEMALLOC))
		return 0;
	if (gfp_mask & __GFP_MEMALLOC)
		return ALLOC_NO_WATERMARKS;
	if (in_serving_softirq() && (current->flags & PF_MEMALLOC))
		return ALLOC_NO_WATERMARKS;
	if (!in_interrupt()) {
		if (current->flags & PF_MEMALLOC)
			return ALLOC_NO_WATERMARKS;
		else if (oom_reserves_allowed(current))
			return ALLOC_OOM;
	}

	return 0;
}

bool gfp_pfmemalloc_allowed(gfp_t gfp_mask)
{
	return !!__gfp_pfmemalloc_flags(gfp_mask);
}

/*
 * Checks whether it makes sense to retry the reclaim to make a forward progress
 * for the given allocation request.
 *
 * We give up when we either have tried MAX_RECLAIM_RETRIES in a row
 * without success, or when we couldn't even meet the watermark if we
 * reclaimed all remaining pages on the LRU lists.
 *
 * Returns true if a retry is viable or false to enter the oom path.
 */
static inline bool
should_reclaim_retry(gfp_t gfp_mask, unsigned order,
		     struct alloc_context *ac, int alloc_flags,
		     bool did_some_progress, int *no_progress_loops)
{
	struct zone *zone;
	struct zoneref *z;
	bool ret = false;

	/*
	 * Costly allocations might have made a progress but this doesn't mean
	 * their order will become available due to high fragmentation so
	 * always increment the no progress counter for them
	 */
	if (did_some_progress && order <= PAGE_ALLOC_COSTLY_ORDER)
		*no_progress_loops = 0;
	else
		(*no_progress_loops)++;

	/*
	 * Make sure we converge to OOM if we cannot make any progress
	 * several times in the row.
	 */
	if (*no_progress_loops > MAX_RECLAIM_RETRIES) {
		/* Before OOM, exhaust highatomic_reserve */
		return unreserve_highatomic_pageblock(ac, true);
	}

	/*
	 * Keep reclaiming pages while there is a chance this will lead
	 * somewhere.  If none of the target zones can satisfy our allocation
	 * request even if all reclaimable pages are considered then we are
	 * screwed and have to go OOM.
	 */
	for_each_zone_zonelist_nodemask(zone, z, ac->zonelist,
				ac->highest_zoneidx, ac->nodemask) {
		unsigned long available;
		unsigned long reclaimable;
		unsigned long min_wmark = min_wmark_pages(zone);
		bool wmark;

		available = reclaimable = zone_reclaimable_pages(zone);
		available += zone_page_state_snapshot(zone, NR_FREE_PAGES);

		/*
		 * Would the allocation succeed if we reclaimed all
		 * reclaimable pages?
		 */
		wmark = __zone_watermark_ok(zone, order, min_wmark,
				ac->highest_zoneidx, alloc_flags, available);
		trace_reclaim_retry_zone(z, order, reclaimable,
				available, min_wmark, *no_progress_loops, wmark);
		if (wmark) {
			/*
			 * If we didn't make any progress and have a lot of
			 * dirty + writeback pages then we should wait for
			 * an IO to complete to slow down the reclaim and
			 * prevent from pre mature OOM
			 */
			if (!did_some_progress) {
				unsigned long write_pending;

				write_pending = zone_page_state_snapshot(zone,
							NR_ZONE_WRITE_PENDING);

				if (2 * write_pending > reclaimable) {
					congestion_wait(BLK_RW_ASYNC, HZ/10);
					return true;
				}
			}

			ret = true;
			goto out;
		}
	}

out:
	/*
	 * Memory allocation/reclaim might be called from a WQ context and the
	 * current implementation of the WQ concurrency control doesn't
	 * recognize that a particular WQ is congested if the worker thread is
	 * looping without ever sleeping. Therefore we have to do a short sleep
	 * here rather than calling cond_resched().
	 */
	if (current->flags & PF_WQ_WORKER)
		schedule_timeout_uninterruptible(1);
	else
		cond_resched();
	return ret;
}

static inline bool
check_retry_cpuset(int cpuset_mems_cookie, struct alloc_context *ac)
{
	/*
	 * It's possible that cpuset's mems_allowed and the nodemask from
	 * mempolicy don't intersect. This should be normally dealt with by
	 * policy_nodemask(), but it's possible to race with cpuset update in
	 * such a way the check therein was true, and then it became false
	 * before we got our cpuset_mems_cookie here.
	 * This assumes that for all allocations, ac->nodemask can come only
	 * from MPOL_BIND mempolicy (whose documented semantics is to be ignored
	 * when it does not intersect with the cpuset restrictions) or the
	 * caller can deal with a violated nodemask.
	 */
	if (cpusets_enabled() && ac->nodemask &&
			!cpuset_nodemask_valid_mems_allowed(ac->nodemask)) {
		ac->nodemask = NULL;
		return true;
	}

	/*
	 * When updating a task's mems_allowed or mempolicy nodemask, it is
	 * possible to race with parallel threads in such a way that our
	 * allocation can fail while the mask is being updated. If we are about
	 * to fail, check if the cpuset changed during allocation and if so,
	 * retry.
	 */
	if (read_mems_allowed_retry(cpuset_mems_cookie))
		return true;

	return false;
}

static inline struct page *
__alloc_pages_slowpath(gfp_t gfp_mask, unsigned int order,
						struct alloc_context *ac)
{
	bool can_direct_reclaim = gfp_mask & __GFP_DIRECT_RECLAIM;
	const bool costly_order = order > PAGE_ALLOC_COSTLY_ORDER;
	struct page *page = NULL;
	unsigned int alloc_flags;
	unsigned long did_some_progress;
	enum compact_priority compact_priority;
	enum compact_result compact_result;
	int compaction_retries;
	int no_progress_loops;
	unsigned int cpuset_mems_cookie;
	int reserve_flags;

	/*
	 * We also sanity check to catch abuse of atomic reserves being used by
	 * callers that are not in atomic context.
	 */
	if (WARN_ON_ONCE((gfp_mask & (__GFP_ATOMIC|__GFP_DIRECT_RECLAIM)) ==
				(__GFP_ATOMIC|__GFP_DIRECT_RECLAIM)))
		gfp_mask &= ~__GFP_ATOMIC;

retry_cpuset:
	compaction_retries = 0;
	no_progress_loops = 0;
	compact_priority = DEF_COMPACT_PRIORITY;
	cpuset_mems_cookie = read_mems_allowed_begin();

	/*
	 * The fast path uses conservative alloc_flags to succeed only until
	 * kswapd needs to be woken up, and to avoid the cost of setting up
	 * alloc_flags precisely. So we do that now.
	 */
	alloc_flags = gfp_to_alloc_flags(gfp_mask);

	/*
	 * We need to recalculate the starting point for the zonelist iterator
	 * because we might have used different nodemask in the fast path, or
	 * there was a cpuset modification and we are retrying - otherwise we
	 * could end up iterating over non-eligible zones endlessly.
	 */
	ac->preferred_zoneref = first_zones_zonelist(ac->zonelist,
					ac->highest_zoneidx, ac->nodemask);
	if (!ac->preferred_zoneref->zone)
		goto nopage;

	if (alloc_flags & ALLOC_KSWAPD)
		wake_all_kswapds(order, gfp_mask, ac);

	/*
	 * The adjusted alloc_flags might result in immediate success, so try
	 * that first
	 */
	page = get_page_from_freelist(gfp_mask, order, alloc_flags, ac);
	if (page)
		goto got_pg;

	/*
	 * For costly allocations, try direct compaction first, as it's likely
	 * that we have enough base pages and don't need to reclaim. For non-
	 * movable high-order allocations, do that as well, as compaction will
	 * try prevent permanent fragmentation by migrating from blocks of the
	 * same migratetype.
	 * Don't try this for allocations that are allowed to ignore
	 * watermarks, as the ALLOC_NO_WATERMARKS attempt didn't yet happen.
	 */
	if (can_direct_reclaim &&
			(costly_order ||
			   (order > 0 && ac->migratetype != MIGRATE_MOVABLE))
			&& !gfp_pfmemalloc_allowed(gfp_mask)) {
		page = __alloc_pages_direct_compact(gfp_mask, order,
						alloc_flags, ac,
						INIT_COMPACT_PRIORITY,
						&compact_result);
		if (page)
			goto got_pg;

		/*
		 * Checks for costly allocations with __GFP_NORETRY, which
		 * includes some THP page fault allocations
		 */
		if (costly_order && (gfp_mask & __GFP_NORETRY)) {
			/*
			 * If allocating entire pageblock(s) and compaction
			 * failed because all zones are below low watermarks
			 * or is prohibited because it recently failed at this
			 * order, fail immediately unless the allocator has
			 * requested compaction and reclaim retry.
			 *
			 * Reclaim is
			 *  - potentially very expensive because zones are far
			 *    below their low watermarks or this is part of very
			 *    bursty high order allocations,
			 *  - not guaranteed to help because isolate_freepages()
			 *    may not iterate over freed pages as part of its
			 *    linear scan, and
			 *  - unlikely to make entire pageblocks free on its
			 *    own.
			 */
			if (compact_result == COMPACT_SKIPPED ||
			    compact_result == COMPACT_DEFERRED)
				goto nopage;

			/*
			 * Looks like reclaim/compaction is worth trying, but
			 * sync compaction could be very expensive, so keep
			 * using async compaction.
			 */
			compact_priority = INIT_COMPACT_PRIORITY;
		}
	}

retry:
	/* Ensure kswapd doesn't accidentally go to sleep as long as we loop */
	if (alloc_flags & ALLOC_KSWAPD)
		wake_all_kswapds(order, gfp_mask, ac);

	reserve_flags = __gfp_pfmemalloc_flags(gfp_mask);
	if (reserve_flags)
		alloc_flags = gfp_to_alloc_flags_cma(gfp_mask, reserve_flags);

	/*
	 * Reset the nodemask and zonelist iterators if memory policies can be
	 * ignored. These allocations are high priority and system rather than
	 * user oriented.
	 */
	if (!(alloc_flags & ALLOC_CPUSET) || reserve_flags) {
		ac->nodemask = NULL;
		ac->preferred_zoneref = first_zones_zonelist(ac->zonelist,
					ac->highest_zoneidx, ac->nodemask);
	}

	/* Attempt with potentially adjusted zonelist and alloc_flags */
	page = get_page_from_freelist(gfp_mask, order, alloc_flags, ac);
	if (page)
		goto got_pg;

	/* Caller is not willing to reclaim, we can't balance anything */
	if (!can_direct_reclaim)
		goto nopage;

	/* Avoid recursion of direct reclaim */
	if (current->flags & PF_MEMALLOC)
		goto nopage;

	/* Try direct reclaim and then allocating */
	page = __alloc_pages_direct_reclaim(gfp_mask, order, alloc_flags, ac,
							&did_some_progress);
	if (page)
		goto got_pg;

	/* Try direct compaction and then allocating */
	page = __alloc_pages_direct_compact(gfp_mask, order, alloc_flags, ac,
					compact_priority, &compact_result);
	if (page)
		goto got_pg;

	/* Do not loop if specifically requested */
	if (gfp_mask & __GFP_NORETRY)
		goto nopage;

	/*
	 * Do not retry costly high order allocations unless they are
	 * __GFP_RETRY_MAYFAIL
	 */
	if (costly_order && !(gfp_mask & __GFP_RETRY_MAYFAIL))
		goto nopage;

	if (should_reclaim_retry(gfp_mask, order, ac, alloc_flags,
				 did_some_progress > 0, &no_progress_loops))
		goto retry;

	/*
	 * It doesn't make any sense to retry for the compaction if the order-0
	 * reclaim is not able to make any progress because the current
	 * implementation of the compaction depends on the sufficient amount
	 * of free memory (see __compaction_suitable)
	 */
	if (did_some_progress > 0 &&
			should_compact_retry(ac, order, alloc_flags,
				compact_result, &compact_priority,
				&compaction_retries))
		goto retry;


	/* Deal with possible cpuset update races before we start OOM killing */
	if (check_retry_cpuset(cpuset_mems_cookie, ac))
		goto retry_cpuset;

	/* Reclaim has failed us, start killing things */
	page = __alloc_pages_may_oom(gfp_mask, order, ac, &did_some_progress);
	if (page)
		goto got_pg;

	/* Avoid allocations with no watermarks from looping endlessly */
	if (tsk_is_oom_victim(current) &&
	    (alloc_flags & ALLOC_OOM ||
	     (gfp_mask & __GFP_NOMEMALLOC)))
		goto nopage;

	/* Retry as long as the OOM killer is making progress */
	if (did_some_progress) {
		no_progress_loops = 0;
		goto retry;
	}

nopage:
	/* Deal with possible cpuset update races before we fail */
	if (check_retry_cpuset(cpuset_mems_cookie, ac))
		goto retry_cpuset;

	/*
	 * Make sure that __GFP_NOFAIL request doesn't leak out and make sure
	 * we always retry
	 */
	if (gfp_mask & __GFP_NOFAIL) {
		/*
		 * All existing users of the __GFP_NOFAIL are blockable, so warn
		 * of any new users that actually require GFP_NOWAIT
		 */
		if (WARN_ON_ONCE(!can_direct_reclaim))
			goto fail;

		/*
		 * PF_MEMALLOC request from this context is rather bizarre
		 * because we cannot reclaim anything and only can loop waiting
		 * for somebody to do a work for us
		 */
		WARN_ON_ONCE(current->flags & PF_MEMALLOC);

		/*
		 * non failing costly orders are a hard requirement which we
		 * are not prepared for much so let's warn about these users
		 * so that we can identify them and convert them to something
		 * else.
		 */
		WARN_ON_ONCE(order > PAGE_ALLOC_COSTLY_ORDER);

		/*
		 * Help non-failing allocations by giving them access to memory
		 * reserves but do not use ALLOC_NO_WATERMARKS because this
		 * could deplete whole memory reserves which would just make
		 * the situation worse
		 */
		page = __alloc_pages_cpuset_fallback(gfp_mask, order, ALLOC_HARDER, ac);
		if (page)
			goto got_pg;

		cond_resched();
		goto retry;
	}
fail:
	warn_alloc(gfp_mask, ac->nodemask,
			"page allocation failure: order:%u", order);
got_pg:
	return page;
}

static inline bool prepare_alloc_pages(gfp_t gfp_mask, unsigned int order,
		int preferred_nid, nodemask_t *nodemask,
		struct alloc_context *ac, gfp_t *alloc_gfp,
		unsigned int *alloc_flags)
{
	ac->highest_zoneidx = gfp_zone(gfp_mask);
	ac->zonelist = node_zonelist(preferred_nid, gfp_mask);
	ac->nodemask = nodemask;
	ac->migratetype = gfp_migratetype(gfp_mask);

	if (cpusets_enabled()) {
		*alloc_gfp |= __GFP_HARDWALL;
		/*
		 * When we are in the interrupt context, it is irrelevant
		 * to the current task context. It means that any node ok.
		 */
		if (!in_interrupt() && !ac->nodemask)
			ac->nodemask = &cpuset_current_mems_allowed;
		else
			*alloc_flags |= ALLOC_CPUSET;
	}

	fs_reclaim_acquire(gfp_mask);
	fs_reclaim_release(gfp_mask);

	might_sleep_if(gfp_mask & __GFP_DIRECT_RECLAIM);

	if (should_fail_alloc_page(gfp_mask, order))
		return false;

	*alloc_flags = gfp_to_alloc_flags_cma(gfp_mask, *alloc_flags);

	/* Dirty zone balancing only done in the fast path */
	ac->spread_dirty_pages = (gfp_mask & __GFP_WRITE);

	/*
	 * The preferred zone is used for statistics but crucially it is
	 * also used as the starting point for the zonelist iterator. It
	 * may get reset for allocations that ignore memory policies.
	 */
	ac->preferred_zoneref = first_zones_zonelist(ac->zonelist,
					ac->highest_zoneidx, ac->nodemask);

	return true;
}

/*
 * __alloc_pages_bulk - Allocate a number of order-0 pages to a list or array
 * @gfp: GFP flags for the allocation
 * @preferred_nid: The preferred NUMA node ID to allocate from
 * @nodemask: Set of nodes to allocate from, may be NULL
 * @nr_pages: The number of pages desired on the list or array
 * @page_list: Optional list to store the allocated pages
 * @page_array: Optional array to store the pages
 *
 * This is a batched version of the page allocator that attempts to
 * allocate nr_pages quickly. Pages are added to page_list if page_list
 * is not NULL, otherwise it is assumed that the page_array is valid.
 *
 * For lists, nr_pages is the number of pages that should be allocated.
 *
 * For arrays, only NULL elements are populated with pages and nr_pages
 * is the maximum number of pages that will be stored in the array.
 *
 * Returns the number of pages on the list or array.
 */
unsigned long __alloc_pages_bulk(gfp_t gfp, int preferred_nid,
			nodemask_t *nodemask, int nr_pages,
			struct list_head *page_list,
			struct page **page_array)
{
	struct page *page;
	unsigned long flags;
	struct zone *zone;
	struct zoneref *z;
	struct per_cpu_pages *pcp;
	struct list_head *pcp_list;
	struct alloc_context ac;
	gfp_t alloc_gfp;
	unsigned int alloc_flags = ALLOC_WMARK_LOW;
	int nr_populated = 0, nr_account = 0;

	/*
	 * Skip populated array elements to determine if any pages need
	 * to be allocated before disabling IRQs.
	 */
	while (page_array && nr_populated < nr_pages && page_array[nr_populated])
		nr_populated++;

	/* No pages requested? */
	if (unlikely(nr_pages <= 0))
		goto out;

	/* Already populated array? */
	if (unlikely(page_array && nr_pages - nr_populated == 0))
		goto out;

	/* Use the single page allocator for one page. */
	if (nr_pages - nr_populated == 1)
		goto failed;

#ifdef CONFIG_PAGE_OWNER
	/*
	 * PAGE_OWNER may recurse into the allocator to allocate space to
	 * save the stack with pagesets.lock held. Releasing/reacquiring
	 * removes much of the performance benefit of bulk allocation so
	 * force the caller to allocate one page at a time as it'll have
	 * similar performance to added complexity to the bulk allocator.
	 */
	if (static_branch_unlikely(&page_owner_inited))
		goto failed;
#endif

	/* May set ALLOC_NOFRAGMENT, fragmentation will return 1 page. */
	gfp &= gfp_allowed_mask;
	alloc_gfp = gfp;
	if (!prepare_alloc_pages(gfp, 0, preferred_nid, nodemask, &ac, &alloc_gfp, &alloc_flags))
		goto out;
	gfp = alloc_gfp;

	/* Find an allowed local zone that meets the low watermark. */
	for_each_zone_zonelist_nodemask(zone, z, ac.zonelist, ac.highest_zoneidx, ac.nodemask) {
		unsigned long mark;

		if (cpusets_enabled() && (alloc_flags & ALLOC_CPUSET) &&
		    !__cpuset_zone_allowed(zone, gfp)) {
			continue;
		}

		if (nr_online_nodes > 1 && zone != ac.preferred_zoneref->zone &&
		    zone_to_nid(zone) != zone_to_nid(ac.preferred_zoneref->zone)) {
			goto failed;
		}

		mark = wmark_pages(zone, alloc_flags & ALLOC_WMARK_MASK) + nr_pages;
		if (zone_watermark_fast(zone, 0,  mark,
				zonelist_zone_idx(ac.preferred_zoneref),
				alloc_flags, gfp)) {
			break;
		}
	}

	/*
	 * If there are no allowed local zones that meets the watermarks then
	 * try to allocate a single page and reclaim if necessary.
	 */
	if (unlikely(!zone))
		goto failed;

	/* Attempt the batch allocation */
	local_lock_irqsave(&pagesets.lock, flags);
	pcp = this_cpu_ptr(zone->per_cpu_pageset);
	pcp_list = &pcp->lists[order_to_pindex(ac.migratetype, 0)];

	while (nr_populated < nr_pages) {

		/* Skip existing pages */
		if (page_array && page_array[nr_populated]) {
			nr_populated++;
			continue;
		}

		page = __rmqueue_pcplist(zone, 0, ac.migratetype, alloc_flags,
								pcp, pcp_list);
		if (unlikely(!page)) {
			/* Try and get at least one page */
			if (!nr_populated)
				goto failed_irq;
			break;
		}
		nr_account++;

		prep_new_page(page, 0, gfp, 0);
		if (page_list)
			list_add(&page->lru, page_list);
		else
			page_array[nr_populated] = page;
		nr_populated++;
	}

	local_unlock_irqrestore(&pagesets.lock, flags);

	__count_zid_vm_events(PGALLOC, zone_idx(zone), nr_account);
	zone_statistics(ac.preferred_zoneref->zone, zone, nr_account);

out:
	return nr_populated;

failed_irq:
	local_unlock_irqrestore(&pagesets.lock, flags);

failed:
	page = __alloc_pages(gfp, 0, preferred_nid, nodemask);
	if (page) {
		if (page_list)
			list_add(&page->lru, page_list);
		else
			page_array[nr_populated] = page;
		nr_populated++;
	}

	goto out;
}
EXPORT_SYMBOL_GPL(__alloc_pages_bulk);

/*
 * This is the 'heart' of the zoned buddy allocator.
 */
struct page *__alloc_pages(gfp_t gfp, unsigned int order, int preferred_nid,
							nodemask_t *nodemask)
{
	struct page *page;
	unsigned int alloc_flags = ALLOC_WMARK_LOW;
	gfp_t alloc_gfp; /* The gfp_t that was actually used for allocation */
	struct alloc_context ac = { };

	/*
	 * There are several places where we assume that the order value is sane
	 * so bail out early if the request is out of bound.
	 */
	if (unlikely(order >= MAX_ORDER)) {
		WARN_ON_ONCE(!(gfp & __GFP_NOWARN));
		return NULL;
	}

	gfp &= gfp_allowed_mask;
	/*
	 * Apply scoped allocation constraints. This is mainly about GFP_NOFS
	 * resp. GFP_NOIO which has to be inherited for all allocation requests
	 * from a particular context which has been marked by
	 * memalloc_no{fs,io}_{save,restore}. And PF_MEMALLOC_PIN which ensures
	 * movable zones are not used during allocation.
	 */
	gfp = current_gfp_context(gfp);
	alloc_gfp = gfp;
	if (!prepare_alloc_pages(gfp, order, preferred_nid, nodemask, &ac,
			&alloc_gfp, &alloc_flags))
		return NULL;

	/*
	 * Forbid the first pass from falling back to types that fragment
	 * memory until all local zones are considered.
	 */
	alloc_flags |= alloc_flags_nofragment(ac.preferred_zoneref->zone, gfp);

	/* First allocation attempt */
	page = get_page_from_freelist(alloc_gfp, order, alloc_flags, &ac);
	if (likely(page))
		goto out;

	alloc_gfp = gfp;
	ac.spread_dirty_pages = false;

	/*
	 * Restore the original nodemask if it was potentially replaced with
	 * &cpuset_current_mems_allowed to optimize the fast-path attempt.
	 */
	ac.nodemask = nodemask;

	page = __alloc_pages_slowpath(alloc_gfp, order, &ac);

out:
	if (memcg_kmem_enabled() && (gfp & __GFP_ACCOUNT) && page &&
	    unlikely(__memcg_kmem_charge_page(page, gfp, order) != 0)) {
		__free_pages(page, order);
		page = NULL;
	}

	trace_mm_page_alloc(page, order, alloc_gfp, ac.migratetype);

	return page;
}
EXPORT_SYMBOL(__alloc_pages);

/*
 * Common helper functions. Never use with __GFP_HIGHMEM because the returned
 * address cannot represent highmem pages. Use alloc_pages and then kmap if
 * you need to access high mem.
 */
unsigned long __get_free_pages(gfp_t gfp_mask, unsigned int order)
{
	struct page *page;

	page = alloc_pages(gfp_mask & ~__GFP_HIGHMEM, order);
	if (!page)
		return 0;
	return (unsigned long) page_address(page);
}
EXPORT_SYMBOL(__get_free_pages);

unsigned long get_zeroed_page(gfp_t gfp_mask)
{
	return __get_free_pages(gfp_mask | __GFP_ZERO, 0);
}
EXPORT_SYMBOL(get_zeroed_page);

/**
 * __free_pages - Free pages allocated with alloc_pages().
 * @page: The page pointer returned from alloc_pages().
 * @order: The order of the allocation.
 *
 * This function can free multi-page allocations that are not compound
 * pages.  It does not check that the @order passed in matches that of
 * the allocation, so it is easy to leak memory.  Freeing more memory
 * than was allocated will probably emit a warning.
 *
 * If the last reference to this page is speculative, it will be released
 * by put_page() which only frees the first page of a non-compound
 * allocation.  To prevent the remaining pages from being leaked, we free
 * the subsequent pages here.  If you want to use the page's reference
 * count to decide when to free the allocation, you should allocate a
 * compound page, and use put_page() instead of __free_pages().
 *
 * Context: May be called in interrupt context or while holding a normal
 * spinlock, but not in NMI context or while holding a raw spinlock.
 */
void __free_pages(struct page *page, unsigned int order)
{
	if (put_page_testzero(page))
		free_the_page(page, order);
	else if (!PageHead(page))
		while (order-- > 0)
			free_the_page(page + (1 << order), order);
}
EXPORT_SYMBOL(__free_pages);

void free_pages(unsigned long addr, unsigned int order)
{
	if (addr != 0) {
		VM_BUG_ON(!virt_addr_valid((void *)addr));
		__free_pages(virt_to_page((void *)addr), order);
	}
}

EXPORT_SYMBOL(free_pages);

/*
 * Page Fragment:
 *  An arbitrary-length arbitrary-offset area of memory which resides
 *  within a 0 or higher order page.  Multiple fragments within that page
 *  are individually refcounted, in the page's reference counter.
 *
 * The page_frag functions below provide a simple allocation framework for
 * page fragments.  This is used by the network stack and network device
 * drivers to provide a backing region of memory for use as either an
 * sk_buff->head, or to be used in the "frags" portion of skb_shared_info.
 */
static struct page *__page_frag_cache_refill(struct page_frag_cache *nc,
					     gfp_t gfp_mask)
{
	struct page *page = NULL;
	gfp_t gfp = gfp_mask;

#if (PAGE_SIZE < PAGE_FRAG_CACHE_MAX_SIZE)
	gfp_mask |= __GFP_COMP | __GFP_NOWARN | __GFP_NORETRY |
		    __GFP_NOMEMALLOC;
	page = alloc_pages_node(NUMA_NO_NODE, gfp_mask,
				PAGE_FRAG_CACHE_MAX_ORDER);
	nc->size = page ? PAGE_FRAG_CACHE_MAX_SIZE : PAGE_SIZE;
#endif
	if (unlikely(!page))
		page = alloc_pages_node(NUMA_NO_NODE, gfp, 0);

	nc->va = page ? page_address(page) : NULL;

	return page;
}

void __page_frag_cache_drain(struct page *page, unsigned int count)
{
	VM_BUG_ON_PAGE(page_ref_count(page) == 0, page);

	if (page_ref_sub_and_test(page, count))
		free_the_page(page, compound_order(page));
}
EXPORT_SYMBOL(__page_frag_cache_drain);

void *page_frag_alloc_align(struct page_frag_cache *nc,
		      unsigned int fragsz, gfp_t gfp_mask,
		      unsigned int align_mask)
{
	unsigned int size = PAGE_SIZE;
	struct page *page;
	int offset;

	if (unlikely(!nc->va)) {
refill:
		page = __page_frag_cache_refill(nc, gfp_mask);
		if (!page)
			return NULL;

#if (PAGE_SIZE < PAGE_FRAG_CACHE_MAX_SIZE)
		/* if size can vary use size else just use PAGE_SIZE */
		size = nc->size;
#endif
		/* Even if we own the page, we do not use atomic_set().
		 * This would break get_page_unless_zero() users.
		 */
		page_ref_add(page, PAGE_FRAG_CACHE_MAX_SIZE);

		/* reset page count bias and offset to start of new frag */
		nc->pfmemalloc = page_is_pfmemalloc(page);
		nc->pagecnt_bias = PAGE_FRAG_CACHE_MAX_SIZE + 1;
		nc->offset = size;
	}

	offset = nc->offset - fragsz;
	if (unlikely(offset < 0)) {
		page = virt_to_page(nc->va);

		if (!page_ref_sub_and_test(page, nc->pagecnt_bias))
			goto refill;

		if (unlikely(nc->pfmemalloc)) {
			free_the_page(page, compound_order(page));
			goto refill;
		}

#if (PAGE_SIZE < PAGE_FRAG_CACHE_MAX_SIZE)
		/* if size can vary use size else just use PAGE_SIZE */
		size = nc->size;
#endif
		/* OK, page count is 0, we can safely set it */
		set_page_count(page, PAGE_FRAG_CACHE_MAX_SIZE + 1);

		/* reset page count bias and offset to start of new frag */
		nc->pagecnt_bias = PAGE_FRAG_CACHE_MAX_SIZE + 1;
		offset = size - fragsz;
	}

	nc->pagecnt_bias--;
	offset &= align_mask;
	nc->offset = offset;

	return nc->va + offset;
}
EXPORT_SYMBOL(page_frag_alloc_align);

/*
 * Frees a page fragment allocated out of either a compound or order 0 page.
 */
void page_frag_free(void *addr)
{
	struct page *page = virt_to_head_page(addr);

	if (unlikely(put_page_testzero(page)))
		free_the_page(page, compound_order(page));
}
EXPORT_SYMBOL(page_frag_free);

static void *make_alloc_exact(unsigned long addr, unsigned int order,
		size_t size)
{
	if (addr) {
		unsigned long alloc_end = addr + (PAGE_SIZE << order);
		unsigned long used = addr + PAGE_ALIGN(size);

		split_page(virt_to_page((void *)addr), order);
		while (used < alloc_end) {
			free_page(used);
			used += PAGE_SIZE;
		}
	}
	return (void *)addr;
}

/**
 * alloc_pages_exact - allocate an exact number physically-contiguous pages.
 * @size: the number of bytes to allocate
 * @gfp_mask: GFP flags for the allocation, must not contain __GFP_COMP
 *
 * This function is similar to alloc_pages(), except that it allocates the
 * minimum number of pages to satisfy the request.  alloc_pages() can only
 * allocate memory in power-of-two pages.
 *
 * This function is also limited by MAX_ORDER.
 *
 * Memory allocated by this function must be released by free_pages_exact().
 *
 * Return: pointer to the allocated area or %NULL in case of error.
 */
void *alloc_pages_exact(size_t size, gfp_t gfp_mask)
{
	unsigned int order = get_order(size);
	unsigned long addr;

	if (WARN_ON_ONCE(gfp_mask & __GFP_COMP))
		gfp_mask &= ~__GFP_COMP;

	addr = __get_free_pages(gfp_mask, order);
	return make_alloc_exact(addr, order, size);
}
EXPORT_SYMBOL(alloc_pages_exact);

/**
 * alloc_pages_exact_nid - allocate an exact number of physically-contiguous
 *			   pages on a node.
 * @nid: the preferred node ID where memory should be allocated
 * @size: the number of bytes to allocate
 * @gfp_mask: GFP flags for the allocation, must not contain __GFP_COMP
 *
 * Like alloc_pages_exact(), but try to allocate on node nid first before falling
 * back.
 *
 * Return: pointer to the allocated area or %NULL in case of error.
 */
void * __meminit alloc_pages_exact_nid(int nid, size_t size, gfp_t gfp_mask)
{
	unsigned int order = get_order(size);
	struct page *p;

	if (WARN_ON_ONCE(gfp_mask & __GFP_COMP))
		gfp_mask &= ~__GFP_COMP;

	p = alloc_pages_node(nid, gfp_mask, order);
	if (!p)
		return NULL;
	return make_alloc_exact((unsigned long)page_address(p), order, size);
}

/**
 * free_pages_exact - release memory allocated via alloc_pages_exact()
 * @virt: the value returned by alloc_pages_exact.
 * @size: size of allocation, same value as passed to alloc_pages_exact().
 *
 * Release the memory allocated by a previous call to alloc_pages_exact.
 */
void free_pages_exact(void *virt, size_t size)
{
	unsigned long addr = (unsigned long)virt;
	unsigned long end = addr + PAGE_ALIGN(size);

	while (addr < end) {
		free_page(addr);
		addr += PAGE_SIZE;
	}
}
EXPORT_SYMBOL(free_pages_exact);

/**
 * nr_free_zone_pages - count number of pages beyond high watermark
 * @offset: The zone index of the highest zone
 *
 * nr_free_zone_pages() counts the number of pages which are beyond the
 * high watermark within all zones at or below a given zone index.  For each
 * zone, the number of pages is calculated as:
 *
 *     nr_free_zone_pages = managed_pages - high_pages
 *
 * Return: number of pages beyond high watermark.
 */
static unsigned long nr_free_zone_pages(int offset)
{
	struct zoneref *z;
	struct zone *zone;

	/* Just pick one node, since fallback list is circular */
	unsigned long sum = 0;

	struct zonelist *zonelist = node_zonelist(numa_node_id(), GFP_KERNEL);

	for_each_zone_zonelist(zone, z, zonelist, offset) {
		unsigned long size = zone_managed_pages(zone);
		unsigned long high = high_wmark_pages(zone);
		if (size > high)
			sum += size - high;
	}

	return sum;
}

/**
 * nr_free_buffer_pages - count number of pages beyond high watermark
 *
 * nr_free_buffer_pages() counts the number of pages which are beyond the high
 * watermark within ZONE_DMA and ZONE_NORMAL.
 *
 * Return: number of pages beyond high watermark within ZONE_DMA and
 * ZONE_NORMAL.
 */
unsigned long nr_free_buffer_pages(void)
{
	return nr_free_zone_pages(gfp_zone(GFP_USER));
}
EXPORT_SYMBOL_GPL(nr_free_buffer_pages);

static inline void show_node(struct zone *zone)
{
	if (IS_ENABLED(CONFIG_NUMA))
		printk("Node %d ", zone_to_nid(zone));
}

long si_mem_available(void)
{
	long available;
	unsigned long pagecache;
	unsigned long wmark_low = 0;
	unsigned long pages[NR_LRU_LISTS];
	unsigned long reclaimable;
	struct zone *zone;
	int lru;

	for (lru = LRU_BASE; lru < NR_LRU_LISTS; lru++)
		pages[lru] = global_node_page_state(NR_LRU_BASE + lru);

	for_each_zone(zone)
		wmark_low += low_wmark_pages(zone);

	/*
	 * Estimate the amount of memory available for userspace allocations,
	 * without causing swapping.
	 */
	available = global_zone_page_state(NR_FREE_PAGES) - totalreserve_pages;

	/*
	 * Not all the page cache can be freed, otherwise the system will
	 * start swapping. Assume at least half of the page cache, or the
	 * low watermark worth of cache, needs to stay.
	 */
	pagecache = pages[LRU_ACTIVE_FILE] + pages[LRU_INACTIVE_FILE];
	pagecache -= min(pagecache / 2, wmark_low);
	available += pagecache;

	/*
	 * Part of the reclaimable slab and other kernel memory consists of
	 * items that are in use, and cannot be freed. Cap this estimate at the
	 * low watermark.
	 */
	reclaimable = global_node_page_state_pages(NR_SLAB_RECLAIMABLE_B) +
		global_node_page_state(NR_KERNEL_MISC_RECLAIMABLE);
	available += reclaimable - min(reclaimable / 2, wmark_low);

	if (available < 0)
		available = 0;
	return available;
}
EXPORT_SYMBOL_GPL(si_mem_available);

void si_meminfo(struct sysinfo *val)
{
	val->totalram = totalram_pages();
	val->sharedram = global_node_page_state(NR_SHMEM);
	val->freeram = global_zone_page_state(NR_FREE_PAGES);
	val->bufferram = nr_blockdev_pages();
	val->totalhigh = totalhigh_pages();
	val->freehigh = nr_free_highpages();
	val->mem_unit = PAGE_SIZE;
}

EXPORT_SYMBOL(si_meminfo);

#ifdef CONFIG_NUMA
void si_meminfo_node(struct sysinfo *val, int nid)
{
	int zone_type;		/* needs to be signed */
	unsigned long managed_pages = 0;
	unsigned long managed_highpages = 0;
	unsigned long free_highpages = 0;
	pg_data_t *pgdat = NODE_DATA(nid);

	for (zone_type = 0; zone_type < MAX_NR_ZONES; zone_type++)
		managed_pages += zone_managed_pages(&pgdat->node_zones[zone_type]);
	val->totalram = managed_pages;
	val->sharedram = node_page_state(pgdat, NR_SHMEM);
	val->freeram = sum_zone_node_page_state(nid, NR_FREE_PAGES);
#ifdef CONFIG_HIGHMEM
	for (zone_type = 0; zone_type < MAX_NR_ZONES; zone_type++) {
		struct zone *zone = &pgdat->node_zones[zone_type];

		if (is_highmem(zone)) {
			managed_highpages += zone_managed_pages(zone);
			free_highpages += zone_page_state(zone, NR_FREE_PAGES);
		}
	}
	val->totalhigh = managed_highpages;
	val->freehigh = free_highpages;
#else
	val->totalhigh = managed_highpages;
	val->freehigh = free_highpages;
#endif
	val->mem_unit = PAGE_SIZE;
}
#endif

/*
 * Determine whether the node should be displayed or not, depending on whether
 * SHOW_MEM_FILTER_NODES was passed to show_free_areas().
 */
static bool show_mem_node_skip(unsigned int flags, int nid, nodemask_t *nodemask)
{
	if (!(flags & SHOW_MEM_FILTER_NODES))
		return false;

	/*
	 * no node mask - aka implicit memory numa policy. Do not bother with
	 * the synchronization - read_mems_allowed_begin - because we do not
	 * have to be precise here.
	 */
	if (!nodemask)
		nodemask = &cpuset_current_mems_allowed;

	return !node_isset(nid, *nodemask);
}

#define K(x) ((x) << (PAGE_SHIFT-10))

static void show_migration_types(unsigned char type)
{
	static const char types[MIGRATE_TYPES] = {
		[MIGRATE_UNMOVABLE]	= 'U',
		[MIGRATE_MOVABLE]	= 'M',
		[MIGRATE_RECLAIMABLE]	= 'E',
		[MIGRATE_HIGHATOMIC]	= 'H',
#ifdef CONFIG_CMA
		[MIGRATE_CMA]		= 'C',
#endif
#ifdef CONFIG_MEMORY_ISOLATION
		[MIGRATE_ISOLATE]	= 'I',
#endif
	};
	char tmp[MIGRATE_TYPES + 1];
	char *p = tmp;
	int i;

	for (i = 0; i < MIGRATE_TYPES; i++) {
		if (type & (1 << i))
			*p++ = types[i];
	}

	*p = '\0';
	printk(KERN_CONT "(%s) ", tmp);
}

/*
 * Show free area list (used inside shift_scroll-lock stuff)
 * We also calculate the percentage fragmentation. We do this by counting the
 * memory on each free list with the exception of the first item on the list.
 *
 * Bits in @filter:
 * SHOW_MEM_FILTER_NODES: suppress nodes that are not allowed by current's
 *   cpuset.
 */
void show_free_areas(unsigned int filter, nodemask_t *nodemask)
{
	unsigned long free_pcp = 0;
	int cpu;
	struct zone *zone;
	pg_data_t *pgdat;

	for_each_populated_zone(zone) {
		if (show_mem_node_skip(filter, zone_to_nid(zone), nodemask))
			continue;

		for_each_online_cpu(cpu)
			free_pcp += per_cpu_ptr(zone->per_cpu_pageset, cpu)->count;
	}

	printk("active_anon:%lu inactive_anon:%lu isolated_anon:%lu\n"
		" active_file:%lu inactive_file:%lu isolated_file:%lu\n"
		" unevictable:%lu dirty:%lu writeback:%lu\n"
		" slab_reclaimable:%lu slab_unreclaimable:%lu\n"
		" mapped:%lu shmem:%lu pagetables:%lu bounce:%lu\n"
		" free:%lu free_pcp:%lu free_cma:%lu\n",
		global_node_page_state(NR_ACTIVE_ANON),
		global_node_page_state(NR_INACTIVE_ANON),
		global_node_page_state(NR_ISOLATED_ANON),
		global_node_page_state(NR_ACTIVE_FILE),
		global_node_page_state(NR_INACTIVE_FILE),
		global_node_page_state(NR_ISOLATED_FILE),
		global_node_page_state(NR_UNEVICTABLE),
		global_node_page_state(NR_FILE_DIRTY),
		global_node_page_state(NR_WRITEBACK),
		global_node_page_state_pages(NR_SLAB_RECLAIMABLE_B),
		global_node_page_state_pages(NR_SLAB_UNRECLAIMABLE_B),
		global_node_page_state(NR_FILE_MAPPED),
		global_node_page_state(NR_SHMEM),
		global_node_page_state(NR_PAGETABLE),
		global_zone_page_state(NR_BOUNCE),
		global_zone_page_state(NR_FREE_PAGES),
		free_pcp,
		global_zone_page_state(NR_FREE_CMA_PAGES));

	for_each_online_pgdat(pgdat) {
		if (show_mem_node_skip(filter, pgdat->node_id, nodemask))
			continue;

		printk("Node %d"
			" active_anon:%lukB"
			" inactive_anon:%lukB"
			" active_file:%lukB"
			" inactive_file:%lukB"
			" unevictable:%lukB"
			" isolated(anon):%lukB"
			" isolated(file):%lukB"
			" mapped:%lukB"
			" dirty:%lukB"
			" writeback:%lukB"
			" shmem:%lukB"
#ifdef CONFIG_TRANSPARENT_HUGEPAGE
			" shmem_thp: %lukB"
			" shmem_pmdmapped: %lukB"
			" anon_thp: %lukB"
#endif
			" writeback_tmp:%lukB"
			" kernel_stack:%lukB"
#ifdef CONFIG_SHADOW_CALL_STACK
			" shadow_call_stack:%lukB"
#endif
			" pagetables:%lukB"
			" all_unreclaimable? %s"
			"\n",
			pgdat->node_id,
			K(node_page_state(pgdat, NR_ACTIVE_ANON)),
			K(node_page_state(pgdat, NR_INACTIVE_ANON)),
			K(node_page_state(pgdat, NR_ACTIVE_FILE)),
			K(node_page_state(pgdat, NR_INACTIVE_FILE)),
			K(node_page_state(pgdat, NR_UNEVICTABLE)),
			K(node_page_state(pgdat, NR_ISOLATED_ANON)),
			K(node_page_state(pgdat, NR_ISOLATED_FILE)),
			K(node_page_state(pgdat, NR_FILE_MAPPED)),
			K(node_page_state(pgdat, NR_FILE_DIRTY)),
			K(node_page_state(pgdat, NR_WRITEBACK)),
			K(node_page_state(pgdat, NR_SHMEM)),
#ifdef CONFIG_TRANSPARENT_HUGEPAGE
			K(node_page_state(pgdat, NR_SHMEM_THPS)),
			K(node_page_state(pgdat, NR_SHMEM_PMDMAPPED)),
			K(node_page_state(pgdat, NR_ANON_THPS)),
#endif
			K(node_page_state(pgdat, NR_WRITEBACK_TEMP)),
			node_page_state(pgdat, NR_KERNEL_STACK_KB),
#ifdef CONFIG_SHADOW_CALL_STACK
			node_page_state(pgdat, NR_KERNEL_SCS_KB),
#endif
			K(node_page_state(pgdat, NR_PAGETABLE)),
			pgdat->kswapd_failures >= MAX_RECLAIM_RETRIES ?
				"yes" : "no");
	}

	for_each_populated_zone(zone) {
		int i;

		if (show_mem_node_skip(filter, zone_to_nid(zone), nodemask))
			continue;

		free_pcp = 0;
		for_each_online_cpu(cpu)
			free_pcp += per_cpu_ptr(zone->per_cpu_pageset, cpu)->count;

		show_node(zone);
		printk(KERN_CONT
			"%s"
			" free:%lukB"
			" min:%lukB"
			" low:%lukB"
			" high:%lukB"
			" reserved_highatomic:%luKB"
			" active_anon:%lukB"
			" inactive_anon:%lukB"
			" active_file:%lukB"
			" inactive_file:%lukB"
			" unevictable:%lukB"
			" writepending:%lukB"
			" present:%lukB"
			" managed:%lukB"
			" mlocked:%lukB"
			" bounce:%lukB"
			" free_pcp:%lukB"
			" local_pcp:%ukB"
			" free_cma:%lukB"
			"\n",
			zone->name,
			K(zone_page_state(zone, NR_FREE_PAGES)),
			K(min_wmark_pages(zone)),
			K(low_wmark_pages(zone)),
			K(high_wmark_pages(zone)),
			K(zone->nr_reserved_highatomic),
			K(zone_page_state(zone, NR_ZONE_ACTIVE_ANON)),
			K(zone_page_state(zone, NR_ZONE_INACTIVE_ANON)),
			K(zone_page_state(zone, NR_ZONE_ACTIVE_FILE)),
			K(zone_page_state(zone, NR_ZONE_INACTIVE_FILE)),
			K(zone_page_state(zone, NR_ZONE_UNEVICTABLE)),
			K(zone_page_state(zone, NR_ZONE_WRITE_PENDING)),
			K(zone->present_pages),
			K(zone_managed_pages(zone)),
			K(zone_page_state(zone, NR_MLOCK)),
			K(zone_page_state(zone, NR_BOUNCE)),
			K(free_pcp),
			K(this_cpu_read(zone->per_cpu_pageset->count)),
			K(zone_page_state(zone, NR_FREE_CMA_PAGES)));
		printk("lowmem_reserve[]:");
		for (i = 0; i < MAX_NR_ZONES; i++)
			printk(KERN_CONT " %ld", zone->lowmem_reserve[i]);
		printk(KERN_CONT "\n");
	}

	for_each_populated_zone(zone) {
		unsigned int order;
		unsigned long nr[MAX_ORDER], flags, total = 0;
		unsigned char types[MAX_ORDER];

		if (show_mem_node_skip(filter, zone_to_nid(zone), nodemask))
			continue;
		show_node(zone);
		printk(KERN_CONT "%s: ", zone->name);

		spin_lock_irqsave(&zone->lock, flags);
		for (order = 0; order < MAX_ORDER; order++) {
			struct free_area *area = &zone->free_area[order];
			int type;

			nr[order] = area->nr_free;
			total += nr[order] << order;

			types[order] = 0;
			for (type = 0; type < MIGRATE_TYPES; type++) {
				if (!free_area_empty(area, type))
					types[order] |= 1 << type;
			}
		}
		spin_unlock_irqrestore(&zone->lock, flags);
		for (order = 0; order < MAX_ORDER; order++) {
			printk(KERN_CONT "%lu*%lukB ",
			       nr[order], K(1UL) << order);
			if (nr[order])
				show_migration_types(types[order]);
		}
		printk(KERN_CONT "= %lukB\n", K(total));
	}

	hugetlb_show_meminfo();

	printk("%ld total pagecache pages\n", global_node_page_state(NR_FILE_PAGES));

	show_swap_cache_info();
}

static void zoneref_set_zone(struct zone *zone, struct zoneref *zoneref)
{
	zoneref->zone = zone;
	zoneref->zone_idx = zone_idx(zone);
}

/*
 * Builds allocation fallback zone lists.
 *
 * Add all populated zones of a node to the zonelist.
 */
static int build_zonerefs_node(pg_data_t *pgdat, struct zoneref *zonerefs)
{
	struct zone *zone;
	enum zone_type zone_type = MAX_NR_ZONES;
	int nr_zones = 0;

	do {
		zone_type--;
		zone = pgdat->node_zones + zone_type;
		if (managed_zone(zone)) {
			zoneref_set_zone(zone, &zonerefs[nr_zones++]);
			check_highest_zone(zone_type);
		}
	} while (zone_type);

	return nr_zones;
}

#ifdef CONFIG_NUMA

static int __parse_numa_zonelist_order(char *s)
{
	/*
	 * We used to support different zonelists modes but they turned
	 * out to be just not useful. Let's keep the warning in place
	 * if somebody still use the cmd line parameter so that we do
	 * not fail it silently
	 */
	if (!(*s == 'd' || *s == 'D' || *s == 'n' || *s == 'N')) {
		pr_warn("Ignoring unsupported numa_zonelist_order value:  %s\n", s);
		return -EINVAL;
	}
	return 0;
}

char numa_zonelist_order[] = "Node";

/*
 * sysctl handler for numa_zonelist_order
 */
int numa_zonelist_order_handler(struct ctl_table *table, int write,
		void *buffer, size_t *length, loff_t *ppos)
{
	if (write)
		return __parse_numa_zonelist_order(buffer);
	return proc_dostring(table, write, buffer, length, ppos);
}


#define MAX_NODE_LOAD (nr_online_nodes)
static int node_load[MAX_NUMNODES];

/**
 * find_next_best_node - find the next node that should appear in a given node's fallback list
 * @node: node whose fallback list we're appending
 * @used_node_mask: nodemask_t of already used nodes
 *
 * We use a number of factors to determine which is the next node that should
 * appear on a given node's fallback list.  The node should not have appeared
 * already in @node's fallback list, and it should be the next closest node
 * according to the distance array (which contains arbitrary distance values
 * from each node to each node in the system), and should also prefer nodes
 * with no CPUs, since presumably they'll have very little allocation pressure
 * on them otherwise.
 *
 * Return: node id of the found node or %NUMA_NO_NODE if no node is found.
 */
static int find_next_best_node(int node, nodemask_t *used_node_mask)
{
	int n, val;
	int min_val = INT_MAX;
	int best_node = NUMA_NO_NODE;

	/* Use the local node if we haven't already */
	if (!node_isset(node, *used_node_mask)) {
		node_set(node, *used_node_mask);
		return node;
	}

	for_each_node_state(n, N_MEMORY) {

		/* Don't want a node to appear more than once */
		if (node_isset(n, *used_node_mask))
			continue;

		/* Use the distance array to find the distance */
		val = node_distance(node, n);

		/* Penalize nodes under us ("prefer the next node") */
		val += (n < node);

		/* Give preference to headless and unused nodes */
		if (!cpumask_empty(cpumask_of_node(n)))
			val += PENALTY_FOR_NODE_WITH_CPUS;

		/* Slight preference for less loaded node */
		val *= (MAX_NODE_LOAD*MAX_NUMNODES);
		val += node_load[n];

		if (val < min_val) {
			min_val = val;
			best_node = n;
		}
	}

	if (best_node >= 0)
		node_set(best_node, *used_node_mask);

	return best_node;
}


/*
 * Build zonelists ordered by node and zones within node.
 * This results in maximum locality--normal zone overflows into local
 * DMA zone, if any--but risks exhausting DMA zone.
 */
static void build_zonelists_in_node_order(pg_data_t *pgdat, int *node_order,
		unsigned nr_nodes)
{
	struct zoneref *zonerefs;
	int i;

	zonerefs = pgdat->node_zonelists[ZONELIST_FALLBACK]._zonerefs;

	for (i = 0; i < nr_nodes; i++) {
		int nr_zones;

		pg_data_t *node = NODE_DATA(node_order[i]);

		nr_zones = build_zonerefs_node(node, zonerefs);
		zonerefs += nr_zones;
	}
	zonerefs->zone = NULL;
	zonerefs->zone_idx = 0;
}

/*
 * Build gfp_thisnode zonelists
 */
static void build_thisnode_zonelists(pg_data_t *pgdat)
{
	struct zoneref *zonerefs;
	int nr_zones;

	zonerefs = pgdat->node_zonelists[ZONELIST_NOFALLBACK]._zonerefs;
	nr_zones = build_zonerefs_node(pgdat, zonerefs);
	zonerefs += nr_zones;
	zonerefs->zone = NULL;
	zonerefs->zone_idx = 0;
}

/*
 * Build zonelists ordered by zone and nodes within zones.
 * This results in conserving DMA zone[s] until all Normal memory is
 * exhausted, but results in overflowing to remote node while memory
 * may still exist in local DMA zone.
 */

static void build_zonelists(pg_data_t *pgdat)
{
	static int node_order[MAX_NUMNODES];
	int node, load, nr_nodes = 0;
	nodemask_t used_mask = NODE_MASK_NONE;
	int local_node, prev_node;

	/* NUMA-aware ordering of nodes */
	local_node = pgdat->node_id;
	load = nr_online_nodes;
	prev_node = local_node;

	memset(node_order, 0, sizeof(node_order));
	while ((node = find_next_best_node(local_node, &used_mask)) >= 0) {
		/*
		 * We don't want to pressure a particular node.
		 * So adding penalty to the first node in same
		 * distance group to make it round-robin.
		 */
		if (node_distance(local_node, node) !=
		    node_distance(local_node, prev_node))
			node_load[node] = load;

		node_order[nr_nodes++] = node;
		prev_node = node;
		load--;
	}

	build_zonelists_in_node_order(pgdat, node_order, nr_nodes);
	build_thisnode_zonelists(pgdat);
}

#ifdef CONFIG_HAVE_MEMORYLESS_NODES
/*
 * Return node id of node used for "local" allocations.
 * I.e., first node id of first zone in arg node's generic zonelist.
 * Used for initializing percpu 'numa_mem', which is used primarily
 * for kernel allocations, so use GFP_KERNEL flags to locate zonelist.
 */
int local_memory_node(int node)
{
	struct zoneref *z;

	z = first_zones_zonelist(node_zonelist(node, GFP_KERNEL),
				   gfp_zone(GFP_KERNEL),
				   NULL);
	return zone_to_nid(z->zone);
}
#endif

static void setup_min_unmapped_ratio(void);
static void setup_min_slab_ratio(void);
#else	/* CONFIG_NUMA */

static void build_zonelists(pg_data_t *pgdat)
{
	int node, local_node;
	struct zoneref *zonerefs;
	int nr_zones;

	local_node = pgdat->node_id;

	zonerefs = pgdat->node_zonelists[ZONELIST_FALLBACK]._zonerefs;
	nr_zones = build_zonerefs_node(pgdat, zonerefs);
	zonerefs += nr_zones;

	/*
	 * Now we build the zonelist so that it contains the zones
	 * of all the other nodes.
	 * We don't want to pressure a particular node, so when
	 * building the zones for node N, we make sure that the
	 * zones coming right after the local ones are those from
	 * node N+1 (modulo N)
	 */
	for (node = local_node + 1; node < MAX_NUMNODES; node++) {
		if (!node_online(node))
			continue;
		nr_zones = build_zonerefs_node(NODE_DATA(node), zonerefs);
		zonerefs += nr_zones;
	}
	for (node = 0; node < local_node; node++) {
		if (!node_online(node))
			continue;
		nr_zones = build_zonerefs_node(NODE_DATA(node), zonerefs);
		zonerefs += nr_zones;
	}

	zonerefs->zone = NULL;
	zonerefs->zone_idx = 0;
}

#endif	/* CONFIG_NUMA */

/*
 * Boot pageset table. One per cpu which is going to be used for all
 * zones and all nodes. The parameters will be set in such a way
 * that an item put on a list will immediately be handed over to
 * the buddy list. This is safe since pageset manipulation is done
 * with interrupts disabled.
 *
 * The boot_pagesets must be kept even after bootup is complete for
 * unused processors and/or zones. They do play a role for bootstrapping
 * hotplugged processors.
 *
 * zoneinfo_show() and maybe other functions do
 * not check if the processor is online before following the pageset pointer.
 * Other parts of the kernel may not check if the zone is available.
 */
static void per_cpu_pages_init(struct per_cpu_pages *pcp, struct per_cpu_zonestat *pzstats);
/* These effectively disable the pcplists in the boot pageset completely */
#define BOOT_PAGESET_HIGH	0
#define BOOT_PAGESET_BATCH	1
static DEFINE_PER_CPU(struct per_cpu_pages, boot_pageset);
static DEFINE_PER_CPU(struct per_cpu_zonestat, boot_zonestats);
static DEFINE_PER_CPU(struct per_cpu_nodestat, boot_nodestats);

static void __build_all_zonelists(void *data)
{
	int nid;
	int __maybe_unused cpu;
	pg_data_t *self = data;
	static DEFINE_SPINLOCK(lock);

	spin_lock(&lock);

#ifdef CONFIG_NUMA
	memset(node_load, 0, sizeof(node_load));
#endif

	/*
	 * This node is hotadded and no memory is yet present.   So just
	 * building zonelists is fine - no need to touch other nodes.
	 */
	if (self && !node_online(self->node_id)) {
		build_zonelists(self);
	} else {
		for_each_online_node(nid) {
			pg_data_t *pgdat = NODE_DATA(nid);

			build_zonelists(pgdat);
		}

#ifdef CONFIG_HAVE_MEMORYLESS_NODES
		/*
		 * We now know the "local memory node" for each node--
		 * i.e., the node of the first zone in the generic zonelist.
		 * Set up numa_mem percpu variable for on-line cpus.  During
		 * boot, only the boot cpu should be on-line;  we'll init the
		 * secondary cpus' numa_mem as they come on-line.  During
		 * node/memory hotplug, we'll fixup all on-line cpus.
		 */
		for_each_online_cpu(cpu)
			set_cpu_numa_mem(cpu, local_memory_node(cpu_to_node(cpu)));
#endif
	}

	spin_unlock(&lock);
}

static noinline void __init
build_all_zonelists_init(void)
{
	int cpu;

	__build_all_zonelists(NULL);

	/*
	 * Initialize the boot_pagesets that are going to be used
	 * for bootstrapping processors. The real pagesets for
	 * each zone will be allocated later when the per cpu
	 * allocator is available.
	 *
	 * boot_pagesets are used also for bootstrapping offline
	 * cpus if the system is already booted because the pagesets
	 * are needed to initialize allocators on a specific cpu too.
	 * F.e. the percpu allocator needs the page allocator which
	 * needs the percpu allocator in order to allocate its pagesets
	 * (a chicken-egg dilemma).
	 */
	for_each_possible_cpu(cpu)
		per_cpu_pages_init(&per_cpu(boot_pageset, cpu), &per_cpu(boot_zonestats, cpu));

	mminit_verify_zonelist();
	cpuset_init_current_mems_allowed();
}

/*
 * unless system_state == SYSTEM_BOOTING.
 *
 * __ref due to call of __init annotated helper build_all_zonelists_init
 * [protected by SYSTEM_BOOTING].
 */
void __ref build_all_zonelists(pg_data_t *pgdat)
{
	unsigned long vm_total_pages;

	if (system_state == SYSTEM_BOOTING) {
		build_all_zonelists_init();
	} else {
		__build_all_zonelists(pgdat);
		/* cpuset refresh routine should be here */
	}
	/* Get the number of free pages beyond high watermark in all zones. */
	vm_total_pages = nr_free_zone_pages(gfp_zone(GFP_HIGHUSER_MOVABLE));
	/*
	 * Disable grouping by mobility if the number of pages in the
	 * system is too low to allow the mechanism to work. It would be
	 * more accurate, but expensive to check per-zone. This check is
	 * made on memory-hotadd so a system can start with mobility
	 * disabled and enable it later
	 */
	if (vm_total_pages < (pageblock_nr_pages * MIGRATE_TYPES))
		page_group_by_mobility_disabled = 1;
	else
		page_group_by_mobility_disabled = 0;

	pr_info("Built %u zonelists, mobility grouping %s.  Total pages: %ld\n",
		nr_online_nodes,
		page_group_by_mobility_disabled ? "off" : "on",
		vm_total_pages);
#ifdef CONFIG_NUMA
	pr_info("Policy zone: %s\n", zone_names[policy_zone]);
#endif

	/*
	 * Check normal :movable ratio when memory node hot-remove/mirrored
	 * memory is enabled
	 */
	if (movable_node_is_enabled()) {
		unsigned long nr_movable = 0;
		struct zone *zone;

		for_each_zone(zone) {
			if (!populated_zone(zone) || zone_idx(zone) != ZONE_MOVABLE)
				continue;

			nr_movable += zone_managed_pages(zone);
		}

		/* Warn if lowmem:movable is worse than 1:3 */
		if ((vm_total_pages >> 2) < nr_movable) {
			pr_warn("lowmem:movable memory is very high. "
				"There may be OOM or performance problems if the kernel "
				"cannot allocate memory as it is all marked "
				"for movable nodes.\n");
			WARN_ON_ONCE(1);
		}
	}
}

/* If zone is ZONE_MOVABLE but memory is mirrored, it is an overlapped init */
static bool __meminit
overlap_memmap_init(unsigned long zone, unsigned long *pfn)
{
	static struct memblock_region *r;

	if (mirrored_kernelcore && zone == ZONE_MOVABLE) {
		if (!r || *pfn >= memblock_region_memory_end_pfn(r)) {
			for_each_mem_region(r) {
				if (*pfn < memblock_region_memory_end_pfn(r))
					break;
			}
		}
		if (*pfn >= memblock_region_memory_base_pfn(r) &&
		    memblock_is_mirror(r)) {
			*pfn = memblock_region_memory_end_pfn(r);
			return true;
		}
	}
	return false;
}

/*
 * Initially all pages are reserved - free ones are freed
 * up by memblock_free_all() once the early boot process is
 * done. Non-atomic initialization, single-pass.
 *
 * All aligned pageblocks are initialized to the specified migratetype
 * (usually MIGRATE_MOVABLE). Besides setting the migratetype, no related
 * zone stats (e.g., nr_isolate_pageblock) are touched.
 */
<<<<<<< HEAD
void __meminit memmap_init_zone(unsigned long size, int nid, unsigned long zone,
		unsigned long start_pfn, enum meminit_context context,
		struct vmem_altmap *altmap)
=======
void __meminit memmap_init_range(unsigned long size, int nid, unsigned long zone,
		unsigned long start_pfn, unsigned long zone_end_pfn,
		enum meminit_context context,
		struct vmem_altmap *altmap, int migratetype)
>>>>>>> 7d2a07b7
{
	unsigned long pfn, end_pfn = start_pfn + size;
	struct page *page;

	if (highest_memmap_pfn < end_pfn - 1)
		highest_memmap_pfn = end_pfn - 1;

#ifdef CONFIG_ZONE_DEVICE
	/*
	 * Honor reservation requested by the driver for this ZONE_DEVICE
	 * memory. We limit the total number of pages to initialize to just
	 * those that might contain the memory mapping. We will defer the
	 * ZONE_DEVICE page initialization until after we have released
	 * the hotplug lock.
	 */
	if (zone == ZONE_DEVICE) {
		if (!altmap)
			return;

		if (start_pfn == altmap->base_pfn)
			start_pfn += altmap->reserve;
		end_pfn = altmap->base_pfn + vmem_altmap_offset(altmap);
	}
#endif

	for (pfn = start_pfn; pfn < end_pfn; ) {
		/*
		 * There can be holes in boot-time mem_map[]s handed to this
		 * function.  They do not exist on hotplugged memory.
		 */
		if (context == MEMINIT_EARLY) {
<<<<<<< HEAD
			if (!early_pfn_valid(pfn))
				continue;
			if (!early_pfn_in_nid(pfn, nid))
				continue;
=======
>>>>>>> 7d2a07b7
			if (overlap_memmap_init(zone, &pfn))
				continue;
			if (defer_init(nid, pfn, zone_end_pfn))
				break;
		}

		page = pfn_to_page(pfn);
		__init_single_page(page, pfn, zone, nid);
		if (context == MEMINIT_HOTPLUG)
			__SetPageReserved(page);

		/*
		 * Usually, we want to mark the pageblock MIGRATE_MOVABLE,
		 * such that unmovable allocations won't be scattered all
		 * over the place during system boot.
		 */
		if (IS_ALIGNED(pfn, pageblock_nr_pages)) {
			set_pageblock_migratetype(page, migratetype);
			cond_resched();
		}
		pfn++;
	}
}

#ifdef CONFIG_ZONE_DEVICE
void __ref memmap_init_zone_device(struct zone *zone,
				   unsigned long start_pfn,
				   unsigned long nr_pages,
				   struct dev_pagemap *pgmap)
{
	unsigned long pfn, end_pfn = start_pfn + nr_pages;
	struct pglist_data *pgdat = zone->zone_pgdat;
	struct vmem_altmap *altmap = pgmap_altmap(pgmap);
	unsigned long zone_idx = zone_idx(zone);
	unsigned long start = jiffies;
	int nid = pgdat->node_id;

	if (WARN_ON_ONCE(!pgmap || zone_idx(zone) != ZONE_DEVICE))
		return;

	/*
	 * The call to memmap_init should have already taken care
	 * of the pages reserved for the memmap, so we can just jump to
	 * the end of that region and start processing the device pages.
	 */
	if (altmap) {
		start_pfn = altmap->base_pfn + vmem_altmap_offset(altmap);
		nr_pages = end_pfn - start_pfn;
	}

	for (pfn = start_pfn; pfn < end_pfn; pfn++) {
		struct page *page = pfn_to_page(pfn);

		__init_single_page(page, pfn, zone_idx, nid);

		/*
		 * Mark page reserved as it will need to wait for onlining
		 * phase for it to be fully associated with a zone.
		 *
		 * We can use the non-atomic __set_bit operation for setting
		 * the flag as we are still initializing the pages.
		 */
		__SetPageReserved(page);

		/*
		 * ZONE_DEVICE pages union ->lru with a ->pgmap back pointer
		 * and zone_device_data.  It is a bug if a ZONE_DEVICE page is
		 * ever freed or placed on a driver-private list.
		 */
		page->pgmap = pgmap;
		page->zone_device_data = NULL;

		/*
		 * Mark the block movable so that blocks are reserved for
		 * movable at startup. This will force kernel allocations
		 * to reserve their blocks rather than leaking throughout
		 * the address space during boot when many long-lived
		 * kernel allocations are made.
		 *
<<<<<<< HEAD
		 * bitmap is created for zone's valid pfn range. but memmap
		 * can be created for invalid pages (for alignment)
		 * check here not to call set_pageblock_migratetype() against
		 * pfn out of zone.
		 *
=======
>>>>>>> 7d2a07b7
		 * Please note that MEMINIT_HOTPLUG path doesn't clear memmap
		 * because this is done early in section_activate()
		 */
		if (IS_ALIGNED(pfn, pageblock_nr_pages)) {
			set_pageblock_migratetype(page, MIGRATE_MOVABLE);
			cond_resched();
		}
	}

	pr_info("%s initialised %lu pages in %ums\n", __func__,
<<<<<<< HEAD
		size, jiffies_to_msecs(jiffies - start));
=======
		nr_pages, jiffies_to_msecs(jiffies - start));
>>>>>>> 7d2a07b7
}

#endif
static void __meminit zone_init_free_lists(struct zone *zone)
{
	unsigned int order, t;
	for_each_migratetype_order(order, t) {
		INIT_LIST_HEAD(&zone->free_area[order].free_list[t]);
		zone->free_area[order].nr_free = 0;
	}
}

#if !defined(CONFIG_FLATMEM)
/*
 * Only struct pages that correspond to ranges defined by memblock.memory
 * are zeroed and initialized by going through __init_single_page() during
 * memmap_init_zone_range().
 *
 * But, there could be struct pages that correspond to holes in
 * memblock.memory. This can happen because of the following reasons:
 * - physical memory bank size is not necessarily the exact multiple of the
 *   arbitrary section size
 * - early reserved memory may not be listed in memblock.memory
 * - memory layouts defined with memmap= kernel parameter may not align
 *   nicely with memmap sections
 *
 * Explicitly initialize those struct pages so that:
 * - PG_Reserved is set
 * - zone and node links point to zone and node that span the page if the
 *   hole is in the middle of a zone
 * - zone and node links point to adjacent zone/node if the hole falls on
 *   the zone boundary; the pages in such holes will be prepended to the
 *   zone/node above the hole except for the trailing pages in the last
 *   section that will be appended to the zone/node below.
 */
static void __init init_unavailable_range(unsigned long spfn,
					  unsigned long epfn,
					  int zone, int node)
{
	unsigned long pfn;
	u64 pgcnt = 0;

	for (pfn = spfn; pfn < epfn; pfn++) {
		if (!pfn_valid(ALIGN_DOWN(pfn, pageblock_nr_pages))) {
			pfn = ALIGN_DOWN(pfn, pageblock_nr_pages)
				+ pageblock_nr_pages - 1;
			continue;
		}
		__init_single_page(pfn_to_page(pfn), pfn, zone, node);
		__SetPageReserved(pfn_to_page(pfn));
		pgcnt++;
	}

	if (pgcnt)
		pr_info("On node %d, zone %s: %lld pages in unavailable ranges",
			node, zone_names[zone], pgcnt);
}
#else
static inline void init_unavailable_range(unsigned long spfn,
					  unsigned long epfn,
					  int zone, int node)
{
}
#endif

static void __init memmap_init_zone_range(struct zone *zone,
					  unsigned long start_pfn,
					  unsigned long end_pfn,
					  unsigned long *hole_pfn)
{
	unsigned long zone_start_pfn = zone->zone_start_pfn;
	unsigned long zone_end_pfn = zone_start_pfn + zone->spanned_pages;
	int nid = zone_to_nid(zone), zone_id = zone_idx(zone);

	start_pfn = clamp(start_pfn, zone_start_pfn, zone_end_pfn);
	end_pfn = clamp(end_pfn, zone_start_pfn, zone_end_pfn);

	if (start_pfn >= end_pfn)
		return;

	memmap_init_range(end_pfn - start_pfn, nid, zone_id, start_pfn,
			  zone_end_pfn, MEMINIT_EARLY, NULL, MIGRATE_MOVABLE);

	if (*hole_pfn < start_pfn)
		init_unavailable_range(*hole_pfn, start_pfn, zone_id, nid);

	*hole_pfn = end_pfn;
}

static void __init memmap_init(void)
{
<<<<<<< HEAD
	memmap_init_zone(size, nid, zone, start_pfn, MEMINIT_EARLY, NULL);
=======
	unsigned long start_pfn, end_pfn;
	unsigned long hole_pfn = 0;
	int i, j, zone_id, nid;

	for_each_mem_pfn_range(i, MAX_NUMNODES, &start_pfn, &end_pfn, &nid) {
		struct pglist_data *node = NODE_DATA(nid);

		for (j = 0; j < MAX_NR_ZONES; j++) {
			struct zone *zone = node->node_zones + j;

			if (!populated_zone(zone))
				continue;

			memmap_init_zone_range(zone, start_pfn, end_pfn,
					       &hole_pfn);
			zone_id = j;
		}
	}

#ifdef CONFIG_SPARSEMEM
	/*
	 * Initialize the memory map for hole in the range [memory_end,
	 * section_end].
	 * Append the pages in this hole to the highest zone in the last
	 * node.
	 * The call to init_unavailable_range() is outside the ifdef to
	 * silence the compiler warining about zone_id set but not used;
	 * for FLATMEM it is a nop anyway
	 */
	end_pfn = round_up(end_pfn, PAGES_PER_SECTION);
	if (hole_pfn < end_pfn)
#endif
		init_unavailable_range(hole_pfn, end_pfn, zone_id, nid);
>>>>>>> 7d2a07b7
}

static int zone_batchsize(struct zone *zone)
{
#ifdef CONFIG_MMU
	int batch;

	/*
	 * The number of pages to batch allocate is either ~0.1%
	 * of the zone or 1MB, whichever is smaller. The batch
	 * size is striking a balance between allocation latency
	 * and zone lock contention.
	 */
	batch = min(zone_managed_pages(zone) >> 10, (1024 * 1024) / PAGE_SIZE);
	batch /= 4;		/* We effectively *= 4 below */
	if (batch < 1)
		batch = 1;

	/*
	 * Clamp the batch to a 2^n - 1 value. Having a power
	 * of 2 value was found to be more likely to have
	 * suboptimal cache aliasing properties in some cases.
	 *
	 * For example if 2 tasks are alternately allocating
	 * batches of pages, one task can end up with a lot
	 * of pages of one half of the possible page colors
	 * and the other with pages of the other colors.
	 */
	batch = rounddown_pow_of_two(batch + batch/2) - 1;

	return batch;

#else
	/* The deferral and batching of frees should be suppressed under NOMMU
	 * conditions.
	 *
	 * The problem is that NOMMU needs to be able to allocate large chunks
	 * of contiguous memory as there's no hardware page translation to
	 * assemble apparent contiguous memory from discontiguous pages.
	 *
	 * Queueing large contiguous runs of pages for batching, however,
	 * causes the pages to actually be freed in smaller chunks.  As there
	 * can be a significant delay between the individual batches being
	 * recycled, this leads to the once large chunks of space being
	 * fragmented and becoming unavailable for high-order allocations.
	 */
	return 0;
#endif
}

static int zone_highsize(struct zone *zone, int batch, int cpu_online)
{
#ifdef CONFIG_MMU
	int high;
	int nr_split_cpus;
	unsigned long total_pages;

	if (!percpu_pagelist_high_fraction) {
		/*
		 * By default, the high value of the pcp is based on the zone
		 * low watermark so that if they are full then background
		 * reclaim will not be started prematurely.
		 */
		total_pages = low_wmark_pages(zone);
	} else {
		/*
		 * If percpu_pagelist_high_fraction is configured, the high
		 * value is based on a fraction of the managed pages in the
		 * zone.
		 */
		total_pages = zone_managed_pages(zone) / percpu_pagelist_high_fraction;
	}

	/*
	 * Split the high value across all online CPUs local to the zone. Note
	 * that early in boot that CPUs may not be online yet and that during
	 * CPU hotplug that the cpumask is not yet updated when a CPU is being
	 * onlined. For memory nodes that have no CPUs, split pcp->high across
	 * all online CPUs to mitigate the risk that reclaim is triggered
	 * prematurely due to pages stored on pcp lists.
	 */
	nr_split_cpus = cpumask_weight(cpumask_of_node(zone_to_nid(zone))) + cpu_online;
	if (!nr_split_cpus)
		nr_split_cpus = num_online_cpus();
	high = total_pages / nr_split_cpus;

	/*
	 * Ensure high is at least batch*4. The multiple is based on the
	 * historical relationship between high and batch.
	 */
	high = max(high, batch << 2);

	return high;
#else
	return 0;
#endif
}

/*
 * pcp->high and pcp->batch values are related and generally batch is lower
 * than high. They are also related to pcp->count such that count is lower
 * than high, and as soon as it reaches high, the pcplist is flushed.
 *
 * However, guaranteeing these relations at all times would require e.g. write
 * barriers here but also careful usage of read barriers at the read side, and
 * thus be prone to error and bad for performance. Thus the update only prevents
 * store tearing. Any new users of pcp->batch and pcp->high should ensure they
 * can cope with those fields changing asynchronously, and fully trust only the
 * pcp->count field on the local CPU with interrupts disabled.
 *
 * mutex_is_locked(&pcp_batch_high_lock) required when calling this function
 * outside of boot time (or some other assurance that no concurrent updaters
 * exist).
 */
static void pageset_update(struct per_cpu_pages *pcp, unsigned long high,
		unsigned long batch)
{
	WRITE_ONCE(pcp->batch, batch);
	WRITE_ONCE(pcp->high, high);
}

static void per_cpu_pages_init(struct per_cpu_pages *pcp, struct per_cpu_zonestat *pzstats)
{
	int pindex;

	memset(pcp, 0, sizeof(*pcp));
	memset(pzstats, 0, sizeof(*pzstats));

	for (pindex = 0; pindex < NR_PCP_LISTS; pindex++)
		INIT_LIST_HEAD(&pcp->lists[pindex]);

	/*
	 * Set batch and high values safe for a boot pageset. A true percpu
	 * pageset's initialization will update them subsequently. Here we don't
	 * need to be as careful as pageset_update() as nobody can access the
	 * pageset yet.
	 */
	pcp->high = BOOT_PAGESET_HIGH;
	pcp->batch = BOOT_PAGESET_BATCH;
	pcp->free_factor = 0;
}

static void __zone_set_pageset_high_and_batch(struct zone *zone, unsigned long high,
		unsigned long batch)
{
	struct per_cpu_pages *pcp;
	int cpu;

	for_each_possible_cpu(cpu) {
		pcp = per_cpu_ptr(zone->per_cpu_pageset, cpu);
		pageset_update(pcp, high, batch);
	}
}

/*
 * Calculate and set new high and batch values for all per-cpu pagesets of a
 * zone based on the zone's size.
 */
static void zone_set_pageset_high_and_batch(struct zone *zone, int cpu_online)
{
	int new_high, new_batch;

	new_batch = max(1, zone_batchsize(zone));
	new_high = zone_highsize(zone, new_batch, cpu_online);

	if (zone->pageset_high == new_high &&
	    zone->pageset_batch == new_batch)
		return;

	zone->pageset_high = new_high;
	zone->pageset_batch = new_batch;

	__zone_set_pageset_high_and_batch(zone, new_high, new_batch);
}

void __meminit setup_zone_pageset(struct zone *zone)
{
	int cpu;

	/* Size may be 0 on !SMP && !NUMA */
	if (sizeof(struct per_cpu_zonestat) > 0)
		zone->per_cpu_zonestats = alloc_percpu(struct per_cpu_zonestat);

	zone->per_cpu_pageset = alloc_percpu(struct per_cpu_pages);
	for_each_possible_cpu(cpu) {
		struct per_cpu_pages *pcp;
		struct per_cpu_zonestat *pzstats;

		pcp = per_cpu_ptr(zone->per_cpu_pageset, cpu);
		pzstats = per_cpu_ptr(zone->per_cpu_zonestats, cpu);
		per_cpu_pages_init(pcp, pzstats);
	}

	zone_set_pageset_high_and_batch(zone, 0);
}

/*
 * Allocate per cpu pagesets and initialize them.
 * Before this call only boot pagesets were available.
 */
void __init setup_per_cpu_pageset(void)
{
	struct pglist_data *pgdat;
	struct zone *zone;
	int __maybe_unused cpu;

	for_each_populated_zone(zone)
		setup_zone_pageset(zone);

#ifdef CONFIG_NUMA
	/*
	 * Unpopulated zones continue using the boot pagesets.
	 * The numa stats for these pagesets need to be reset.
	 * Otherwise, they will end up skewing the stats of
	 * the nodes these zones are associated with.
	 */
	for_each_possible_cpu(cpu) {
		struct per_cpu_zonestat *pzstats = &per_cpu(boot_zonestats, cpu);
		memset(pzstats->vm_numa_event, 0,
		       sizeof(pzstats->vm_numa_event));
	}
#endif

	for_each_online_pgdat(pgdat)
		pgdat->per_cpu_nodestats =
			alloc_percpu(struct per_cpu_nodestat);
}

static __meminit void zone_pcp_init(struct zone *zone)
{
	/*
	 * per cpu subsystem is not up at this point. The following code
	 * relies on the ability of the linker to provide the
	 * offset of a (static) per cpu variable into the per cpu area.
	 */
	zone->per_cpu_pageset = &boot_pageset;
	zone->per_cpu_zonestats = &boot_zonestats;
	zone->pageset_high = BOOT_PAGESET_HIGH;
	zone->pageset_batch = BOOT_PAGESET_BATCH;

	if (populated_zone(zone))
		pr_debug("  %s zone: %lu pages, LIFO batch:%u\n", zone->name,
			 zone->present_pages, zone_batchsize(zone));
}

void __meminit init_currently_empty_zone(struct zone *zone,
					unsigned long zone_start_pfn,
					unsigned long size)
{
	struct pglist_data *pgdat = zone->zone_pgdat;
	int zone_idx = zone_idx(zone) + 1;

	if (zone_idx > pgdat->nr_zones)
		pgdat->nr_zones = zone_idx;

	zone->zone_start_pfn = zone_start_pfn;

	mminit_dprintk(MMINIT_TRACE, "memmap_init",
			"Initialising map node %d zone %lu pfns %lu -> %lu\n",
			pgdat->node_id,
			(unsigned long)zone_idx(zone),
			zone_start_pfn, (zone_start_pfn + size));

	zone_init_free_lists(zone);
	zone->initialized = 1;
}

/**
 * get_pfn_range_for_nid - Return the start and end page frames for a node
 * @nid: The nid to return the range for. If MAX_NUMNODES, the min and max PFN are returned.
 * @start_pfn: Passed by reference. On return, it will have the node start_pfn.
 * @end_pfn: Passed by reference. On return, it will have the node end_pfn.
 *
 * It returns the start and end page frame of a node based on information
 * provided by memblock_set_node(). If called for a node
 * with no available memory, a warning is printed and the start and end
 * PFNs will be 0.
 */
void __init get_pfn_range_for_nid(unsigned int nid,
			unsigned long *start_pfn, unsigned long *end_pfn)
{
	unsigned long this_start_pfn, this_end_pfn;
	int i;

	*start_pfn = -1UL;
	*end_pfn = 0;

	for_each_mem_pfn_range(i, nid, &this_start_pfn, &this_end_pfn, NULL) {
		*start_pfn = min(*start_pfn, this_start_pfn);
		*end_pfn = max(*end_pfn, this_end_pfn);
	}

	if (*start_pfn == -1UL)
		*start_pfn = 0;
}

/*
 * This finds a zone that can be used for ZONE_MOVABLE pages. The
 * assumption is made that zones within a node are ordered in monotonic
 * increasing memory addresses so that the "highest" populated zone is used
 */
static void __init find_usable_zone_for_movable(void)
{
	int zone_index;
	for (zone_index = MAX_NR_ZONES - 1; zone_index >= 0; zone_index--) {
		if (zone_index == ZONE_MOVABLE)
			continue;

		if (arch_zone_highest_possible_pfn[zone_index] >
				arch_zone_lowest_possible_pfn[zone_index])
			break;
	}

	VM_BUG_ON(zone_index == -1);
	movable_zone = zone_index;
}

/*
 * The zone ranges provided by the architecture do not include ZONE_MOVABLE
 * because it is sized independent of architecture. Unlike the other zones,
 * the starting point for ZONE_MOVABLE is not fixed. It may be different
 * in each node depending on the size of each node and how evenly kernelcore
 * is distributed. This helper function adjusts the zone ranges
 * provided by the architecture for a given node by using the end of the
 * highest usable zone for ZONE_MOVABLE. This preserves the assumption that
 * zones within a node are in order of monotonic increases memory addresses
 */
static void __init adjust_zone_range_for_zone_movable(int nid,
					unsigned long zone_type,
					unsigned long node_start_pfn,
					unsigned long node_end_pfn,
					unsigned long *zone_start_pfn,
					unsigned long *zone_end_pfn)
{
	/* Only adjust if ZONE_MOVABLE is on this node */
	if (zone_movable_pfn[nid]) {
		/* Size ZONE_MOVABLE */
		if (zone_type == ZONE_MOVABLE) {
			*zone_start_pfn = zone_movable_pfn[nid];
			*zone_end_pfn = min(node_end_pfn,
				arch_zone_highest_possible_pfn[movable_zone]);

		/* Adjust for ZONE_MOVABLE starting within this range */
		} else if (!mirrored_kernelcore &&
			*zone_start_pfn < zone_movable_pfn[nid] &&
			*zone_end_pfn > zone_movable_pfn[nid]) {
			*zone_end_pfn = zone_movable_pfn[nid];

		/* Check if this whole range is within ZONE_MOVABLE */
		} else if (*zone_start_pfn >= zone_movable_pfn[nid])
			*zone_start_pfn = *zone_end_pfn;
	}
}

/*
 * Return the number of pages a zone spans in a node, including holes
 * present_pages = zone_spanned_pages_in_node() - zone_absent_pages_in_node()
 */
static unsigned long __init zone_spanned_pages_in_node(int nid,
					unsigned long zone_type,
					unsigned long node_start_pfn,
					unsigned long node_end_pfn,
					unsigned long *zone_start_pfn,
					unsigned long *zone_end_pfn)
{
	unsigned long zone_low = arch_zone_lowest_possible_pfn[zone_type];
	unsigned long zone_high = arch_zone_highest_possible_pfn[zone_type];
	/* When hotadd a new node from cpu_up(), the node should be empty */
	if (!node_start_pfn && !node_end_pfn)
		return 0;

	/* Get the start and end of the zone */
	*zone_start_pfn = clamp(node_start_pfn, zone_low, zone_high);
	*zone_end_pfn = clamp(node_end_pfn, zone_low, zone_high);
	adjust_zone_range_for_zone_movable(nid, zone_type,
				node_start_pfn, node_end_pfn,
				zone_start_pfn, zone_end_pfn);

	/* Check that this node has pages within the zone's required range */
	if (*zone_end_pfn < node_start_pfn || *zone_start_pfn > node_end_pfn)
		return 0;

	/* Move the zone boundaries inside the node if necessary */
	*zone_end_pfn = min(*zone_end_pfn, node_end_pfn);
	*zone_start_pfn = max(*zone_start_pfn, node_start_pfn);

	/* Return the spanned pages */
	return *zone_end_pfn - *zone_start_pfn;
}

/*
 * Return the number of holes in a range on a node. If nid is MAX_NUMNODES,
 * then all holes in the requested range will be accounted for.
 */
unsigned long __init __absent_pages_in_range(int nid,
				unsigned long range_start_pfn,
				unsigned long range_end_pfn)
{
	unsigned long nr_absent = range_end_pfn - range_start_pfn;
	unsigned long start_pfn, end_pfn;
	int i;

	for_each_mem_pfn_range(i, nid, &start_pfn, &end_pfn, NULL) {
		start_pfn = clamp(start_pfn, range_start_pfn, range_end_pfn);
		end_pfn = clamp(end_pfn, range_start_pfn, range_end_pfn);
		nr_absent -= end_pfn - start_pfn;
	}
	return nr_absent;
}

/**
 * absent_pages_in_range - Return number of page frames in holes within a range
 * @start_pfn: The start PFN to start searching for holes
 * @end_pfn: The end PFN to stop searching for holes
 *
 * Return: the number of pages frames in memory holes within a range.
 */
unsigned long __init absent_pages_in_range(unsigned long start_pfn,
							unsigned long end_pfn)
{
	return __absent_pages_in_range(MAX_NUMNODES, start_pfn, end_pfn);
}

/* Return the number of page frames in holes in a zone on a node */
static unsigned long __init zone_absent_pages_in_node(int nid,
					unsigned long zone_type,
					unsigned long node_start_pfn,
					unsigned long node_end_pfn)
{
	unsigned long zone_low = arch_zone_lowest_possible_pfn[zone_type];
	unsigned long zone_high = arch_zone_highest_possible_pfn[zone_type];
	unsigned long zone_start_pfn, zone_end_pfn;
	unsigned long nr_absent;

	/* When hotadd a new node from cpu_up(), the node should be empty */
	if (!node_start_pfn && !node_end_pfn)
		return 0;

	zone_start_pfn = clamp(node_start_pfn, zone_low, zone_high);
	zone_end_pfn = clamp(node_end_pfn, zone_low, zone_high);

	adjust_zone_range_for_zone_movable(nid, zone_type,
			node_start_pfn, node_end_pfn,
			&zone_start_pfn, &zone_end_pfn);
	nr_absent = __absent_pages_in_range(nid, zone_start_pfn, zone_end_pfn);

	/*
	 * ZONE_MOVABLE handling.
	 * Treat pages to be ZONE_MOVABLE in ZONE_NORMAL as absent pages
	 * and vice versa.
	 */
	if (mirrored_kernelcore && zone_movable_pfn[nid]) {
		unsigned long start_pfn, end_pfn;
		struct memblock_region *r;

		for_each_mem_region(r) {
			start_pfn = clamp(memblock_region_memory_base_pfn(r),
					  zone_start_pfn, zone_end_pfn);
			end_pfn = clamp(memblock_region_memory_end_pfn(r),
					zone_start_pfn, zone_end_pfn);

			if (zone_type == ZONE_MOVABLE &&
			    memblock_is_mirror(r))
				nr_absent += end_pfn - start_pfn;

			if (zone_type == ZONE_NORMAL &&
			    !memblock_is_mirror(r))
				nr_absent += end_pfn - start_pfn;
		}
	}

	return nr_absent;
}

static void __init calculate_node_totalpages(struct pglist_data *pgdat,
						unsigned long node_start_pfn,
						unsigned long node_end_pfn)
{
	unsigned long realtotalpages = 0, totalpages = 0;
	enum zone_type i;

	for (i = 0; i < MAX_NR_ZONES; i++) {
		struct zone *zone = pgdat->node_zones + i;
		unsigned long zone_start_pfn, zone_end_pfn;
		unsigned long spanned, absent;
		unsigned long size, real_size;

		spanned = zone_spanned_pages_in_node(pgdat->node_id, i,
						     node_start_pfn,
						     node_end_pfn,
						     &zone_start_pfn,
						     &zone_end_pfn);
		absent = zone_absent_pages_in_node(pgdat->node_id, i,
						   node_start_pfn,
						   node_end_pfn);

		size = spanned;
		real_size = size - absent;

		if (size)
			zone->zone_start_pfn = zone_start_pfn;
		else
			zone->zone_start_pfn = 0;
		zone->spanned_pages = size;
		zone->present_pages = real_size;

		totalpages += size;
		realtotalpages += real_size;
	}

	pgdat->node_spanned_pages = totalpages;
	pgdat->node_present_pages = realtotalpages;
	pr_debug("On node %d totalpages: %lu\n", pgdat->node_id, realtotalpages);
}

#ifndef CONFIG_SPARSEMEM
/*
 * Calculate the size of the zone->blockflags rounded to an unsigned long
 * Start by making sure zonesize is a multiple of pageblock_order by rounding
 * up. Then use 1 NR_PAGEBLOCK_BITS worth of bits per pageblock, finally
 * round what is now in bits to nearest long in bits, then return it in
 * bytes.
 */
static unsigned long __init usemap_size(unsigned long zone_start_pfn, unsigned long zonesize)
{
	unsigned long usemapsize;

	zonesize += zone_start_pfn & (pageblock_nr_pages-1);
	usemapsize = roundup(zonesize, pageblock_nr_pages);
	usemapsize = usemapsize >> pageblock_order;
	usemapsize *= NR_PAGEBLOCK_BITS;
	usemapsize = roundup(usemapsize, 8 * sizeof(unsigned long));

	return usemapsize / 8;
}

static void __ref setup_usemap(struct zone *zone)
{
	unsigned long usemapsize = usemap_size(zone->zone_start_pfn,
					       zone->spanned_pages);
	zone->pageblock_flags = NULL;
	if (usemapsize) {
		zone->pageblock_flags =
			memblock_alloc_node(usemapsize, SMP_CACHE_BYTES,
					    zone_to_nid(zone));
		if (!zone->pageblock_flags)
			panic("Failed to allocate %ld bytes for zone %s pageblock flags on node %d\n",
			      usemapsize, zone->name, zone_to_nid(zone));
	}
}
#else
static inline void setup_usemap(struct zone *zone) {}
#endif /* CONFIG_SPARSEMEM */

#ifdef CONFIG_HUGETLB_PAGE_SIZE_VARIABLE

/* Initialise the number of pages represented by NR_PAGEBLOCK_BITS */
void __init set_pageblock_order(void)
{
	unsigned int order;

	/* Check that pageblock_nr_pages has not already been setup */
	if (pageblock_order)
		return;

	if (HPAGE_SHIFT > PAGE_SHIFT)
		order = HUGETLB_PAGE_ORDER;
	else
		order = MAX_ORDER - 1;

	/*
	 * Assume the largest contiguous order of interest is a huge page.
	 * This value may be variable depending on boot parameters on IA64 and
	 * powerpc.
	 */
	pageblock_order = order;
}
#else /* CONFIG_HUGETLB_PAGE_SIZE_VARIABLE */

/*
 * When CONFIG_HUGETLB_PAGE_SIZE_VARIABLE is not set, set_pageblock_order()
 * is unused as pageblock_order is set at compile-time. See
 * include/linux/pageblock-flags.h for the values of pageblock_order based on
 * the kernel config
 */
void __init set_pageblock_order(void)
{
}

#endif /* CONFIG_HUGETLB_PAGE_SIZE_VARIABLE */

static unsigned long __init calc_memmap_size(unsigned long spanned_pages,
						unsigned long present_pages)
{
	unsigned long pages = spanned_pages;

	/*
	 * Provide a more accurate estimation if there are holes within
	 * the zone and SPARSEMEM is in use. If there are holes within the
	 * zone, each populated memory region may cost us one or two extra
	 * memmap pages due to alignment because memmap pages for each
	 * populated regions may not be naturally aligned on page boundary.
	 * So the (present_pages >> 4) heuristic is a tradeoff for that.
	 */
	if (spanned_pages > present_pages + (present_pages >> 4) &&
	    IS_ENABLED(CONFIG_SPARSEMEM))
		pages = present_pages;

	return PAGE_ALIGN(pages * sizeof(struct page)) >> PAGE_SHIFT;
}

#ifdef CONFIG_TRANSPARENT_HUGEPAGE
static void pgdat_init_split_queue(struct pglist_data *pgdat)
{
	struct deferred_split *ds_queue = &pgdat->deferred_split_queue;

	spin_lock_init(&ds_queue->split_queue_lock);
	INIT_LIST_HEAD(&ds_queue->split_queue);
	ds_queue->split_queue_len = 0;
}
#else
static void pgdat_init_split_queue(struct pglist_data *pgdat) {}
#endif

#ifdef CONFIG_COMPACTION
static void pgdat_init_kcompactd(struct pglist_data *pgdat)
{
	init_waitqueue_head(&pgdat->kcompactd_wait);
}
#else
static void pgdat_init_kcompactd(struct pglist_data *pgdat) {}
#endif

static void __meminit pgdat_init_internals(struct pglist_data *pgdat)
{
	pgdat_resize_init(pgdat);

	pgdat_init_split_queue(pgdat);
	pgdat_init_kcompactd(pgdat);

	init_waitqueue_head(&pgdat->kswapd_wait);
	init_waitqueue_head(&pgdat->pfmemalloc_wait);

	pgdat_page_ext_init(pgdat);
<<<<<<< HEAD
	spin_lock_init(&pgdat->lru_lock);
=======
>>>>>>> 7d2a07b7
	lruvec_init(&pgdat->__lruvec);
}

static void __meminit zone_init_internals(struct zone *zone, enum zone_type idx, int nid,
							unsigned long remaining_pages)
{
	atomic_long_set(&zone->managed_pages, remaining_pages);
	zone_set_nid(zone, nid);
	zone->name = zone_names[idx];
	zone->zone_pgdat = NODE_DATA(nid);
	spin_lock_init(&zone->lock);
	zone_seqlock_init(zone);
	zone_pcp_init(zone);
}

/*
 * Set up the zone data structures
 * - init pgdat internals
 * - init all zones belonging to this node
 *
 * NOTE: this function is only called during memory hotplug
 */
#ifdef CONFIG_MEMORY_HOTPLUG
void __ref free_area_init_core_hotplug(int nid)
{
	enum zone_type z;
	pg_data_t *pgdat = NODE_DATA(nid);

	pgdat_init_internals(pgdat);
	for (z = 0; z < MAX_NR_ZONES; z++)
		zone_init_internals(&pgdat->node_zones[z], z, nid, 0);
}
#endif

/*
 * Set up the zone data structures:
 *   - mark all pages reserved
 *   - mark all memory queues empty
 *   - clear the memory bitmaps
 *
 * NOTE: pgdat should get zeroed by caller.
 * NOTE: this function is only called during early init.
 */
static void __init free_area_init_core(struct pglist_data *pgdat)
{
	enum zone_type j;
	int nid = pgdat->node_id;

	pgdat_init_internals(pgdat);
	pgdat->per_cpu_nodestats = &boot_nodestats;

	for (j = 0; j < MAX_NR_ZONES; j++) {
		struct zone *zone = pgdat->node_zones + j;
		unsigned long size, freesize, memmap_pages;

		size = zone->spanned_pages;
		freesize = zone->present_pages;

		/*
		 * Adjust freesize so that it accounts for how much memory
		 * is used by this zone for memmap. This affects the watermark
		 * and per-cpu initialisations
		 */
		memmap_pages = calc_memmap_size(size, freesize);
		if (!is_highmem_idx(j)) {
			if (freesize >= memmap_pages) {
				freesize -= memmap_pages;
				if (memmap_pages)
					pr_debug("  %s zone: %lu pages used for memmap\n",
						 zone_names[j], memmap_pages);
			} else
				pr_warn("  %s zone: %lu memmap pages exceeds freesize %lu\n",
					zone_names[j], memmap_pages, freesize);
		}

		/* Account for reserved pages */
		if (j == 0 && freesize > dma_reserve) {
			freesize -= dma_reserve;
			pr_debug("  %s zone: %lu pages reserved\n", zone_names[0], dma_reserve);
		}

		if (!is_highmem_idx(j))
			nr_kernel_pages += freesize;
		/* Charge for highmem memmap if there are enough kernel pages */
		else if (nr_kernel_pages > memmap_pages * 2)
			nr_kernel_pages -= memmap_pages;
		nr_all_pages += freesize;

		/*
		 * Set an approximate value for lowmem here, it will be adjusted
		 * when the bootmem allocator frees pages into the buddy system.
		 * And all highmem pages will be managed by the buddy system.
		 */
		zone_init_internals(zone, j, nid, freesize);

		if (!size)
			continue;

		set_pageblock_order();
		setup_usemap(zone);
		init_currently_empty_zone(zone, zone->zone_start_pfn, size);
	}
}

#ifdef CONFIG_FLATMEM
static void __ref alloc_node_mem_map(struct pglist_data *pgdat)
{
	unsigned long __maybe_unused start = 0;
	unsigned long __maybe_unused offset = 0;

	/* Skip empty nodes */
	if (!pgdat->node_spanned_pages)
		return;

	start = pgdat->node_start_pfn & ~(MAX_ORDER_NR_PAGES - 1);
	offset = pgdat->node_start_pfn - start;
	/* ia64 gets its own node_mem_map, before this, without bootmem */
	if (!pgdat->node_mem_map) {
		unsigned long size, end;
		struct page *map;

		/*
		 * The zone's endpoints aren't required to be MAX_ORDER
		 * aligned but the node_mem_map endpoints must be in order
		 * for the buddy allocator to function correctly.
		 */
		end = pgdat_end_pfn(pgdat);
		end = ALIGN(end, MAX_ORDER_NR_PAGES);
		size =  (end - start) * sizeof(struct page);
		map = memblock_alloc_node(size, SMP_CACHE_BYTES,
					  pgdat->node_id);
		if (!map)
			panic("Failed to allocate %ld bytes for node %d memory map\n",
			      size, pgdat->node_id);
		pgdat->node_mem_map = map + offset;
	}
	pr_debug("%s: node %d, pgdat %08lx, node_mem_map %08lx\n",
				__func__, pgdat->node_id, (unsigned long)pgdat,
				(unsigned long)pgdat->node_mem_map);
#ifndef CONFIG_NUMA
	/*
	 * With no DISCONTIG, the global mem_map is just set as node 0's
	 */
	if (pgdat == NODE_DATA(0)) {
		mem_map = NODE_DATA(0)->node_mem_map;
		if (page_to_pfn(mem_map) != pgdat->node_start_pfn)
			mem_map -= offset;
	}
#endif
}
#else
static void __ref alloc_node_mem_map(struct pglist_data *pgdat) { }
#endif /* CONFIG_FLATMEM */

#ifdef CONFIG_DEFERRED_STRUCT_PAGE_INIT
static inline void pgdat_set_deferred_range(pg_data_t *pgdat)
{
	pgdat->first_deferred_pfn = ULONG_MAX;
}
#else
static inline void pgdat_set_deferred_range(pg_data_t *pgdat) {}
#endif

static void __init free_area_init_node(int nid)
{
	pg_data_t *pgdat = NODE_DATA(nid);
	unsigned long start_pfn = 0;
	unsigned long end_pfn = 0;

	/* pg_data_t should be reset to zero when it's allocated */
	WARN_ON(pgdat->nr_zones || pgdat->kswapd_highest_zoneidx);

	get_pfn_range_for_nid(nid, &start_pfn, &end_pfn);

	pgdat->node_id = nid;
	pgdat->node_start_pfn = start_pfn;
	pgdat->per_cpu_nodestats = NULL;

	pr_info("Initmem setup node %d [mem %#018Lx-%#018Lx]\n", nid,
		(u64)start_pfn << PAGE_SHIFT,
		end_pfn ? ((u64)end_pfn << PAGE_SHIFT) - 1 : 0);
	calculate_node_totalpages(pgdat, start_pfn, end_pfn);

	alloc_node_mem_map(pgdat);
	pgdat_set_deferred_range(pgdat);

	free_area_init_core(pgdat);
}

void __init free_area_init_memoryless_node(int nid)
{
	free_area_init_node(nid);
}

#if MAX_NUMNODES > 1
/*
 * Figure out the number of possible node ids.
 */
void __init setup_nr_node_ids(void)
{
	unsigned int highest;

	highest = find_last_bit(node_possible_map.bits, MAX_NUMNODES);
	nr_node_ids = highest + 1;
}
#endif

/**
 * node_map_pfn_alignment - determine the maximum internode alignment
 *
 * This function should be called after node map is populated and sorted.
 * It calculates the maximum power of two alignment which can distinguish
 * all the nodes.
 *
 * For example, if all nodes are 1GiB and aligned to 1GiB, the return value
 * would indicate 1GiB alignment with (1 << (30 - PAGE_SHIFT)).  If the
 * nodes are shifted by 256MiB, 256MiB.  Note that if only the last node is
 * shifted, 1GiB is enough and this function will indicate so.
 *
 * This is used to test whether pfn -> nid mapping of the chosen memory
 * model has fine enough granularity to avoid incorrect mapping for the
 * populated node map.
 *
 * Return: the determined alignment in pfn's.  0 if there is no alignment
 * requirement (single node).
 */
unsigned long __init node_map_pfn_alignment(void)
{
	unsigned long accl_mask = 0, last_end = 0;
	unsigned long start, end, mask;
	int last_nid = NUMA_NO_NODE;
	int i, nid;

	for_each_mem_pfn_range(i, MAX_NUMNODES, &start, &end, &nid) {
		if (!start || last_nid < 0 || last_nid == nid) {
			last_nid = nid;
			last_end = end;
			continue;
		}

		/*
		 * Start with a mask granular enough to pin-point to the
		 * start pfn and tick off bits one-by-one until it becomes
		 * too coarse to separate the current node from the last.
		 */
		mask = ~((1 << __ffs(start)) - 1);
		while (mask && last_end <= (start & (mask << 1)))
			mask <<= 1;

		/* accumulate all internode masks */
		accl_mask |= mask;
	}

	/* convert mask to number of pages */
	return ~accl_mask + 1;
}

/**
 * find_min_pfn_with_active_regions - Find the minimum PFN registered
 *
 * Return: the minimum PFN based on information provided via
 * memblock_set_node().
 */
unsigned long __init find_min_pfn_with_active_regions(void)
{
	return PHYS_PFN(memblock_start_of_DRAM());
}

/*
 * early_calculate_totalpages()
 * Sum pages in active regions for movable zone.
 * Populate N_MEMORY for calculating usable_nodes.
 */
static unsigned long __init early_calculate_totalpages(void)
{
	unsigned long totalpages = 0;
	unsigned long start_pfn, end_pfn;
	int i, nid;

	for_each_mem_pfn_range(i, MAX_NUMNODES, &start_pfn, &end_pfn, &nid) {
		unsigned long pages = end_pfn - start_pfn;

		totalpages += pages;
		if (pages)
			node_set_state(nid, N_MEMORY);
	}
	return totalpages;
}

/*
 * Find the PFN the Movable zone begins in each node. Kernel memory
 * is spread evenly between nodes as long as the nodes have enough
 * memory. When they don't, some nodes will have more kernelcore than
 * others
 */
static void __init find_zone_movable_pfns_for_nodes(void)
{
	int i, nid;
	unsigned long usable_startpfn;
	unsigned long kernelcore_node, kernelcore_remaining;
	/* save the state before borrow the nodemask */
	nodemask_t saved_node_state = node_states[N_MEMORY];
	unsigned long totalpages = early_calculate_totalpages();
	int usable_nodes = nodes_weight(node_states[N_MEMORY]);
	struct memblock_region *r;

	/* Need to find movable_zone earlier when movable_node is specified. */
	find_usable_zone_for_movable();

	/*
	 * If movable_node is specified, ignore kernelcore and movablecore
	 * options.
	 */
	if (movable_node_is_enabled()) {
		for_each_mem_region(r) {
			if (!memblock_is_hotpluggable(r))
				continue;

			nid = memblock_get_region_node(r);

			usable_startpfn = PFN_DOWN(r->base);
			zone_movable_pfn[nid] = zone_movable_pfn[nid] ?
				min(usable_startpfn, zone_movable_pfn[nid]) :
				usable_startpfn;
		}

		goto out2;
	}

	/*
	 * If kernelcore=mirror is specified, ignore movablecore option
	 */
	if (mirrored_kernelcore) {
		bool mem_below_4gb_not_mirrored = false;

		for_each_mem_region(r) {
			if (memblock_is_mirror(r))
				continue;

			nid = memblock_get_region_node(r);

			usable_startpfn = memblock_region_memory_base_pfn(r);

			if (usable_startpfn < 0x100000) {
				mem_below_4gb_not_mirrored = true;
				continue;
			}

			zone_movable_pfn[nid] = zone_movable_pfn[nid] ?
				min(usable_startpfn, zone_movable_pfn[nid]) :
				usable_startpfn;
		}

		if (mem_below_4gb_not_mirrored)
			pr_warn("This configuration results in unmirrored kernel memory.\n");

		goto out2;
	}

	/*
	 * If kernelcore=nn% or movablecore=nn% was specified, calculate the
	 * amount of necessary memory.
	 */
	if (required_kernelcore_percent)
		required_kernelcore = (totalpages * 100 * required_kernelcore_percent) /
				       10000UL;
	if (required_movablecore_percent)
		required_movablecore = (totalpages * 100 * required_movablecore_percent) /
					10000UL;

	/*
	 * If movablecore= was specified, calculate what size of
	 * kernelcore that corresponds so that memory usable for
	 * any allocation type is evenly spread. If both kernelcore
	 * and movablecore are specified, then the value of kernelcore
	 * will be used for required_kernelcore if it's greater than
	 * what movablecore would have allowed.
	 */
	if (required_movablecore) {
		unsigned long corepages;

		/*
		 * Round-up so that ZONE_MOVABLE is at least as large as what
		 * was requested by the user
		 */
		required_movablecore =
			roundup(required_movablecore, MAX_ORDER_NR_PAGES);
		required_movablecore = min(totalpages, required_movablecore);
		corepages = totalpages - required_movablecore;

		required_kernelcore = max(required_kernelcore, corepages);
	}

	/*
	 * If kernelcore was not specified or kernelcore size is larger
	 * than totalpages, there is no ZONE_MOVABLE.
	 */
	if (!required_kernelcore || required_kernelcore >= totalpages)
		goto out;

	/* usable_startpfn is the lowest possible pfn ZONE_MOVABLE can be at */
	usable_startpfn = arch_zone_lowest_possible_pfn[movable_zone];

restart:
	/* Spread kernelcore memory as evenly as possible throughout nodes */
	kernelcore_node = required_kernelcore / usable_nodes;
	for_each_node_state(nid, N_MEMORY) {
		unsigned long start_pfn, end_pfn;

		/*
		 * Recalculate kernelcore_node if the division per node
		 * now exceeds what is necessary to satisfy the requested
		 * amount of memory for the kernel
		 */
		if (required_kernelcore < kernelcore_node)
			kernelcore_node = required_kernelcore / usable_nodes;

		/*
		 * As the map is walked, we track how much memory is usable
		 * by the kernel using kernelcore_remaining. When it is
		 * 0, the rest of the node is usable by ZONE_MOVABLE
		 */
		kernelcore_remaining = kernelcore_node;

		/* Go through each range of PFNs within this node */
		for_each_mem_pfn_range(i, nid, &start_pfn, &end_pfn, NULL) {
			unsigned long size_pages;

			start_pfn = max(start_pfn, zone_movable_pfn[nid]);
			if (start_pfn >= end_pfn)
				continue;

			/* Account for what is only usable for kernelcore */
			if (start_pfn < usable_startpfn) {
				unsigned long kernel_pages;
				kernel_pages = min(end_pfn, usable_startpfn)
								- start_pfn;

				kernelcore_remaining -= min(kernel_pages,
							kernelcore_remaining);
				required_kernelcore -= min(kernel_pages,
							required_kernelcore);

				/* Continue if range is now fully accounted */
				if (end_pfn <= usable_startpfn) {

					/*
					 * Push zone_movable_pfn to the end so
					 * that if we have to rebalance
					 * kernelcore across nodes, we will
					 * not double account here
					 */
					zone_movable_pfn[nid] = end_pfn;
					continue;
				}
				start_pfn = usable_startpfn;
			}

			/*
			 * The usable PFN range for ZONE_MOVABLE is from
			 * start_pfn->end_pfn. Calculate size_pages as the
			 * number of pages used as kernelcore
			 */
			size_pages = end_pfn - start_pfn;
			if (size_pages > kernelcore_remaining)
				size_pages = kernelcore_remaining;
			zone_movable_pfn[nid] = start_pfn + size_pages;

			/*
			 * Some kernelcore has been met, update counts and
			 * break if the kernelcore for this node has been
			 * satisfied
			 */
			required_kernelcore -= min(required_kernelcore,
								size_pages);
			kernelcore_remaining -= size_pages;
			if (!kernelcore_remaining)
				break;
		}
	}

	/*
	 * If there is still required_kernelcore, we do another pass with one
	 * less node in the count. This will push zone_movable_pfn[nid] further
	 * along on the nodes that still have memory until kernelcore is
	 * satisfied
	 */
	usable_nodes--;
	if (usable_nodes && required_kernelcore > usable_nodes)
		goto restart;

out2:
	/* Align start of ZONE_MOVABLE on all nids to MAX_ORDER_NR_PAGES */
	for (nid = 0; nid < MAX_NUMNODES; nid++)
		zone_movable_pfn[nid] =
			roundup(zone_movable_pfn[nid], MAX_ORDER_NR_PAGES);

out:
	/* restore the node_state */
	node_states[N_MEMORY] = saved_node_state;
}

/* Any regular or high memory on that node ? */
static void check_for_memory(pg_data_t *pgdat, int nid)
{
	enum zone_type zone_type;

	for (zone_type = 0; zone_type <= ZONE_MOVABLE - 1; zone_type++) {
		struct zone *zone = &pgdat->node_zones[zone_type];
		if (populated_zone(zone)) {
			if (IS_ENABLED(CONFIG_HIGHMEM))
				node_set_state(nid, N_HIGH_MEMORY);
			if (zone_type <= ZONE_NORMAL)
				node_set_state(nid, N_NORMAL_MEMORY);
			break;
		}
	}
}

/*
 * Some architectures, e.g. ARC may have ZONE_HIGHMEM below ZONE_NORMAL. For
 * such cases we allow max_zone_pfn sorted in the descending order
 */
bool __weak arch_has_descending_max_zone_pfns(void)
{
	return false;
}

/**
 * free_area_init - Initialise all pg_data_t and zone data
 * @max_zone_pfn: an array of max PFNs for each zone
 *
 * This will call free_area_init_node() for each active node in the system.
 * Using the page ranges provided by memblock_set_node(), the size of each
 * zone in each node and their holes is calculated. If the maximum PFN
 * between two adjacent zones match, it is assumed that the zone is empty.
 * For example, if arch_max_dma_pfn == arch_max_dma32_pfn, it is assumed
 * that arch_max_dma32_pfn has no pages. It is also assumed that a zone
 * starts where the previous one ended. For example, ZONE_DMA32 starts
 * at arch_max_dma_pfn.
 */
void __init free_area_init(unsigned long *max_zone_pfn)
{
	unsigned long start_pfn, end_pfn;
	int i, nid, zone;
	bool descending;

	/* Record where the zone boundaries are */
	memset(arch_zone_lowest_possible_pfn, 0,
				sizeof(arch_zone_lowest_possible_pfn));
	memset(arch_zone_highest_possible_pfn, 0,
				sizeof(arch_zone_highest_possible_pfn));

	start_pfn = find_min_pfn_with_active_regions();
	descending = arch_has_descending_max_zone_pfns();

	for (i = 0; i < MAX_NR_ZONES; i++) {
		if (descending)
			zone = MAX_NR_ZONES - i - 1;
		else
			zone = i;

		if (zone == ZONE_MOVABLE)
			continue;

		end_pfn = max(max_zone_pfn[zone], start_pfn);
		arch_zone_lowest_possible_pfn[zone] = start_pfn;
		arch_zone_highest_possible_pfn[zone] = end_pfn;

		start_pfn = end_pfn;
	}

	/* Find the PFNs that ZONE_MOVABLE begins at in each node */
	memset(zone_movable_pfn, 0, sizeof(zone_movable_pfn));
	find_zone_movable_pfns_for_nodes();

	/* Print out the zone ranges */
	pr_info("Zone ranges:\n");
	for (i = 0; i < MAX_NR_ZONES; i++) {
		if (i == ZONE_MOVABLE)
			continue;
		pr_info("  %-8s ", zone_names[i]);
		if (arch_zone_lowest_possible_pfn[i] ==
				arch_zone_highest_possible_pfn[i])
			pr_cont("empty\n");
		else
			pr_cont("[mem %#018Lx-%#018Lx]\n",
				(u64)arch_zone_lowest_possible_pfn[i]
					<< PAGE_SHIFT,
				((u64)arch_zone_highest_possible_pfn[i]
					<< PAGE_SHIFT) - 1);
	}

	/* Print out the PFNs ZONE_MOVABLE begins at in each node */
	pr_info("Movable zone start for each node\n");
	for (i = 0; i < MAX_NUMNODES; i++) {
		if (zone_movable_pfn[i])
			pr_info("  Node %d: %#018Lx\n", i,
			       (u64)zone_movable_pfn[i] << PAGE_SHIFT);
	}

	/*
	 * Print out the early node map, and initialize the
	 * subsection-map relative to active online memory ranges to
	 * enable future "sub-section" extensions of the memory map.
	 */
	pr_info("Early memory node ranges\n");
	for_each_mem_pfn_range(i, MAX_NUMNODES, &start_pfn, &end_pfn, &nid) {
		pr_info("  node %3d: [mem %#018Lx-%#018Lx]\n", nid,
			(u64)start_pfn << PAGE_SHIFT,
			((u64)end_pfn << PAGE_SHIFT) - 1);
		subsection_map_init(start_pfn, end_pfn - start_pfn);
	}

	/* Initialise every node */
	mminit_verify_pageflags_layout();
	setup_nr_node_ids();
	for_each_online_node(nid) {
		pg_data_t *pgdat = NODE_DATA(nid);
		free_area_init_node(nid);

		/* Any memory on that node */
		if (pgdat->node_present_pages)
			node_set_state(nid, N_MEMORY);
		check_for_memory(pgdat, nid);
	}

	memmap_init();
}

static int __init cmdline_parse_core(char *p, unsigned long *core,
				     unsigned long *percent)
{
	unsigned long long coremem;
	char *endptr;

	if (!p)
		return -EINVAL;

	/* Value may be a percentage of total memory, otherwise bytes */
	coremem = simple_strtoull(p, &endptr, 0);
	if (*endptr == '%') {
		/* Paranoid check for percent values greater than 100 */
		WARN_ON(coremem > 100);

		*percent = coremem;
	} else {
		coremem = memparse(p, &p);
		/* Paranoid check that UL is enough for the coremem value */
		WARN_ON((coremem >> PAGE_SHIFT) > ULONG_MAX);

		*core = coremem >> PAGE_SHIFT;
		*percent = 0UL;
	}
	return 0;
}

/*
 * kernelcore=size sets the amount of memory for use for allocations that
 * cannot be reclaimed or migrated.
 */
static int __init cmdline_parse_kernelcore(char *p)
{
	/* parse kernelcore=mirror */
	if (parse_option_str(p, "mirror")) {
		mirrored_kernelcore = true;
		pr_info("Kernel memory mirroring enabled.\n");
		return 0;
	}

	return cmdline_parse_core(p, &required_kernelcore,
				  &required_kernelcore_percent);
}

/*
 * movablecore=size sets the amount of memory for use for allocations that
 * can be reclaimed or migrated.
 */
static int __init cmdline_parse_movablecore(char *p)
{
	return cmdline_parse_core(p, &required_movablecore,
				  &required_movablecore_percent);
}

early_param("kernelcore", cmdline_parse_kernelcore);
early_param("movablecore", cmdline_parse_movablecore);

void adjust_managed_page_count(struct page *page, long count)
{
	atomic_long_add(count, &page_zone(page)->managed_pages);
	totalram_pages_add(count);
#ifdef CONFIG_HIGHMEM
	if (PageHighMem(page))
		totalhigh_pages_add(count);
#endif
}
EXPORT_SYMBOL(adjust_managed_page_count);

unsigned long free_reserved_area(void *start, void *end, int poison, const char *s)
{
	void *pos;
	unsigned long pages = 0;

	start = (void *)PAGE_ALIGN((unsigned long)start);
	end = (void *)((unsigned long)end & PAGE_MASK);
	for (pos = start; pos < end; pos += PAGE_SIZE, pages++) {
		struct page *page = virt_to_page(pos);
		void *direct_map_addr;

		/*
		 * 'direct_map_addr' might be different from 'pos'
		 * because some architectures' virt_to_page()
		 * work with aliases.  Getting the direct map
		 * address ensures that we get a _writeable_
		 * alias for the memset().
		 */
		direct_map_addr = page_address(page);
		/*
		 * Perform a kasan-unchecked memset() since this memory
		 * has not been initialized.
		 */
		direct_map_addr = kasan_reset_tag(direct_map_addr);
		if ((unsigned int)poison <= 0xFF)
			memset(direct_map_addr, poison, PAGE_SIZE);

		free_reserved_page(page);
	}

	if (pages && s)
		pr_info("Freeing %s memory: %ldK\n",
			s, pages << (PAGE_SHIFT - 10));

	return pages;
}

void __init mem_init_print_info(void)
{
	unsigned long physpages, codesize, datasize, rosize, bss_size;
	unsigned long init_code_size, init_data_size;

	physpages = get_num_physpages();
	codesize = _etext - _stext;
	datasize = _edata - _sdata;
	rosize = __end_rodata - __start_rodata;
	bss_size = __bss_stop - __bss_start;
	init_data_size = __init_end - __init_begin;
	init_code_size = _einittext - _sinittext;

	/*
	 * Detect special cases and adjust section sizes accordingly:
	 * 1) .init.* may be embedded into .data sections
	 * 2) .init.text.* may be out of [__init_begin, __init_end],
	 *    please refer to arch/tile/kernel/vmlinux.lds.S.
	 * 3) .rodata.* may be embedded into .text or .data sections.
	 */
#define adj_init_size(start, end, size, pos, adj) \
	do { \
		if (start <= pos && pos < end && size > adj) \
			size -= adj; \
	} while (0)

	adj_init_size(__init_begin, __init_end, init_data_size,
		     _sinittext, init_code_size);
	adj_init_size(_stext, _etext, codesize, _sinittext, init_code_size);
	adj_init_size(_sdata, _edata, datasize, __init_begin, init_data_size);
	adj_init_size(_stext, _etext, codesize, __start_rodata, rosize);
	adj_init_size(_sdata, _edata, datasize, __start_rodata, rosize);

#undef	adj_init_size

	pr_info("Memory: %luK/%luK available (%luK kernel code, %luK rwdata, %luK rodata, %luK init, %luK bss, %luK reserved, %luK cma-reserved"
#ifdef	CONFIG_HIGHMEM
		", %luK highmem"
#endif
		")\n",
		nr_free_pages() << (PAGE_SHIFT - 10),
		physpages << (PAGE_SHIFT - 10),
		codesize >> 10, datasize >> 10, rosize >> 10,
		(init_data_size + init_code_size) >> 10, bss_size >> 10,
		(physpages - totalram_pages() - totalcma_pages) << (PAGE_SHIFT - 10),
		totalcma_pages << (PAGE_SHIFT - 10)
#ifdef	CONFIG_HIGHMEM
		, totalhigh_pages() << (PAGE_SHIFT - 10)
#endif
		);
}

/**
 * set_dma_reserve - set the specified number of pages reserved in the first zone
 * @new_dma_reserve: The number of pages to mark reserved
 *
 * The per-cpu batchsize and zone watermarks are determined by managed_pages.
 * In the DMA zone, a significant percentage may be consumed by kernel image
 * and other unfreeable allocations which can skew the watermarks badly. This
 * function may optionally be used to account for unfreeable pages in the
 * first zone (e.g., ZONE_DMA). The effect will be lower watermarks and
 * smaller per-cpu batchsize.
 */
void __init set_dma_reserve(unsigned long new_dma_reserve)
{
	dma_reserve = new_dma_reserve;
}

static int page_alloc_cpu_dead(unsigned int cpu)
{
	struct zone *zone;

	lru_add_drain_cpu(cpu);
	drain_pages(cpu);

	/*
	 * Spill the event counters of the dead processor
	 * into the current processors event counters.
	 * This artificially elevates the count of the current
	 * processor.
	 */
	vm_events_fold_cpu(cpu);

	/*
	 * Zero the differential counters of the dead processor
	 * so that the vm statistics are consistent.
	 *
	 * This is only okay since the processor is dead and cannot
	 * race with what we are doing.
	 */
	cpu_vm_stats_fold(cpu);

	for_each_populated_zone(zone)
		zone_pcp_update(zone, 0);

	return 0;
}

static int page_alloc_cpu_online(unsigned int cpu)
{
	struct zone *zone;

	for_each_populated_zone(zone)
		zone_pcp_update(zone, 1);
	return 0;
}

#ifdef CONFIG_NUMA
int hashdist = HASHDIST_DEFAULT;

static int __init set_hashdist(char *str)
{
	if (!str)
		return 0;
	hashdist = simple_strtoul(str, &str, 0);
	return 1;
}
__setup("hashdist=", set_hashdist);
#endif

void __init page_alloc_init(void)
{
	int ret;

#ifdef CONFIG_NUMA
	if (num_node_state(N_MEMORY) == 1)
		hashdist = 0;
#endif

	ret = cpuhp_setup_state_nocalls(CPUHP_PAGE_ALLOC,
					"mm/page_alloc:pcp",
					page_alloc_cpu_online,
					page_alloc_cpu_dead);
	WARN_ON(ret < 0);
}

/*
 * calculate_totalreserve_pages - called when sysctl_lowmem_reserve_ratio
 *	or min_free_kbytes changes.
 */
static void calculate_totalreserve_pages(void)
{
	struct pglist_data *pgdat;
	unsigned long reserve_pages = 0;
	enum zone_type i, j;

	for_each_online_pgdat(pgdat) {

		pgdat->totalreserve_pages = 0;

		for (i = 0; i < MAX_NR_ZONES; i++) {
			struct zone *zone = pgdat->node_zones + i;
			long max = 0;
			unsigned long managed_pages = zone_managed_pages(zone);

			/* Find valid and maximum lowmem_reserve in the zone */
			for (j = i; j < MAX_NR_ZONES; j++) {
				if (zone->lowmem_reserve[j] > max)
					max = zone->lowmem_reserve[j];
			}

			/* we treat the high watermark as reserved pages. */
			max += high_wmark_pages(zone);

			if (max > managed_pages)
				max = managed_pages;

			pgdat->totalreserve_pages += max;

			reserve_pages += max;
		}
	}
	totalreserve_pages = reserve_pages;
}

/*
 * setup_per_zone_lowmem_reserve - called whenever
 *	sysctl_lowmem_reserve_ratio changes.  Ensures that each zone
 *	has a correct pages reserved value, so an adequate number of
 *	pages are left in the zone after a successful __alloc_pages().
 */
static void setup_per_zone_lowmem_reserve(void)
{
	struct pglist_data *pgdat;
	enum zone_type i, j;

	for_each_online_pgdat(pgdat) {
		for (i = 0; i < MAX_NR_ZONES - 1; i++) {
			struct zone *zone = &pgdat->node_zones[i];
			int ratio = sysctl_lowmem_reserve_ratio[i];
			bool clear = !ratio || !zone_managed_pages(zone);
			unsigned long managed_pages = 0;

			for (j = i + 1; j < MAX_NR_ZONES; j++) {
				struct zone *upper_zone = &pgdat->node_zones[j];

				managed_pages += zone_managed_pages(upper_zone);

				if (clear)
					zone->lowmem_reserve[j] = 0;
				else
					zone->lowmem_reserve[j] = managed_pages / ratio;
			}
		}
	}

	/* update totalreserve_pages */
	calculate_totalreserve_pages();
}

static void __setup_per_zone_wmarks(void)
{
	unsigned long pages_min = min_free_kbytes >> (PAGE_SHIFT - 10);
	unsigned long lowmem_pages = 0;
	struct zone *zone;
	unsigned long flags;

	/* Calculate total number of !ZONE_HIGHMEM pages */
	for_each_zone(zone) {
		if (!is_highmem(zone))
			lowmem_pages += zone_managed_pages(zone);
	}

	for_each_zone(zone) {
		u64 tmp;

		spin_lock_irqsave(&zone->lock, flags);
		tmp = (u64)pages_min * zone_managed_pages(zone);
		do_div(tmp, lowmem_pages);
		if (is_highmem(zone)) {
			/*
			 * __GFP_HIGH and PF_MEMALLOC allocations usually don't
			 * need highmem pages, so cap pages_min to a small
			 * value here.
			 *
			 * The WMARK_HIGH-WMARK_LOW and (WMARK_LOW-WMARK_MIN)
			 * deltas control async page reclaim, and so should
			 * not be capped for highmem.
			 */
			unsigned long min_pages;

			min_pages = zone_managed_pages(zone) / 1024;
			min_pages = clamp(min_pages, SWAP_CLUSTER_MAX, 128UL);
			zone->_watermark[WMARK_MIN] = min_pages;
		} else {
			/*
			 * If it's a lowmem zone, reserve a number of pages
			 * proportionate to the zone's size.
			 */
			zone->_watermark[WMARK_MIN] = tmp;
		}

		/*
		 * Set the kswapd watermarks distance according to the
		 * scale factor in proportion to available memory, but
		 * ensure a minimum size on small systems.
		 */
		tmp = max_t(u64, tmp >> 2,
			    mult_frac(zone_managed_pages(zone),
				      watermark_scale_factor, 10000));

		zone->watermark_boost = 0;
		zone->_watermark[WMARK_LOW]  = min_wmark_pages(zone) + tmp;
		zone->_watermark[WMARK_HIGH] = min_wmark_pages(zone) + tmp * 2;

		spin_unlock_irqrestore(&zone->lock, flags);
	}

	/* update totalreserve_pages */
	calculate_totalreserve_pages();
}

/**
 * setup_per_zone_wmarks - called when min_free_kbytes changes
 * or when memory is hot-{added|removed}
 *
 * Ensures that the watermark[min,low,high] values for each zone are set
 * correctly with respect to min_free_kbytes.
 */
void setup_per_zone_wmarks(void)
{
	struct zone *zone;
	static DEFINE_SPINLOCK(lock);

	spin_lock(&lock);
	__setup_per_zone_wmarks();
	spin_unlock(&lock);

	/*
	 * The watermark size have changed so update the pcpu batch
	 * and high limits or the limits may be inappropriate.
	 */
	for_each_zone(zone)
		zone_pcp_update(zone, 0);
}

/*
 * Initialise min_free_kbytes.
 *
 * For small machines we want it small (128k min).  For large machines
 * we want it large (256MB max).  But it is not linear, because network
 * bandwidth does not increase linearly with machine size.  We use
 *
 *	min_free_kbytes = 4 * sqrt(lowmem_kbytes), for better accuracy:
 *	min_free_kbytes = sqrt(lowmem_kbytes * 16)
 *
 * which yields
 *
 * 16MB:	512k
 * 32MB:	724k
 * 64MB:	1024k
 * 128MB:	1448k
 * 256MB:	2048k
 * 512MB:	2896k
 * 1024MB:	4096k
 * 2048MB:	5792k
 * 4096MB:	8192k
 * 8192MB:	11584k
 * 16384MB:	16384k
 */
int __meminit init_per_zone_wmark_min(void)
{
	unsigned long lowmem_kbytes;
	int new_min_free_kbytes;

	lowmem_kbytes = nr_free_buffer_pages() * (PAGE_SIZE >> 10);
	new_min_free_kbytes = int_sqrt(lowmem_kbytes * 16);

	if (new_min_free_kbytes > user_min_free_kbytes) {
		min_free_kbytes = new_min_free_kbytes;
		if (min_free_kbytes < 128)
			min_free_kbytes = 128;
		if (min_free_kbytes > 262144)
			min_free_kbytes = 262144;
	} else {
		pr_warn("min_free_kbytes is not updated to %d because user defined value %d is preferred\n",
				new_min_free_kbytes, user_min_free_kbytes);
	}
	setup_per_zone_wmarks();
	refresh_zone_stat_thresholds();
	setup_per_zone_lowmem_reserve();

#ifdef CONFIG_NUMA
	setup_min_unmapped_ratio();
	setup_min_slab_ratio();
#endif

	khugepaged_min_free_kbytes_update();

	return 0;
}
postcore_initcall(init_per_zone_wmark_min)

/*
 * min_free_kbytes_sysctl_handler - just a wrapper around proc_dointvec() so
 *	that we can call two helper functions whenever min_free_kbytes
 *	changes.
 */
int min_free_kbytes_sysctl_handler(struct ctl_table *table, int write,
		void *buffer, size_t *length, loff_t *ppos)
{
	int rc;

	rc = proc_dointvec_minmax(table, write, buffer, length, ppos);
	if (rc)
		return rc;

	if (write) {
		user_min_free_kbytes = min_free_kbytes;
		setup_per_zone_wmarks();
	}
	return 0;
}

int watermark_scale_factor_sysctl_handler(struct ctl_table *table, int write,
		void *buffer, size_t *length, loff_t *ppos)
{
	int rc;

	rc = proc_dointvec_minmax(table, write, buffer, length, ppos);
	if (rc)
		return rc;

	if (write)
		setup_per_zone_wmarks();

	return 0;
}

#ifdef CONFIG_NUMA
static void setup_min_unmapped_ratio(void)
{
	pg_data_t *pgdat;
	struct zone *zone;

	for_each_online_pgdat(pgdat)
		pgdat->min_unmapped_pages = 0;

	for_each_zone(zone)
		zone->zone_pgdat->min_unmapped_pages += (zone_managed_pages(zone) *
						         sysctl_min_unmapped_ratio) / 100;
}


int sysctl_min_unmapped_ratio_sysctl_handler(struct ctl_table *table, int write,
		void *buffer, size_t *length, loff_t *ppos)
{
	int rc;

	rc = proc_dointvec_minmax(table, write, buffer, length, ppos);
	if (rc)
		return rc;

	setup_min_unmapped_ratio();

	return 0;
}

static void setup_min_slab_ratio(void)
{
	pg_data_t *pgdat;
	struct zone *zone;

	for_each_online_pgdat(pgdat)
		pgdat->min_slab_pages = 0;

	for_each_zone(zone)
		zone->zone_pgdat->min_slab_pages += (zone_managed_pages(zone) *
						     sysctl_min_slab_ratio) / 100;
}

int sysctl_min_slab_ratio_sysctl_handler(struct ctl_table *table, int write,
		void *buffer, size_t *length, loff_t *ppos)
{
	int rc;

	rc = proc_dointvec_minmax(table, write, buffer, length, ppos);
	if (rc)
		return rc;

	setup_min_slab_ratio();

	return 0;
}
#endif

/*
 * lowmem_reserve_ratio_sysctl_handler - just a wrapper around
 *	proc_dointvec() so that we can call setup_per_zone_lowmem_reserve()
 *	whenever sysctl_lowmem_reserve_ratio changes.
 *
 * The reserve ratio obviously has absolutely no relation with the
 * minimum watermarks. The lowmem reserve ratio can only make sense
 * if in function of the boot time zone sizes.
 */
int lowmem_reserve_ratio_sysctl_handler(struct ctl_table *table, int write,
		void *buffer, size_t *length, loff_t *ppos)
{
	int i;

	proc_dointvec_minmax(table, write, buffer, length, ppos);

	for (i = 0; i < MAX_NR_ZONES; i++) {
		if (sysctl_lowmem_reserve_ratio[i] < 1)
			sysctl_lowmem_reserve_ratio[i] = 0;
	}

	setup_per_zone_lowmem_reserve();
	return 0;
}

static void __zone_pcp_update(struct zone *zone)
{
	unsigned int cpu;

	for_each_possible_cpu(cpu)
		pageset_set_high_and_batch(zone,
				per_cpu_ptr(zone->pageset, cpu));
}

/*
 * percpu_pagelist_high_fraction - changes the pcp->high for each zone on each
 * cpu. It is the fraction of total pages in each zone that a hot per cpu
 * pagelist can have before it gets flushed back to buddy allocator.
 */
int percpu_pagelist_high_fraction_sysctl_handler(struct ctl_table *table,
		int write, void *buffer, size_t *length, loff_t *ppos)
{
	struct zone *zone;
	int old_percpu_pagelist_high_fraction;
	int ret;

	mutex_lock(&pcp_batch_high_lock);
	old_percpu_pagelist_high_fraction = percpu_pagelist_high_fraction;

	ret = proc_dointvec_minmax(table, write, buffer, length, ppos);
	if (!write || ret < 0)
		goto out;

	/* Sanity checking to avoid pcp imbalance */
	if (percpu_pagelist_high_fraction &&
	    percpu_pagelist_high_fraction < MIN_PERCPU_PAGELIST_HIGH_FRACTION) {
		percpu_pagelist_high_fraction = old_percpu_pagelist_high_fraction;
		ret = -EINVAL;
		goto out;
	}

	/* No change? */
	if (percpu_pagelist_high_fraction == old_percpu_pagelist_high_fraction)
		goto out;

	for_each_populated_zone(zone)
<<<<<<< HEAD
		__zone_pcp_update(zone);
=======
		zone_set_pageset_high_and_batch(zone, 0);
>>>>>>> 7d2a07b7
out:
	mutex_unlock(&pcp_batch_high_lock);
	return ret;
}

#ifndef __HAVE_ARCH_RESERVED_KERNEL_PAGES
/*
 * Returns the number of pages that arch has reserved but
 * is not known to alloc_large_system_hash().
 */
static unsigned long __init arch_reserved_kernel_pages(void)
{
	return 0;
}
#endif

/*
 * Adaptive scale is meant to reduce sizes of hash tables on large memory
 * machines. As memory size is increased the scale is also increased but at
 * slower pace.  Starting from ADAPT_SCALE_BASE (64G), every time memory
 * quadruples the scale is increased by one, which means the size of hash table
 * only doubles, instead of quadrupling as well.
 * Because 32-bit systems cannot have large physical memory, where this scaling
 * makes sense, it is disabled on such platforms.
 */
#if __BITS_PER_LONG > 32
#define ADAPT_SCALE_BASE	(64ul << 30)
#define ADAPT_SCALE_SHIFT	2
#define ADAPT_SCALE_NPAGES	(ADAPT_SCALE_BASE >> PAGE_SHIFT)
#endif

/*
 * allocate a large system hash table from bootmem
 * - it is assumed that the hash table must contain an exact power-of-2
 *   quantity of entries
 * - limit is the number of hash buckets, not the total allocation size
 */
void *__init alloc_large_system_hash(const char *tablename,
				     unsigned long bucketsize,
				     unsigned long numentries,
				     int scale,
				     int flags,
				     unsigned int *_hash_shift,
				     unsigned int *_hash_mask,
				     unsigned long low_limit,
				     unsigned long high_limit)
{
	unsigned long long max = high_limit;
	unsigned long log2qty, size;
	void *table = NULL;
	gfp_t gfp_flags;
	bool virt;
	bool huge;

	/* allow the kernel cmdline to have a say */
	if (!numentries) {
		/* round applicable memory size up to nearest megabyte */
		numentries = nr_kernel_pages;
		numentries -= arch_reserved_kernel_pages();

		/* It isn't necessary when PAGE_SIZE >= 1MB */
		if (PAGE_SHIFT < 20)
			numentries = round_up(numentries, (1<<20)/PAGE_SIZE);

#if __BITS_PER_LONG > 32
		if (!high_limit) {
			unsigned long adapt;

			for (adapt = ADAPT_SCALE_NPAGES; adapt < numentries;
			     adapt <<= ADAPT_SCALE_SHIFT)
				scale++;
		}
#endif

		/* limit to 1 bucket per 2^scale bytes of low memory */
		if (scale > PAGE_SHIFT)
			numentries >>= (scale - PAGE_SHIFT);
		else
			numentries <<= (PAGE_SHIFT - scale);

		/* Make sure we've got at least a 0-order allocation.. */
		if (unlikely(flags & HASH_SMALL)) {
			/* Makes no sense without HASH_EARLY */
			WARN_ON(!(flags & HASH_EARLY));
			if (!(numentries >> *_hash_shift)) {
				numentries = 1UL << *_hash_shift;
				BUG_ON(!numentries);
			}
		} else if (unlikely((numentries * bucketsize) < PAGE_SIZE))
			numentries = PAGE_SIZE / bucketsize;
	}
	numentries = roundup_pow_of_two(numentries);

	/* limit allocation size to 1/16 total memory by default */
	if (max == 0) {
		max = ((unsigned long long)nr_all_pages << PAGE_SHIFT) >> 4;
		do_div(max, bucketsize);
	}
	max = min(max, 0x80000000ULL);

	if (numentries < low_limit)
		numentries = low_limit;
	if (numentries > max)
		numentries = max;

	log2qty = ilog2(numentries);

	gfp_flags = (flags & HASH_ZERO) ? GFP_ATOMIC | __GFP_ZERO : GFP_ATOMIC;
	do {
		virt = false;
		size = bucketsize << log2qty;
		if (flags & HASH_EARLY) {
			if (flags & HASH_ZERO)
				table = memblock_alloc(size, SMP_CACHE_BYTES);
			else
				table = memblock_alloc_raw(size,
							   SMP_CACHE_BYTES);
		} else if (get_order(size) >= MAX_ORDER || hashdist) {
			table = __vmalloc(size, gfp_flags);
			virt = true;
			huge = is_vm_area_hugepages(table);
		} else {
			/*
			 * If bucketsize is not a power-of-two, we may free
			 * some pages at the end of hash table which
			 * alloc_pages_exact() automatically does
			 */
			table = alloc_pages_exact(size, gfp_flags);
			kmemleak_alloc(table, size, 1, gfp_flags);
		}
	} while (!table && size > PAGE_SIZE && --log2qty);

	if (!table)
		panic("Failed to allocate %s hash table\n", tablename);

	pr_info("%s hash table entries: %ld (order: %d, %lu bytes, %s)\n",
		tablename, 1UL << log2qty, ilog2(size) - PAGE_SHIFT, size,
		virt ? (huge ? "vmalloc hugepage" : "vmalloc") : "linear");

	if (_hash_shift)
		*_hash_shift = log2qty;
	if (_hash_mask)
		*_hash_mask = (1 << log2qty) - 1;

	return table;
}

/*
 * This function checks whether pageblock includes unmovable pages or not.
 *
 * PageLRU check without isolation or lru_lock could race so that
 * MIGRATE_MOVABLE block might include unmovable pages. And __PageMovable
 * check without lock_page also may miss some movable non-lru pages at
 * race condition. So you can't expect this function should be exact.
 *
 * Returns a page without holding a reference. If the caller wants to
 * dereference that page (e.g., dumping), it has to make sure that it
 * cannot get removed (e.g., via memory unplug) concurrently.
 *
 */
struct page *has_unmovable_pages(struct zone *zone, struct page *page,
				 int migratetype, int flags)
{
	unsigned long iter = 0;
	unsigned long pfn = page_to_pfn(page);
	unsigned long offset = pfn % pageblock_nr_pages;

	if (is_migrate_cma_page(page)) {
		/*
		 * CMA allocations (alloc_contig_range) really need to mark
		 * isolate CMA pageblocks even when they are not movable in fact
		 * so consider them movable here.
		 */
		if (is_migrate_cma(migratetype))
			return NULL;

		return page;
	}

	for (; iter < pageblock_nr_pages - offset; iter++) {
		if (!pfn_valid_within(pfn + iter))
			continue;

		page = pfn_to_page(pfn + iter);

		/*
		 * Both, bootmem allocations and memory holes are marked
		 * PG_reserved and are unmovable. We can even have unmovable
		 * allocations inside ZONE_MOVABLE, for example when
		 * specifying "movablecore".
		 */
		if (PageReserved(page))
			return page;

		/*
		 * If the zone is movable and we have ruled out all reserved
		 * pages then it should be reasonably safe to assume the rest
		 * is movable.
		 */
		if (zone_idx(zone) == ZONE_MOVABLE)
			continue;

		/*
		 * Hugepages are not in LRU lists, but they're movable.
		 * THPs are on the LRU, but need to be counted as #small pages.
		 * We need not scan over tail pages because we don't
		 * handle each tail page individually in migration.
		 */
		if (PageHuge(page) || PageTransCompound(page)) {
			struct page *head = compound_head(page);
			unsigned int skip_pages;

			if (PageHuge(page)) {
				if (!hugepage_migration_supported(page_hstate(head)))
					return page;
			} else if (!PageLRU(head) && !__PageMovable(head)) {
				return page;
			}

			skip_pages = compound_nr(head) - (page - head);
			iter += skip_pages - 1;
			continue;
		}

		/*
		 * We can't use page_count without pin a page
		 * because another CPU can free compound page.
		 * This check already skips compound tails of THP
		 * because their page->_refcount is zero at all time.
		 */
		if (!page_ref_count(page)) {
			if (PageBuddy(page))
				iter += (1 << buddy_order(page)) - 1;
			continue;
		}

		/*
		 * The HWPoisoned page may be not in buddy system, and
		 * page_count() is not 0.
		 */
		if ((flags & MEMORY_OFFLINE) && PageHWPoison(page))
			continue;

		/*
		 * We treat all PageOffline() pages as movable when offlining
		 * to give drivers a chance to decrement their reference count
		 * in MEM_GOING_OFFLINE in order to indicate that these pages
		 * can be offlined as there are no direct references anymore.
		 * For actually unmovable PageOffline() where the driver does
		 * not support this, we will fail later when trying to actually
		 * move these pages that still have a reference count > 0.
		 * (false negatives in this function only)
		 */
		if ((flags & MEMORY_OFFLINE) && PageOffline(page))
			continue;

		if (__PageMovable(page) || PageLRU(page))
			continue;

		/*
		 * If there are RECLAIMABLE pages, we need to check
		 * it.  But now, memory offline itself doesn't call
		 * shrink_node_slabs() and it still to be fixed.
		 */
		return page;
	}
	return NULL;
}

#ifdef CONFIG_CONTIG_ALLOC
static unsigned long pfn_max_align_down(unsigned long pfn)
{
	return pfn & ~(max_t(unsigned long, MAX_ORDER_NR_PAGES,
			     pageblock_nr_pages) - 1);
}

static unsigned long pfn_max_align_up(unsigned long pfn)
{
	return ALIGN(pfn, max_t(unsigned long, MAX_ORDER_NR_PAGES,
				pageblock_nr_pages));
}

#if defined(CONFIG_DYNAMIC_DEBUG) || \
	(defined(CONFIG_DYNAMIC_DEBUG_CORE) && defined(DYNAMIC_DEBUG_MODULE))
/* Usage: See admin-guide/dynamic-debug-howto.rst */
static void alloc_contig_dump_pages(struct list_head *page_list)
{
	DEFINE_DYNAMIC_DEBUG_METADATA(descriptor, "migrate failure");

	if (DYNAMIC_DEBUG_BRANCH(descriptor)) {
		struct page *page;

		dump_stack();
		list_for_each_entry(page, page_list, lru)
			dump_page(page, "migration failure");
	}
}
#else
static inline void alloc_contig_dump_pages(struct list_head *page_list)
{
}
#endif

/* [start, end) must belong to a single zone. */
static int __alloc_contig_migrate_range(struct compact_control *cc,
					unsigned long start, unsigned long end)
{
	/* This function is based on compact_zone() from compaction.c. */
	unsigned int nr_reclaimed;
	unsigned long pfn = start;
	unsigned int tries = 0;
	int ret = 0;
	struct migration_target_control mtc = {
		.nid = zone_to_nid(cc->zone),
		.gfp_mask = GFP_USER | __GFP_MOVABLE | __GFP_RETRY_MAYFAIL,
	};

	lru_cache_disable();

	while (pfn < end || !list_empty(&cc->migratepages)) {
		if (fatal_signal_pending(current)) {
			ret = -EINTR;
			break;
		}

		if (list_empty(&cc->migratepages)) {
			cc->nr_migratepages = 0;
			ret = isolate_migratepages_range(cc, pfn, end);
			if (ret && ret != -EAGAIN)
				break;
			pfn = cc->migrate_pfn;
			tries = 0;
		} else if (++tries == 5) {
			ret = -EBUSY;
			break;
		}

		nr_reclaimed = reclaim_clean_pages_from_list(cc->zone,
							&cc->migratepages);
		cc->nr_migratepages -= nr_reclaimed;

		ret = migrate_pages(&cc->migratepages, alloc_migration_target,
				NULL, (unsigned long)&mtc, cc->mode, MR_CONTIG_RANGE);

		/*
		 * On -ENOMEM, migrate_pages() bails out right away. It is pointless
		 * to retry again over this error, so do the same here.
		 */
		if (ret == -ENOMEM)
			break;
	}

	lru_cache_enable();
	if (ret < 0) {
		if (ret == -EBUSY)
			alloc_contig_dump_pages(&cc->migratepages);
		putback_movable_pages(&cc->migratepages);
		return ret;
	}
	return 0;
}

/**
 * alloc_contig_range() -- tries to allocate given range of pages
 * @start:	start PFN to allocate
 * @end:	one-past-the-last PFN to allocate
 * @migratetype:	migratetype of the underlying pageblocks (either
 *			#MIGRATE_MOVABLE or #MIGRATE_CMA).  All pageblocks
 *			in range must have the same migratetype and it must
 *			be either of the two.
 * @gfp_mask:	GFP mask to use during compaction
 *
 * The PFN range does not have to be pageblock or MAX_ORDER_NR_PAGES
 * aligned.  The PFN range must belong to a single zone.
 *
 * The first thing this routine does is attempt to MIGRATE_ISOLATE all
 * pageblocks in the range.  Once isolated, the pageblocks should not
 * be modified by others.
 *
 * Return: zero on success or negative error code.  On success all
 * pages which PFN is in [start, end) are allocated for the caller and
 * need to be freed with free_contig_range().
 */
int alloc_contig_range(unsigned long start, unsigned long end,
		       unsigned migratetype, gfp_t gfp_mask)
{
	unsigned long outer_start, outer_end;
	unsigned int order;
	int ret = 0;

	struct compact_control cc = {
		.nr_migratepages = 0,
		.order = -1,
		.zone = page_zone(pfn_to_page(start)),
		.mode = MIGRATE_SYNC,
		.ignore_skip_hint = true,
		.no_set_skip_hint = true,
		.gfp_mask = current_gfp_context(gfp_mask),
		.alloc_contig = true,
	};
	INIT_LIST_HEAD(&cc.migratepages);

	/*
	 * What we do here is we mark all pageblocks in range as
	 * MIGRATE_ISOLATE.  Because pageblock and max order pages may
	 * have different sizes, and due to the way page allocator
	 * work, we align the range to biggest of the two pages so
	 * that page allocator won't try to merge buddies from
	 * different pageblocks and change MIGRATE_ISOLATE to some
	 * other migration type.
	 *
	 * Once the pageblocks are marked as MIGRATE_ISOLATE, we
	 * migrate the pages from an unaligned range (ie. pages that
	 * we are interested in).  This will put all the pages in
	 * range back to page allocator as MIGRATE_ISOLATE.
	 *
	 * When this is done, we take the pages in range from page
	 * allocator removing them from the buddy system.  This way
	 * page allocator will never consider using them.
	 *
	 * This lets us mark the pageblocks back as
	 * MIGRATE_CMA/MIGRATE_MOVABLE so that free pages in the
	 * aligned range but not in the unaligned, original range are
	 * put back to page allocator so that buddy can use them.
	 */

	ret = start_isolate_page_range(pfn_max_align_down(start),
				       pfn_max_align_up(end), migratetype, 0);
	if (ret)
		return ret;

	drain_all_pages(cc.zone);

	/*
	 * In case of -EBUSY, we'd like to know which page causes problem.
	 * So, just fall through. test_pages_isolated() has a tracepoint
	 * which will report the busy page.
	 *
	 * It is possible that busy pages could become available before
	 * the call to test_pages_isolated, and the range will actually be
	 * allocated.  So, if we fall through be sure to clear ret so that
	 * -EBUSY is not accidentally used or returned to caller.
	 */
	ret = __alloc_contig_migrate_range(&cc, start, end);
	if (ret && ret != -EBUSY)
		goto done;
	ret = 0;

	/*
	 * Pages from [start, end) are within a MAX_ORDER_NR_PAGES
	 * aligned blocks that are marked as MIGRATE_ISOLATE.  What's
	 * more, all pages in [start, end) are free in page allocator.
	 * What we are going to do is to allocate all pages from
	 * [start, end) (that is remove them from page allocator).
	 *
	 * The only problem is that pages at the beginning and at the
	 * end of interesting range may be not aligned with pages that
	 * page allocator holds, ie. they can be part of higher order
	 * pages.  Because of this, we reserve the bigger range and
	 * once this is done free the pages we are not interested in.
	 *
	 * We don't have to hold zone->lock here because the pages are
	 * isolated thus they won't get removed from buddy.
	 */

	order = 0;
	outer_start = start;
	while (!PageBuddy(pfn_to_page(outer_start))) {
		if (++order >= MAX_ORDER) {
			outer_start = start;
			break;
		}
		outer_start &= ~0UL << order;
	}

	if (outer_start != start) {
		order = buddy_order(pfn_to_page(outer_start));

		/*
		 * outer_start page could be small order buddy page and
		 * it doesn't include start page. Adjust outer_start
		 * in this case to report failed page properly
		 * on tracepoint in test_pages_isolated()
		 */
		if (outer_start + (1UL << order) <= start)
			outer_start = start;
	}

	/* Make sure the range is really isolated. */
	if (test_pages_isolated(outer_start, end, 0)) {
		ret = -EBUSY;
		goto done;
	}

	/* Grab isolated pages from freelists. */
	outer_end = isolate_freepages_range(&cc, outer_start, end);
	if (!outer_end) {
		ret = -EBUSY;
		goto done;
	}

	/* Free head and tail (if any) */
	if (start != outer_start)
		free_contig_range(outer_start, start - outer_start);
	if (end != outer_end)
		free_contig_range(end, outer_end - end);

done:
	undo_isolate_page_range(pfn_max_align_down(start),
				pfn_max_align_up(end), migratetype);
	return ret;
}
EXPORT_SYMBOL(alloc_contig_range);

static int __alloc_contig_pages(unsigned long start_pfn,
				unsigned long nr_pages, gfp_t gfp_mask)
{
	unsigned long end_pfn = start_pfn + nr_pages;

	return alloc_contig_range(start_pfn, end_pfn, MIGRATE_MOVABLE,
				  gfp_mask);
}

static bool pfn_range_valid_contig(struct zone *z, unsigned long start_pfn,
				   unsigned long nr_pages)
{
	unsigned long i, end_pfn = start_pfn + nr_pages;
	struct page *page;

	for (i = start_pfn; i < end_pfn; i++) {
		page = pfn_to_online_page(i);
		if (!page)
			return false;

		if (page_zone(page) != z)
			return false;

		if (PageReserved(page))
			return false;
	}
	return true;
}

static bool zone_spans_last_pfn(const struct zone *zone,
				unsigned long start_pfn, unsigned long nr_pages)
{
	unsigned long last_pfn = start_pfn + nr_pages - 1;

	return zone_spans_pfn(zone, last_pfn);
}

/**
 * alloc_contig_pages() -- tries to find and allocate contiguous range of pages
 * @nr_pages:	Number of contiguous pages to allocate
 * @gfp_mask:	GFP mask to limit search and used during compaction
 * @nid:	Target node
 * @nodemask:	Mask for other possible nodes
 *
 * This routine is a wrapper around alloc_contig_range(). It scans over zones
 * on an applicable zonelist to find a contiguous pfn range which can then be
 * tried for allocation with alloc_contig_range(). This routine is intended
 * for allocation requests which can not be fulfilled with the buddy allocator.
 *
 * The allocated memory is always aligned to a page boundary. If nr_pages is a
 * power of two then the alignment is guaranteed to be to the given nr_pages
 * (e.g. 1GB request would be aligned to 1GB).
 *
 * Allocated pages can be freed with free_contig_range() or by manually calling
 * __free_page() on each allocated page.
 *
 * Return: pointer to contiguous pages on success, or NULL if not successful.
 */
struct page *alloc_contig_pages(unsigned long nr_pages, gfp_t gfp_mask,
				int nid, nodemask_t *nodemask)
{
	unsigned long ret, pfn, flags;
	struct zonelist *zonelist;
	struct zone *zone;
	struct zoneref *z;

	zonelist = node_zonelist(nid, gfp_mask);
	for_each_zone_zonelist_nodemask(zone, z, zonelist,
					gfp_zone(gfp_mask), nodemask) {
		spin_lock_irqsave(&zone->lock, flags);

		pfn = ALIGN(zone->zone_start_pfn, nr_pages);
		while (zone_spans_last_pfn(zone, pfn, nr_pages)) {
			if (pfn_range_valid_contig(zone, pfn, nr_pages)) {
				/*
				 * We release the zone lock here because
				 * alloc_contig_range() will also lock the zone
				 * at some point. If there's an allocation
				 * spinning on this lock, it may win the race
				 * and cause alloc_contig_range() to fail...
				 */
				spin_unlock_irqrestore(&zone->lock, flags);
				ret = __alloc_contig_pages(pfn, nr_pages,
							gfp_mask);
				if (!ret)
					return pfn_to_page(pfn);
				spin_lock_irqsave(&zone->lock, flags);
			}
			pfn += nr_pages;
		}
		spin_unlock_irqrestore(&zone->lock, flags);
	}
	return NULL;
}
#endif /* CONFIG_CONTIG_ALLOC */

void free_contig_range(unsigned long pfn, unsigned long nr_pages)
{
	unsigned long count = 0;

	for (; nr_pages--; pfn++) {
		struct page *page = pfn_to_page(pfn);

		count += page_count(page) != 1;
		__free_page(page);
	}
	WARN(count != 0, "%lu pages are still in use!\n", count);
}
EXPORT_SYMBOL(free_contig_range);

/*
 * The zone indicated has a new number of managed_pages; batch sizes and percpu
 * page high values need to be recalculated.
 */
void zone_pcp_update(struct zone *zone, int cpu_online)
{
	mutex_lock(&pcp_batch_high_lock);
<<<<<<< HEAD
	__zone_pcp_update(zone);
=======
	zone_set_pageset_high_and_batch(zone, cpu_online);
	mutex_unlock(&pcp_batch_high_lock);
}

/*
 * Effectively disable pcplists for the zone by setting the high limit to 0
 * and draining all cpus. A concurrent page freeing on another CPU that's about
 * to put the page on pcplist will either finish before the drain and the page
 * will be drained, or observe the new high limit and skip the pcplist.
 *
 * Must be paired with a call to zone_pcp_enable().
 */
void zone_pcp_disable(struct zone *zone)
{
	mutex_lock(&pcp_batch_high_lock);
	__zone_set_pageset_high_and_batch(zone, 0, 1);
	__drain_all_pages(zone, true);
}

void zone_pcp_enable(struct zone *zone)
{
	__zone_set_pageset_high_and_batch(zone, zone->pageset_high, zone->pageset_batch);
>>>>>>> 7d2a07b7
	mutex_unlock(&pcp_batch_high_lock);
}

void zone_pcp_reset(struct zone *zone)
{
	int cpu;
	struct per_cpu_zonestat *pzstats;

	if (zone->per_cpu_pageset != &boot_pageset) {
		for_each_online_cpu(cpu) {
			pzstats = per_cpu_ptr(zone->per_cpu_zonestats, cpu);
			drain_zonestat(zone, pzstats);
		}
		free_percpu(zone->per_cpu_pageset);
		free_percpu(zone->per_cpu_zonestats);
		zone->per_cpu_pageset = &boot_pageset;
		zone->per_cpu_zonestats = &boot_zonestats;
	}
}

#ifdef CONFIG_MEMORY_HOTREMOVE
/*
 * All pages in the range must be in a single zone, must not contain holes,
 * must span full sections, and must be isolated before calling this function.
 */
void __offline_isolated_pages(unsigned long start_pfn, unsigned long end_pfn)
{
	unsigned long pfn = start_pfn;
	struct page *page;
	struct zone *zone;
	unsigned int order;
	unsigned long flags;

	offline_mem_sections(pfn, end_pfn);
	zone = page_zone(pfn_to_page(pfn));
	spin_lock_irqsave(&zone->lock, flags);
	while (pfn < end_pfn) {
		page = pfn_to_page(pfn);
		/*
		 * The HWPoisoned page may be not in buddy system, and
		 * page_count() is not 0.
		 */
		if (unlikely(!PageBuddy(page) && PageHWPoison(page))) {
			pfn++;
			continue;
		}
		/*
		 * At this point all remaining PageOffline() pages have a
		 * reference count of 0 and can simply be skipped.
		 */
		if (PageOffline(page)) {
			BUG_ON(page_count(page));
			BUG_ON(PageBuddy(page));
			pfn++;
			continue;
		}

		BUG_ON(page_count(page));
		BUG_ON(!PageBuddy(page));
<<<<<<< HEAD
		order = page_order(page);
		offlined_pages += 1 << order;
#ifdef CONFIG_DEBUG_VM
		pr_info("remove from free list %lx %d %lx\n",
			pfn, 1 << order, end_pfn);
#endif
		del_page_from_free_list(page, zone, order);
		for (i = 0; i < (1 << order); i++)
			SetPageReserved((page+i));
=======
		order = buddy_order(page);
		del_page_from_free_list(page, zone, order);
>>>>>>> 7d2a07b7
		pfn += (1 << order);
	}
	spin_unlock_irqrestore(&zone->lock, flags);
}
#endif

bool is_free_buddy_page(struct page *page)
{
	struct zone *zone = page_zone(page);
	unsigned long pfn = page_to_pfn(page);
	unsigned long flags;
	unsigned int order;

	spin_lock_irqsave(&zone->lock, flags);
	for (order = 0; order < MAX_ORDER; order++) {
		struct page *page_head = page - (pfn & ((1 << order) - 1));

		if (PageBuddy(page_head) && buddy_order(page_head) >= order)
			break;
	}
	spin_unlock_irqrestore(&zone->lock, flags);

	return order < MAX_ORDER;
}

#ifdef CONFIG_MEMORY_FAILURE
/*
 * Break down a higher-order page in sub-pages, and keep our target out of
 * buddy allocator.
 */
static void break_down_buddy_pages(struct zone *zone, struct page *page,
				   struct page *target, int low, int high,
				   int migratetype)
{
	unsigned long size = 1 << high;
	struct page *current_buddy, *next_page;

	while (high > low) {
		high--;
		size >>= 1;

		if (target >= &page[size]) {
			next_page = page + size;
			current_buddy = page;
		} else {
			next_page = page;
			current_buddy = page + size;
		}

		if (set_page_guard(zone, current_buddy, high, migratetype))
			continue;

		if (current_buddy != target) {
			add_to_free_list(current_buddy, zone, high, migratetype);
<<<<<<< HEAD
			set_page_order(current_buddy, high);
=======
			set_buddy_order(current_buddy, high);
>>>>>>> 7d2a07b7
			page = next_page;
		}
	}
}

/*
 * Take a page that will be marked as poisoned off the buddy allocator.
 */
bool take_page_off_buddy(struct page *page)
{
	struct zone *zone = page_zone(page);
	unsigned long pfn = page_to_pfn(page);
	unsigned long flags;
	unsigned int order;
	bool ret = false;

	spin_lock_irqsave(&zone->lock, flags);
	for (order = 0; order < MAX_ORDER; order++) {
		struct page *page_head = page - (pfn & ((1 << order) - 1));
<<<<<<< HEAD
		int buddy_order = page_order(page_head);

		if (PageBuddy(page_head) && buddy_order >= order) {
=======
		int page_order = buddy_order(page_head);

		if (PageBuddy(page_head) && page_order >= order) {
>>>>>>> 7d2a07b7
			unsigned long pfn_head = page_to_pfn(page_head);
			int migratetype = get_pfnblock_migratetype(page_head,
								   pfn_head);

<<<<<<< HEAD
			del_page_from_free_list(page_head, zone, buddy_order);
			break_down_buddy_pages(zone, page_head, page, 0,
						buddy_order, migratetype);
=======
			del_page_from_free_list(page_head, zone, page_order);
			break_down_buddy_pages(zone, page_head, page, 0,
						page_order, migratetype);
			if (!is_migrate_isolate(migratetype))
				__mod_zone_freepage_state(zone, -1, migratetype);
>>>>>>> 7d2a07b7
			ret = true;
			break;
		}
		if (page_count(page_head) > 0)
			break;
	}
	spin_unlock_irqrestore(&zone->lock, flags);
	return ret;
}
#endif<|MERGE_RESOLUTION|>--- conflicted
+++ resolved
@@ -78,8 +78,6 @@
 #include "internal.h"
 #include "shuffle.h"
 #include "page_reporting.h"
-<<<<<<< HEAD
-=======
 
 /* Free Page Internal flags: for internal, non-pcp variants of free_pages(). */
 typedef int __bitwise fpi_t;
@@ -119,7 +117,6 @@
  * All memory allocated normally after boot gets poisoned as usual.
  */
 #define FPI_SKIP_KASAN_POISON	((__force fpi_t)BIT(2))
->>>>>>> 7d2a07b7
 
 /* prevent >1 _updater_ of zone percpu pageset ->high and ->batch fields */
 static DEFINE_MUTEX(pcp_batch_high_lock);
@@ -730,11 +727,7 @@
 void free_compound_page(struct page *page)
 {
 	mem_cgroup_uncharge(page);
-<<<<<<< HEAD
-	__free_pages_ok(page, compound_order(page));
-=======
 	free_the_page(page, compound_order(page));
->>>>>>> 7d2a07b7
 }
 
 void prep_compound_page(struct page *page, unsigned int order)
@@ -773,22 +766,6 @@
 }
 early_param("debug_pagealloc", early_debug_pagealloc);
 
-<<<<<<< HEAD
-void init_debug_pagealloc(void)
-{
-	if (!debug_pagealloc_enabled())
-		return;
-
-	static_branch_enable(&_debug_pagealloc_enabled);
-
-	if (!debug_guardpage_minorder())
-		return;
-
-	static_branch_enable(&_debug_guardpage_enabled);
-}
-
-=======
->>>>>>> 7d2a07b7
 static int __init debug_guardpage_minorder_setup(char *buf)
 {
 	unsigned long res;
@@ -1004,25 +981,17 @@
 	area->nr_free++;
 }
 
-<<<<<<< HEAD
-/* Used for pages which are on another list */
-=======
 /*
  * Used for pages which are on another list. Move the pages to the tail
  * of the list - so the moved pages won't immediately be considered for
  * allocation again (e.g., optimization for memory onlining).
  */
->>>>>>> 7d2a07b7
 static inline void move_to_free_list(struct page *page, struct zone *zone,
 				     unsigned int order, int migratetype)
 {
 	struct free_area *area = &zone->free_area[order];
 
-<<<<<<< HEAD
-	list_move(&page->lru, &area->free_list[migratetype]);
-=======
 	list_move_tail(&page->lru, &area->free_list[migratetype]);
->>>>>>> 7d2a07b7
 }
 
 static inline void del_page_from_free_list(struct page *page, struct zone *zone,
@@ -1095,17 +1064,10 @@
 static inline void __free_one_page(struct page *page,
 		unsigned long pfn,
 		struct zone *zone, unsigned int order,
-<<<<<<< HEAD
-		int migratetype, bool report)
-{
-	struct capture_control *capc = task_capc(zone);
-	unsigned long uninitialized_var(buddy_pfn);
-=======
 		int migratetype, fpi_t fpi_flags)
 {
 	struct capture_control *capc = task_capc(zone);
 	unsigned long buddy_pfn;
->>>>>>> 7d2a07b7
 	unsigned long combined_pfn;
 	unsigned int max_order;
 	struct page *buddy;
@@ -1178,20 +1140,6 @@
 done_merging:
 	set_buddy_order(page, order);
 
-<<<<<<< HEAD
-	if (is_shuffle_order(order))
-		to_tail = shuffle_pick_tail();
-	else
-		to_tail = buddy_merge_likely(pfn, buddy_pfn, page, order);
-
-	if (to_tail)
-		add_to_free_list_tail(page, zone, order, migratetype);
-	else
-		add_to_free_list(page, zone, order, migratetype);
-
-	/* Notify page reporting subsystem of freed page */
-	if (report)
-=======
 	if (fpi_flags & FPI_TO_TAIL)
 		to_tail = true;
 	else if (is_shuffle_order(order))
@@ -1206,7 +1154,6 @@
 
 	/* Notify page reporting subsystem of freed page */
 	if (!(fpi_flags & FPI_SKIP_REPORT_NOTIFY))
->>>>>>> 7d2a07b7
 		page_reporting_notify_free(order);
 }
 
@@ -1325,12 +1272,6 @@
 {
 	int i;
 
-<<<<<<< HEAD
-	/* s390's use of memset() could override KASAN redzones. */
-	kasan_disable_current();
-	for (i = 0; i < numpages; i++)
-		clear_highpage(page + i);
-=======
 	if (zero_tags) {
 		for (i = 0; i < numpages; i++)
 			tag_clear_highpage(page + i);
@@ -1345,7 +1286,6 @@
 		clear_highpage(page + i);
 		page_kasan_tag_set(page + i, tag);
 	}
->>>>>>> 7d2a07b7
 	kasan_enable_current();
 }
 
@@ -1364,13 +1304,8 @@
 		 * Do not let hwpoison pages hit pcplists/buddy
 		 * Untie memcg state and reset page's owner
 		 */
-<<<<<<< HEAD
-		if (memcg_kmem_enabled() && PageKmemcg(page))
-			__memcg_kmem_uncharge(page, order);
-=======
 		if (memcg_kmem_enabled() && PageMemcgKmem(page))
 			__memcg_kmem_uncharge_page(page, order);
->>>>>>> 7d2a07b7
 		reset_page_owner(page, order);
 		return false;
 	}
@@ -1416,21 +1351,6 @@
 		debug_check_no_obj_freed(page_address(page),
 					   PAGE_SIZE << order);
 	}
-<<<<<<< HEAD
-	if (want_init_on_free())
-		kernel_init_free_pages(page, 1 << order);
-
-	kernel_poison_pages(page, 1 << order, 0);
-	/*
-	 * arch_free_page() can make the page's contents inaccessible.  s390
-	 * does this.  So nothing which can access the page's contents should
-	 * happen after this.
-	 */
-	arch_free_page(page, order);
-
-	if (debug_pagealloc_enabled_static())
-		kernel_map_pages(page, 1 << order, 0);
-=======
 
 	kernel_poison_pages(page, 1 << order);
 
@@ -1453,7 +1373,6 @@
 		if (!skip_kasan_poison)
 			kasan_poison_pages(page, order, init);
 	}
->>>>>>> 7d2a07b7
 
 	/*
 	 * arch_free_page() can make the page's contents inaccessible.  s390
@@ -1481,11 +1400,7 @@
 static bool bulkfree_pcp_prepare(struct page *page)
 {
 	if (debug_pagealloc_enabled_static())
-<<<<<<< HEAD
-		return free_pages_check(page);
-=======
 		return check_free_page(page);
->>>>>>> 7d2a07b7
 	else
 		return false;
 }
@@ -1499,11 +1414,7 @@
 static bool free_pcp_prepare(struct page *page, unsigned int order)
 {
 	if (debug_pagealloc_enabled_static())
-<<<<<<< HEAD
-		return free_pages_prepare(page, 0, true);
-=======
 		return free_pages_prepare(page, order, true, FPI_NONE);
->>>>>>> 7d2a07b7
 	else
 		return free_pages_prepare(page, order, false, FPI_NONE);
 }
@@ -1551,11 +1462,7 @@
 	 * below while (list_empty(list)) loop.
 	 */
 	count = min(pcp->count, count);
-<<<<<<< HEAD
-	while (count) {
-=======
 	while (count > 0) {
->>>>>>> 7d2a07b7
 		struct list_head *list;
 
 		/*
@@ -1635,13 +1542,8 @@
 		if (unlikely(isolated_pageblocks))
 			mt = get_pageblock_migratetype(page);
 
-<<<<<<< HEAD
-		__free_one_page(page, page_to_pfn(page), zone, 0, mt, true);
-		trace_mm_page_pcpu_drain(page, 0, mt);
-=======
 		__free_one_page(page, page_to_pfn(page), zone, order, mt, FPI_NONE);
 		trace_mm_page_pcpu_drain(page, order, mt);
->>>>>>> 7d2a07b7
 	}
 	spin_unlock(&zone->lock);
 }
@@ -1658,13 +1560,8 @@
 		is_migrate_isolate(migratetype))) {
 		migratetype = get_pfnblock_migratetype(page, pfn);
 	}
-<<<<<<< HEAD
-	__free_one_page(page, pfn, zone, order, migratetype, true);
-	spin_unlock(&zone->lock);
-=======
 	__free_one_page(page, pfn, zone, order, migratetype, fpi_flags);
 	spin_unlock_irqrestore(&zone->lock, flags);
->>>>>>> 7d2a07b7
 }
 
 static void __meminit __init_single_page(struct page *page, unsigned long pfn,
@@ -2196,16 +2093,6 @@
 						 first_init_pfn))
 		goto zone_empty;
 
-<<<<<<< HEAD
-	/*
-	 * Initialize and free pages in MAX_ORDER sized increments so
-	 * that we can avoid introducing any issues with the buddy
-	 * allocator.
-	 */
-	while (spfn < epfn) {
-		nr_pages += deferred_init_maxorder(&i, zone, &spfn, &epfn);
-		cond_resched();
-=======
 	max_threads = deferred_page_init_max_threads(cpumask);
 
 	while (spfn < epfn) {
@@ -2223,7 +2110,6 @@
 		padata_do_multithreaded(&job);
 		deferred_init_mem_pfn_range_in_zone(&i, zone, &spfn, &epfn,
 						    epfn_align);
->>>>>>> 7d2a07b7
 	}
 zone_empty:
 	/* Sanity check that the next zone really is unpopulated */
@@ -2341,14 +2227,6 @@
 
 	/* Block until all are initialised */
 	wait_for_completion(&pgdat_init_all_done_comp);
-
-	/*
-	 * The number of managed pages has changed due to the initialisation
-	 * so the pcpu batch and high limits needs to be updated or the limits
-	 * will be artificially small.
-	 */
-	for_each_populated_zone(zone)
-		zone_pcp_update(zone);
 
 	/*
 	 * We initialized the rest of the deferred pages.  Permanently disable
@@ -2438,11 +2316,7 @@
 			continue;
 
 		add_to_free_list(&page[size], zone, high, migratetype);
-<<<<<<< HEAD
-		set_page_order(&page[size], high);
-=======
 		set_buddy_order(&page[size], high);
->>>>>>> 7d2a07b7
 	}
 }
 
@@ -2528,12 +2402,6 @@
 	set_page_refcounted(page);
 
 	arch_alloc_page(page, order);
-<<<<<<< HEAD
-	if (debug_pagealloc_enabled_static())
-		kernel_map_pages(page, 1 << order, 1);
-	kasan_alloc_pages(page, order);
-	kernel_poison_pages(page, 1 << order, 1);
-=======
 	debug_pagealloc_map_pages(page, 1 << order);
 
 	/*
@@ -2559,7 +2427,6 @@
 					       gfp_flags & __GFP_ZEROTAGS);
 	}
 
->>>>>>> 7d2a07b7
 	set_page_owner(page, order, gfp_flags);
 }
 
@@ -2676,15 +2543,9 @@
 		VM_BUG_ON_PAGE(page_to_nid(page) != zone_to_nid(zone), page);
 		VM_BUG_ON_PAGE(page_zone(page) != zone, page);
 
-<<<<<<< HEAD
-		order = page_order(page);
-		move_to_free_list(page, zone, order, migratetype);
-		page += 1 << order;
-=======
 		order = buddy_order(page);
 		move_to_free_list(page, zone, order, migratetype);
 		pfn += 1 << order;
->>>>>>> 7d2a07b7
 		pages_moved += 1 << order;
 	}
 
@@ -2762,11 +2623,7 @@
 	unsigned long max_boost;
 
 	if (!watermark_boost_factor)
-<<<<<<< HEAD
-		return;
-=======
 		return false;
->>>>>>> 7d2a07b7
 	/*
 	 * Don't bother in zones that are unlikely to produce results.
 	 * On small machines, including kdump capture kernels running
@@ -2774,11 +2631,7 @@
 	 * memory situation immediately.
 	 */
 	if ((pageblock_nr_pages * 4) > zone_managed_pages(zone))
-<<<<<<< HEAD
-		return;
-=======
 		return false;
->>>>>>> 7d2a07b7
 
 	max_boost = mult_frac(zone->_watermark[WMARK_HIGH],
 			watermark_boost_factor, 10000);
@@ -2813,11 +2666,7 @@
 static void steal_suitable_fallback(struct zone *zone, struct page *page,
 		unsigned int alloc_flags, int start_type, bool whole_block)
 {
-<<<<<<< HEAD
-	unsigned int current_order = page_order(page);
-=======
 	unsigned int current_order = buddy_order(page);
->>>>>>> 7d2a07b7
 	int free_pages, movable_pages, alike_pages;
 	int old_block_type;
 
@@ -3716,10 +3565,7 @@
  * __putback_isolated_page - Return a now-isolated page back where we got it
  * @page: Page that was isolated
  * @order: Order of the isolated page
-<<<<<<< HEAD
-=======
  * @mt: The page's pageblock's migratetype
->>>>>>> 7d2a07b7
  *
  * This function is meant to return a page pulled from the free lists via
  * __isolate_free_page back to the free lists they were pulled from.
@@ -3732,12 +3578,8 @@
 	lockdep_assert_held(&zone->lock);
 
 	/* Return isolated page to tail of freelist. */
-<<<<<<< HEAD
-	__free_one_page(page, page_to_pfn(page), zone, order, mt, false);
-=======
 	__free_one_page(page, page_to_pfn(page), zone, order, mt,
 			FPI_SKIP_REPORT_NOTIFY | FPI_TO_TAIL);
->>>>>>> 7d2a07b7
 }
 
 /*
@@ -6686,16 +6528,10 @@
  * (usually MIGRATE_MOVABLE). Besides setting the migratetype, no related
  * zone stats (e.g., nr_isolate_pageblock) are touched.
  */
-<<<<<<< HEAD
-void __meminit memmap_init_zone(unsigned long size, int nid, unsigned long zone,
-		unsigned long start_pfn, enum meminit_context context,
-		struct vmem_altmap *altmap)
-=======
 void __meminit memmap_init_range(unsigned long size, int nid, unsigned long zone,
 		unsigned long start_pfn, unsigned long zone_end_pfn,
 		enum meminit_context context,
 		struct vmem_altmap *altmap, int migratetype)
->>>>>>> 7d2a07b7
 {
 	unsigned long pfn, end_pfn = start_pfn + size;
 	struct page *page;
@@ -6727,13 +6563,6 @@
 		 * function.  They do not exist on hotplugged memory.
 		 */
 		if (context == MEMINIT_EARLY) {
-<<<<<<< HEAD
-			if (!early_pfn_valid(pfn))
-				continue;
-			if (!early_pfn_in_nid(pfn, nid))
-				continue;
-=======
->>>>>>> 7d2a07b7
 			if (overlap_memmap_init(zone, &pfn))
 				continue;
 			if (defer_init(nid, pfn, zone_end_pfn))
@@ -6813,14 +6642,6 @@
 		 * the address space during boot when many long-lived
 		 * kernel allocations are made.
 		 *
-<<<<<<< HEAD
-		 * bitmap is created for zone's valid pfn range. but memmap
-		 * can be created for invalid pages (for alignment)
-		 * check here not to call set_pageblock_migratetype() against
-		 * pfn out of zone.
-		 *
-=======
->>>>>>> 7d2a07b7
 		 * Please note that MEMINIT_HOTPLUG path doesn't clear memmap
 		 * because this is done early in section_activate()
 		 */
@@ -6831,11 +6652,7 @@
 	}
 
 	pr_info("%s initialised %lu pages in %ums\n", __func__,
-<<<<<<< HEAD
-		size, jiffies_to_msecs(jiffies - start));
-=======
 		nr_pages, jiffies_to_msecs(jiffies - start));
->>>>>>> 7d2a07b7
 }
 
 #endif
@@ -6927,9 +6744,6 @@
 
 static void __init memmap_init(void)
 {
-<<<<<<< HEAD
-	memmap_init_zone(size, nid, zone, start_pfn, MEMINIT_EARLY, NULL);
-=======
 	unsigned long start_pfn, end_pfn;
 	unsigned long hole_pfn = 0;
 	int i, j, zone_id, nid;
@@ -6963,7 +6777,6 @@
 	if (hole_pfn < end_pfn)
 #endif
 		init_unavailable_range(hole_pfn, end_pfn, zone_id, nid);
->>>>>>> 7d2a07b7
 }
 
 static int zone_batchsize(struct zone *zone)
@@ -7608,10 +7421,6 @@
 	init_waitqueue_head(&pgdat->pfmemalloc_wait);
 
 	pgdat_page_ext_init(pgdat);
-<<<<<<< HEAD
-	spin_lock_init(&pgdat->lru_lock);
-=======
->>>>>>> 7d2a07b7
 	lruvec_init(&pgdat->__lruvec);
 }
 
@@ -8818,15 +8627,6 @@
 	return 0;
 }
 
-static void __zone_pcp_update(struct zone *zone)
-{
-	unsigned int cpu;
-
-	for_each_possible_cpu(cpu)
-		pageset_set_high_and_batch(zone,
-				per_cpu_ptr(zone->pageset, cpu));
-}
-
 /*
  * percpu_pagelist_high_fraction - changes the pcp->high for each zone on each
  * cpu. It is the fraction of total pages in each zone that a hot per cpu
@@ -8859,11 +8659,7 @@
 		goto out;
 
 	for_each_populated_zone(zone)
-<<<<<<< HEAD
-		__zone_pcp_update(zone);
-=======
 		zone_set_pageset_high_and_batch(zone, 0);
->>>>>>> 7d2a07b7
 out:
 	mutex_unlock(&pcp_batch_high_lock);
 	return ret;
@@ -9495,9 +9291,6 @@
 void zone_pcp_update(struct zone *zone, int cpu_online)
 {
 	mutex_lock(&pcp_batch_high_lock);
-<<<<<<< HEAD
-	__zone_pcp_update(zone);
-=======
 	zone_set_pageset_high_and_batch(zone, cpu_online);
 	mutex_unlock(&pcp_batch_high_lock);
 }
@@ -9520,7 +9313,6 @@
 void zone_pcp_enable(struct zone *zone)
 {
 	__zone_set_pageset_high_and_batch(zone, zone->pageset_high, zone->pageset_batch);
->>>>>>> 7d2a07b7
 	mutex_unlock(&pcp_batch_high_lock);
 }
 
@@ -9580,20 +9372,8 @@
 
 		BUG_ON(page_count(page));
 		BUG_ON(!PageBuddy(page));
-<<<<<<< HEAD
-		order = page_order(page);
-		offlined_pages += 1 << order;
-#ifdef CONFIG_DEBUG_VM
-		pr_info("remove from free list %lx %d %lx\n",
-			pfn, 1 << order, end_pfn);
-#endif
-		del_page_from_free_list(page, zone, order);
-		for (i = 0; i < (1 << order); i++)
-			SetPageReserved((page+i));
-=======
 		order = buddy_order(page);
 		del_page_from_free_list(page, zone, order);
->>>>>>> 7d2a07b7
 		pfn += (1 << order);
 	}
 	spin_unlock_irqrestore(&zone->lock, flags);
@@ -9648,11 +9428,7 @@
 
 		if (current_buddy != target) {
 			add_to_free_list(current_buddy, zone, high, migratetype);
-<<<<<<< HEAD
-			set_page_order(current_buddy, high);
-=======
 			set_buddy_order(current_buddy, high);
->>>>>>> 7d2a07b7
 			page = next_page;
 		}
 	}
@@ -9672,30 +9448,18 @@
 	spin_lock_irqsave(&zone->lock, flags);
 	for (order = 0; order < MAX_ORDER; order++) {
 		struct page *page_head = page - (pfn & ((1 << order) - 1));
-<<<<<<< HEAD
-		int buddy_order = page_order(page_head);
-
-		if (PageBuddy(page_head) && buddy_order >= order) {
-=======
 		int page_order = buddy_order(page_head);
 
 		if (PageBuddy(page_head) && page_order >= order) {
->>>>>>> 7d2a07b7
 			unsigned long pfn_head = page_to_pfn(page_head);
 			int migratetype = get_pfnblock_migratetype(page_head,
 								   pfn_head);
 
-<<<<<<< HEAD
-			del_page_from_free_list(page_head, zone, buddy_order);
-			break_down_buddy_pages(zone, page_head, page, 0,
-						buddy_order, migratetype);
-=======
 			del_page_from_free_list(page_head, zone, page_order);
 			break_down_buddy_pages(zone, page_head, page, 0,
 						page_order, migratetype);
 			if (!is_migrate_isolate(migratetype))
 				__mod_zone_freepage_state(zone, -1, migratetype);
->>>>>>> 7d2a07b7
 			ret = true;
 			break;
 		}
