--- conflicted
+++ resolved
@@ -611,18 +611,7 @@
 	int bad = 0;
 	int wasMlocked = __TestClearPageMlocked(page);
 
-<<<<<<< HEAD
-#ifdef CONFIG_XEN
-	if (PageForeign(page)) {
-		WARN_ON(wasMlocked);
-		PageForeignDestructor(page, order);
-		return;
-	}
-#endif
-
-=======
 	trace_mm_page_free_direct(page, order);
->>>>>>> 57d54889
 	kmemcheck_free_shadow(page, order);
 
 	for (i = 0 ; i < (1 << order) ; ++i)
@@ -1123,18 +1112,7 @@
 	int migratetype;
 	int wasMlocked = __TestClearPageMlocked(page);
 
-<<<<<<< HEAD
-#ifdef CONFIG_XEN
-	if (PageForeign(page)) {
-		WARN_ON(wasMlocked);
-		PageForeignDestructor(page, 0);
-		return;
-	}
-#endif
-
-=======
 	trace_mm_page_free_direct(page, 0);
->>>>>>> 57d54889
 	kmemcheck_free_shadow(page, 0);
 
 	if (PageAnon(page))
@@ -4694,21 +4672,6 @@
 		spin_unlock_irqrestore(&zone->lock, flags);
 	}
 
-#ifdef CONFIG_XEN
-	for_each_populated_zone(zone) {
-		unsigned int cpu;
-
-		for_each_online_cpu(cpu) {
-			unsigned long high;
-
-			high = percpu_pagelist_fraction
-			       ? zone->present_pages / percpu_pagelist_fraction
-			       : 5 * zone_batchsize(zone);
-			setup_pagelist_highmark(zone_pcp(zone, cpu), high);
-		}
-	}
-#endif
-
 	/* update totalreserve_pages */
 	calculate_totalreserve_pages();
 }
