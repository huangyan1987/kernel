/*
 * mm/mmap.c
 *
 * Written by obz.
 *
 * Address space accounting code	<alan@lxorguk.ukuu.org.uk>
 */

#include <linux/slab.h>
#include <linux/backing-dev.h>
#include <linux/mm.h>
#include <linux/shm.h>
#include <linux/mman.h>
#include <linux/pagemap.h>
#include <linux/swap.h>
#include <linux/syscalls.h>
#include <linux/capability.h>
#include <linux/init.h>
#include <linux/file.h>
#include <linux/fs.h>
#include <linux/personality.h>
#include <linux/security.h>
#include <linux/hugetlb.h>
#include <linux/profile.h>
#include <linux/module.h>
#include <linux/mount.h>
#include <linux/mempolicy.h>
#include <linux/rmap.h>
#include <linux/mmu_notifier.h>
#include <linux/perf_event.h>

#include <asm/uaccess.h>
#include <asm/cacheflush.h>
#include <asm/tlb.h>
#include <asm/mmu_context.h>

#include "internal.h"

#ifndef arch_mmap_check
#define arch_mmap_check(addr, len, flags)	(0)
#endif

#ifndef arch_rebalance_pgtables
#define arch_rebalance_pgtables(addr, len)		(addr)
#endif

static void unmap_region(struct mm_struct *mm,
		struct vm_area_struct *vma, struct vm_area_struct *prev,
		unsigned long start, unsigned long end);

/*
 * WARNING: the debugging will use recursive algorithms so never enable this
 * unless you know what you are doing.
 */
#undef DEBUG_MM_RB

/* description of effects of mapping type and prot in current implementation.
 * this is due to the limited x86 page protection hardware.  The expected
 * behavior is in parens:
 *
 * map_type	prot
 *		PROT_NONE	PROT_READ	PROT_WRITE	PROT_EXEC
 * MAP_SHARED	r: (no) no	r: (yes) yes	r: (no) yes	r: (no) yes
 *		w: (no) no	w: (no) no	w: (yes) yes	w: (no) no
 *		x: (no) no	x: (no) yes	x: (no) yes	x: (yes) yes
 *		
 * MAP_PRIVATE	r: (no) no	r: (yes) yes	r: (no) yes	r: (no) yes
 *		w: (no) no	w: (no) no	w: (copy) copy	w: (no) no
 *		x: (no) no	x: (no) yes	x: (no) yes	x: (yes) yes
 *
 */
pgprot_t protection_map[16] = {
	__P000, __P001, __P010, __P011, __P100, __P101, __P110, __P111,
	__S000, __S001, __S010, __S011, __S100, __S101, __S110, __S111
};

pgprot_t vm_get_page_prot(unsigned long vm_flags)
{
	return __pgprot(pgprot_val(protection_map[vm_flags &
				(VM_READ|VM_WRITE|VM_EXEC|VM_SHARED)]) |
			pgprot_val(arch_vm_get_page_prot(vm_flags)));
}
EXPORT_SYMBOL(vm_get_page_prot);

int sysctl_overcommit_memory = OVERCOMMIT_GUESS;  /* heuristic overcommit */
int sysctl_overcommit_ratio = 50;	/* default is 50% */
int sysctl_max_map_count __read_mostly = DEFAULT_MAX_MAP_COUNT;
struct percpu_counter vm_committed_as;
int heap_stack_gap __read_mostly = 1;

/*
 * Check that a process has enough memory to allocate a new virtual
 * mapping. 0 means there is enough memory for the allocation to
 * succeed and -ENOMEM implies there is not.
 *
 * We currently support three overcommit policies, which are set via the
 * vm.overcommit_memory sysctl.  See Documentation/vm/overcommit-accounting
 *
 * Strict overcommit modes added 2002 Feb 26 by Alan Cox.
 * Additional code 2002 Jul 20 by Robert Love.
 *
 * cap_sys_admin is 1 if the process has admin privileges, 0 otherwise.
 *
 * Note this is a helper function intended to be used by LSMs which
 * wish to use this logic.
 */
int __vm_enough_memory(struct mm_struct *mm, long pages, int cap_sys_admin)
{
	unsigned long free, allowed;

	vm_acct_memory(pages);

	/*
	 * Sometimes we want to use more memory than we have
	 */
	if (sysctl_overcommit_memory == OVERCOMMIT_ALWAYS)
		return 0;

	if (sysctl_overcommit_memory == OVERCOMMIT_GUESS) {
		unsigned long n;

		free = global_page_state(NR_FILE_PAGES);
		free += nr_swap_pages;

		/*
		 * Any slabs which are created with the
		 * SLAB_RECLAIM_ACCOUNT flag claim to have contents
		 * which are reclaimable, under pressure.  The dentry
		 * cache and most inode caches should fall into this
		 */
		free += global_page_state(NR_SLAB_RECLAIMABLE);

		/*
		 * Leave the last 3% for root
		 */
		if (!cap_sys_admin)
			free -= free / 32;

		if (free > pages)
			return 0;

		/*
		 * nr_free_pages() is very expensive on large systems,
		 * only call if we're about to fail.
		 */
		n = nr_free_pages();

		/*
		 * Leave reserved pages. The pages are not for anonymous pages.
		 */
		if (n <= totalreserve_pages)
			goto error;
		else
			n -= totalreserve_pages;

		/*
		 * Leave the last 3% for root
		 */
		if (!cap_sys_admin)
			n -= n / 32;
		free += n;

		if (free > pages)
			return 0;

		goto error;
	}

	allowed = (totalram_pages - hugetlb_total_pages())
	       	* sysctl_overcommit_ratio / 100;
	/*
	 * Leave the last 3% for root
	 */
	if (!cap_sys_admin)
		allowed -= allowed / 32;
	allowed += total_swap_pages;

	/* Don't let a single process grow too big:
	   leave 3% of the size of this process for other processes */
	if (mm)
		allowed -= mm->total_vm / 32;

	if (percpu_counter_read_positive(&vm_committed_as) < allowed)
		return 0;
error:
	vm_unacct_memory(pages);

	return -ENOMEM;
}

/*
 * Requires inode->i_mapping->i_mmap_lock
 */
static void __remove_shared_vm_struct(struct vm_area_struct *vma,
		struct file *file, struct address_space *mapping)
{
	if (vma->vm_flags & VM_DENYWRITE)
		atomic_inc(&file->f_path.dentry->d_inode->i_writecount);
	if (vma->vm_flags & VM_SHARED)
		mapping->i_mmap_writable--;

	flush_dcache_mmap_lock(mapping);
	if (unlikely(vma->vm_flags & VM_NONLINEAR))
		list_del_init(&vma->shared.vm_set.list);
	else
		vma_prio_tree_remove(vma, &mapping->i_mmap);
	flush_dcache_mmap_unlock(mapping);
}

/*
 * Unlink a file-based vm structure from its prio_tree, to hide
 * vma from rmap and vmtruncate before freeing its page tables.
 */
void unlink_file_vma(struct vm_area_struct *vma)
{
	struct file *file = vma->vm_file;

	if (file) {
		struct address_space *mapping = file->f_mapping;
		spin_lock(&mapping->i_mmap_lock);
		__remove_shared_vm_struct(vma, file, mapping);
		spin_unlock(&mapping->i_mmap_lock);
	}
}

/*
 * Close a vm structure and free it, returning the next.
 */
static struct vm_area_struct *remove_vma(struct vm_area_struct *vma)
{
	struct vm_area_struct *next = vma->vm_next;

	might_sleep();
	if (vma->vm_ops && vma->vm_ops->close)
		vma->vm_ops->close(vma);
	if (vma->vm_file) {
		fput(vma->vm_file);
		if (vma->vm_flags & VM_EXECUTABLE)
			removed_exe_file_vma(vma->vm_mm);
	}
	mpol_put(vma_policy(vma));
	kmem_cache_free(vm_area_cachep, vma);
	return next;
}

SYSCALL_DEFINE1(brk, unsigned long, brk)
{
	unsigned long rlim, retval;
	unsigned long newbrk, oldbrk;
	struct mm_struct *mm = current->mm;
	unsigned long min_brk;

	down_write(&mm->mmap_sem);

#ifdef CONFIG_COMPAT_BRK
	min_brk = mm->end_code;
#else
	min_brk = mm->start_brk;
#endif
	if (brk < min_brk)
		goto out;

	/*
	 * Check against rlimit here. If this check is done later after the test
	 * of oldbrk with newbrk then it can escape the test and let the data
	 * segment grow beyond its set limit the in case where the limit is
	 * not page aligned -Ram Gupta
	 */
	rlim = rlimit(RLIMIT_DATA);
	if (rlim < RLIM_INFINITY && (brk - mm->start_brk) +
			(mm->end_data - mm->start_data) > rlim)
		goto out;

	newbrk = PAGE_ALIGN(brk);
	oldbrk = PAGE_ALIGN(mm->brk);
	if (oldbrk == newbrk)
		goto set_brk;

	/* Always allow shrinking brk. */
	if (brk <= mm->brk) {
		if (!do_munmap(mm, newbrk, oldbrk-newbrk))
			goto set_brk;
		goto out;
	}

	/* Check against existing mmap mappings. */
	if (find_vma_intersection(mm, oldbrk, newbrk+PAGE_SIZE))
		goto out;

	/* Ok, looks good - let it rip. */
	if (do_brk(oldbrk, newbrk-oldbrk) != oldbrk)
		goto out;
set_brk:
	mm->brk = brk;
out:
	retval = mm->brk;
	up_write(&mm->mmap_sem);
	return retval;
}

#ifdef DEBUG_MM_RB
static int browse_rb(struct rb_root *root)
{
	int i = 0, j;
	struct rb_node *nd, *pn = NULL;
	unsigned long prev = 0, pend = 0;

	for (nd = rb_first(root); nd; nd = rb_next(nd)) {
		struct vm_area_struct *vma;
		vma = rb_entry(nd, struct vm_area_struct, vm_rb);
		if (vma->vm_start < prev)
			printk("vm_start %lx prev %lx\n", vma->vm_start, prev), i = -1;
		if (vma->vm_start < pend)
			printk("vm_start %lx pend %lx\n", vma->vm_start, pend);
		if (vma->vm_start > vma->vm_end)
			printk("vm_end %lx < vm_start %lx\n", vma->vm_end, vma->vm_start);
		i++;
		pn = nd;
		prev = vma->vm_start;
		pend = vma->vm_end;
	}
	j = 0;
	for (nd = pn; nd; nd = rb_prev(nd)) {
		j++;
	}
	if (i != j)
		printk("backwards %d, forwards %d\n", j, i), i = 0;
	return i;
}

void validate_mm(struct mm_struct *mm)
{
	int bug = 0;
	int i = 0;
	struct vm_area_struct *tmp = mm->mmap;
	while (tmp) {
		tmp = tmp->vm_next;
		i++;
	}
	if (i != mm->map_count)
		printk("map_count %d vm_next %d\n", mm->map_count, i), bug = 1;
	i = browse_rb(&mm->mm_rb);
	if (i != mm->map_count)
		printk("map_count %d rb %d\n", mm->map_count, i), bug = 1;
	BUG_ON(bug);
}
#else
#define validate_mm(mm) do { } while (0)
#endif

static struct vm_area_struct *
find_vma_prepare(struct mm_struct *mm, unsigned long addr,
		struct vm_area_struct **pprev, struct rb_node ***rb_link,
		struct rb_node ** rb_parent)
{
	struct vm_area_struct * vma;
	struct rb_node ** __rb_link, * __rb_parent, * rb_prev;

	__rb_link = &mm->mm_rb.rb_node;
	rb_prev = __rb_parent = NULL;
	vma = NULL;

	while (*__rb_link) {
		struct vm_area_struct *vma_tmp;

		__rb_parent = *__rb_link;
		vma_tmp = rb_entry(__rb_parent, struct vm_area_struct, vm_rb);

		if (vma_tmp->vm_end > addr) {
			vma = vma_tmp;
			if (vma_tmp->vm_start <= addr)
				break;
			__rb_link = &__rb_parent->rb_left;
		} else {
			rb_prev = __rb_parent;
			__rb_link = &__rb_parent->rb_right;
		}
	}

	*pprev = NULL;
	if (rb_prev)
		*pprev = rb_entry(rb_prev, struct vm_area_struct, vm_rb);
	*rb_link = __rb_link;
	*rb_parent = __rb_parent;
	return vma;
}

static inline void
__vma_link_list(struct mm_struct *mm, struct vm_area_struct *vma,
		struct vm_area_struct *prev, struct rb_node *rb_parent)
{
	if (prev) {
		vma->vm_next = prev->vm_next;
		prev->vm_next = vma;
	} else {
		mm->mmap = vma;
		if (rb_parent)
			vma->vm_next = rb_entry(rb_parent,
					struct vm_area_struct, vm_rb);
		else
			vma->vm_next = NULL;
	}
}

void __vma_link_rb(struct mm_struct *mm, struct vm_area_struct *vma,
		struct rb_node **rb_link, struct rb_node *rb_parent)
{
	rb_link_node(&vma->vm_rb, rb_parent, rb_link);
	rb_insert_color(&vma->vm_rb, &mm->mm_rb);
}

static void __vma_link_file(struct vm_area_struct *vma)
{
	struct file *file;

	file = vma->vm_file;
	if (file) {
		struct address_space *mapping = file->f_mapping;

		if (vma->vm_flags & VM_DENYWRITE)
			atomic_dec(&file->f_path.dentry->d_inode->i_writecount);
		if (vma->vm_flags & VM_SHARED)
			mapping->i_mmap_writable++;

		flush_dcache_mmap_lock(mapping);
		if (unlikely(vma->vm_flags & VM_NONLINEAR))
			vma_nonlinear_insert(vma, &mapping->i_mmap_nonlinear);
		else
			vma_prio_tree_insert(vma, &mapping->i_mmap);
		flush_dcache_mmap_unlock(mapping);
	}
}

static void
__vma_link(struct mm_struct *mm, struct vm_area_struct *vma,
	struct vm_area_struct *prev, struct rb_node **rb_link,
	struct rb_node *rb_parent)
{
	__vma_link_list(mm, vma, prev, rb_parent);
	__vma_link_rb(mm, vma, rb_link, rb_parent);
}

static void vma_link(struct mm_struct *mm, struct vm_area_struct *vma,
			struct vm_area_struct *prev, struct rb_node **rb_link,
			struct rb_node *rb_parent)
{
	struct address_space *mapping = NULL;

	if (vma->vm_file)
		mapping = vma->vm_file->f_mapping;

	if (mapping) {
		spin_lock(&mapping->i_mmap_lock);
		vma->vm_truncate_count = mapping->truncate_count;
	}

	__vma_link(mm, vma, prev, rb_link, rb_parent);
	__vma_link_file(vma);

	if (mapping)
		spin_unlock(&mapping->i_mmap_lock);

	mm->map_count++;
	validate_mm(mm);
}

/*
 * Helper for vma_adjust in the split_vma insert case:
 * insert vm structure into list and rbtree and anon_vma,
 * but it has already been inserted into prio_tree earlier.
 */
static void __insert_vm_struct(struct mm_struct *mm, struct vm_area_struct *vma)
{
	struct vm_area_struct *__vma, *prev;
	struct rb_node **rb_link, *rb_parent;

	__vma = find_vma_prepare(mm, vma->vm_start,&prev, &rb_link, &rb_parent);
	BUG_ON(__vma && __vma->vm_start < vma->vm_end);
	__vma_link(mm, vma, prev, rb_link, rb_parent);
	mm->map_count++;
}

static inline void
__vma_unlink(struct mm_struct *mm, struct vm_area_struct *vma,
		struct vm_area_struct *prev)
{
	prev->vm_next = vma->vm_next;
	rb_erase(&vma->vm_rb, &mm->mm_rb);
	if (mm->mmap_cache == vma)
		mm->mmap_cache = prev;
}

/*
 * We cannot adjust vm_start, vm_end, vm_pgoff fields of a vma that
 * is already present in an i_mmap tree without adjusting the tree.
 * The following helper function should be used when such adjustments
 * are necessary.  The "insert" vma (if any) is to be inserted
 * before we drop the necessary locks.
 */
int vma_adjust(struct vm_area_struct *vma, unsigned long start,
	unsigned long end, pgoff_t pgoff, struct vm_area_struct *insert)
{
	struct mm_struct *mm = vma->vm_mm;
	struct vm_area_struct *next = vma->vm_next;
	struct vm_area_struct *importer = NULL;
	struct address_space *mapping = NULL;
	struct prio_tree_root *root = NULL;
	struct anon_vma *anon_vma = NULL;
	struct file *file = vma->vm_file;
	long adjust_next = 0;
	int remove_next = 0;

	if (next && !insert) {
		struct vm_area_struct *exporter = NULL;

		if (end >= next->vm_end) {
			/*
			 * vma expands, overlapping all the next, and
			 * perhaps the one after too (mprotect case 6).
			 */
again:			remove_next = 1 + (end > next->vm_end);
			end = next->vm_end;
			exporter = next;
			importer = vma;
		} else if (end > next->vm_start) {
			/*
			 * vma expands, overlapping part of the next:
			 * mprotect case 5 shifting the boundary up.
			 */
			adjust_next = (end - next->vm_start) >> PAGE_SHIFT;
			exporter = next;
			importer = vma;
		} else if (end < vma->vm_end) {
			/*
			 * vma shrinks, and !insert tells it's not
			 * split_vma inserting another: so it must be
			 * mprotect case 4 shifting the boundary down.
			 */
			adjust_next = - ((vma->vm_end - end) >> PAGE_SHIFT);
			exporter = vma;
			importer = next;
		}

		/*
		 * Easily overlooked: when mprotect shifts the boundary,
		 * make sure the expanding vma has anon_vma set if the
		 * shrinking vma had, to cover any anon pages imported.
		 */
		if (exporter && exporter->anon_vma && !importer->anon_vma) {
			if (anon_vma_clone(importer, exporter))
				return -ENOMEM;
			importer->anon_vma = exporter->anon_vma;
		}
	}

	if (file) {
		mapping = file->f_mapping;
		if (!(vma->vm_flags & VM_NONLINEAR))
			root = &mapping->i_mmap;
		spin_lock(&mapping->i_mmap_lock);
		if (importer &&
		    vma->vm_truncate_count != next->vm_truncate_count) {
			/*
			 * unmap_mapping_range might be in progress:
			 * ensure that the expanding vma is rescanned.
			 */
			importer->vm_truncate_count = 0;
		}
		if (insert) {
			insert->vm_truncate_count = vma->vm_truncate_count;
			/*
			 * Put into prio_tree now, so instantiated pages
			 * are visible to arm/parisc __flush_dcache_page
			 * throughout; but we cannot insert into address
			 * space until vma start or end is updated.
			 */
			__vma_link_file(insert);
		}
	}

	/*
	 * When changing only vma->vm_end, we don't really need anon_vma
	 * lock. This is a fairly rare case by itself, but the anon_vma
	 * lock may be shared between many sibling processes.  Skipping
	 * the lock for brk adjustments makes a difference sometimes.
	 */
	if (vma->anon_vma && (insert || importer || start != vma->vm_start)) {
		anon_vma = vma->anon_vma;
		anon_vma_lock(anon_vma);
	}

	if (root) {
		flush_dcache_mmap_lock(mapping);
		vma_prio_tree_remove(vma, root);
		if (adjust_next)
			vma_prio_tree_remove(next, root);
	}

	vma->vm_start = start;
	vma->vm_end = end;
	vma->vm_pgoff = pgoff;
	if (adjust_next) {
		next->vm_start += adjust_next << PAGE_SHIFT;
		next->vm_pgoff += adjust_next;
	}

	if (root) {
		if (adjust_next)
			vma_prio_tree_insert(next, root);
		vma_prio_tree_insert(vma, root);
		flush_dcache_mmap_unlock(mapping);
	}

	if (remove_next) {
		/*
		 * vma_merge has merged next into vma, and needs
		 * us to remove next before dropping the locks.
		 */
		__vma_unlink(mm, next, vma);
		if (file)
			__remove_shared_vm_struct(next, file, mapping);
	} else if (insert) {
		/*
		 * split_vma has split insert from vma, and needs
		 * us to insert it before dropping the locks
		 * (it may either follow vma or precede it).
		 */
		__insert_vm_struct(mm, insert);
	}

	if (anon_vma)
		anon_vma_unlock(anon_vma);
	if (mapping)
		spin_unlock(&mapping->i_mmap_lock);

	if (remove_next) {
		if (file) {
			fput(file);
			if (next->vm_flags & VM_EXECUTABLE)
				removed_exe_file_vma(mm);
		}
		if (next->anon_vma)
			anon_vma_merge(vma, next);
		mm->map_count--;
		mpol_put(vma_policy(next));
		kmem_cache_free(vm_area_cachep, next);
		/*
		 * In mprotect's case 6 (see comments on vma_merge),
		 * we must remove another next too. It would clutter
		 * up the code too much to do both in one go.
		 */
		if (remove_next == 2) {
			next = vma->vm_next;
			goto again;
		}
	}

	validate_mm(mm);

	return 0;
}

/*
 * If the vma has a ->close operation then the driver probably needs to release
 * per-vma resources, so we don't attempt to merge those.
 */
static inline int is_mergeable_vma(struct vm_area_struct *vma,
			struct file *file, unsigned long vm_flags)
{
	/* VM_CAN_NONLINEAR may get set later by f_op->mmap() */
	if ((vma->vm_flags ^ vm_flags) & ~VM_CAN_NONLINEAR)
		return 0;
	if (vma->vm_file != file)
		return 0;
	if (vma->vm_ops && vma->vm_ops->close)
		return 0;
	return 1;
}

static inline int is_mergeable_anon_vma(struct anon_vma *anon_vma1,
					struct anon_vma *anon_vma2)
{
	return !anon_vma1 || !anon_vma2 || (anon_vma1 == anon_vma2);
}

/*
 * Return true if we can merge this (vm_flags,anon_vma,file,vm_pgoff)
 * in front of (at a lower virtual address and file offset than) the vma.
 *
 * We cannot merge two vmas if they have differently assigned (non-NULL)
 * anon_vmas, nor if same anon_vma is assigned but offsets incompatible.
 *
 * We don't check here for the merged mmap wrapping around the end of pagecache
 * indices (16TB on ia32) because do_mmap_pgoff() does not permit mmap's which
 * wrap, nor mmaps which cover the final page at index -1UL.
 */
static int
can_vma_merge_before(struct vm_area_struct *vma, unsigned long vm_flags,
	struct anon_vma *anon_vma, struct file *file, pgoff_t vm_pgoff)
{
	if (is_mergeable_vma(vma, file, vm_flags) &&
	    is_mergeable_anon_vma(anon_vma, vma->anon_vma)) {
		if (vma->vm_pgoff == vm_pgoff)
			return 1;
	}
	return 0;
}

/*
 * Return true if we can merge this (vm_flags,anon_vma,file,vm_pgoff)
 * beyond (at a higher virtual address and file offset than) the vma.
 *
 * We cannot merge two vmas if they have differently assigned (non-NULL)
 * anon_vmas, nor if same anon_vma is assigned but offsets incompatible.
 */
static int
can_vma_merge_after(struct vm_area_struct *vma, unsigned long vm_flags,
	struct anon_vma *anon_vma, struct file *file, pgoff_t vm_pgoff)
{
	if (is_mergeable_vma(vma, file, vm_flags) &&
	    is_mergeable_anon_vma(anon_vma, vma->anon_vma)) {
		pgoff_t vm_pglen;
		vm_pglen = (vma->vm_end - vma->vm_start) >> PAGE_SHIFT;
		if (vma->vm_pgoff + vm_pglen == vm_pgoff)
			return 1;
	}
	return 0;
}

/*
 * Given a mapping request (addr,end,vm_flags,file,pgoff), figure out
 * whether that can be merged with its predecessor or its successor.
 * Or both (it neatly fills a hole).
 *
 * In most cases - when called for mmap, brk or mremap - [addr,end) is
 * certain not to be mapped by the time vma_merge is called; but when
 * called for mprotect, it is certain to be already mapped (either at
 * an offset within prev, or at the start of next), and the flags of
 * this area are about to be changed to vm_flags - and the no-change
 * case has already been eliminated.
 *
 * The following mprotect cases have to be considered, where AAAA is
 * the area passed down from mprotect_fixup, never extending beyond one
 * vma, PPPPPP is the prev vma specified, and NNNNNN the next vma after:
 *
 *     AAAA             AAAA                AAAA          AAAA
 *    PPPPPPNNNNNN    PPPPPPNNNNNN    PPPPPPNNNNNN    PPPPNNNNXXXX
 *    cannot merge    might become    might become    might become
 *                    PPNNNNNNNNNN    PPPPPPPPPPNN    PPPPPPPPPPPP 6 or
 *    mmap, brk or    case 4 below    case 5 below    PPPPPPPPXXXX 7 or
 *    mremap move:                                    PPPPNNNNNNNN 8
 *        AAAA
 *    PPPP    NNNN    PPPPPPPPPPPP    PPPPPPPPNNNN    PPPPNNNNNNNN
 *    might become    case 1 below    case 2 below    case 3 below
 *
 * Odd one out? Case 8, because it extends NNNN but needs flags of XXXX:
 * mprotect_fixup updates vm_flags & vm_page_prot on successful return.
 */
struct vm_area_struct *vma_merge(struct mm_struct *mm,
			struct vm_area_struct *prev, unsigned long addr,
			unsigned long end, unsigned long vm_flags,
		     	struct anon_vma *anon_vma, struct file *file,
			pgoff_t pgoff, struct mempolicy *policy)
{
	pgoff_t pglen = (end - addr) >> PAGE_SHIFT;
	struct vm_area_struct *area, *next;
	int err;

	/*
	 * We later require that vma->vm_flags == vm_flags,
	 * so this tests vma->vm_flags & VM_SPECIAL, too.
	 */
	if (vm_flags & VM_SPECIAL)
		return NULL;

	if (prev)
		next = prev->vm_next;
	else
		next = mm->mmap;
	area = next;
	if (next && next->vm_end == end)		/* cases 6, 7, 8 */
		next = next->vm_next;

	/*
	 * Can it merge with the predecessor?
	 */
	if (prev && prev->vm_end == addr &&
  			mpol_equal(vma_policy(prev), policy) &&
			can_vma_merge_after(prev, vm_flags,
						anon_vma, file, pgoff)) {
		/*
		 * OK, it can.  Can we now merge in the successor as well?
		 */
		if (next && end == next->vm_start &&
				mpol_equal(policy, vma_policy(next)) &&
				can_vma_merge_before(next, vm_flags,
					anon_vma, file, pgoff+pglen) &&
				is_mergeable_anon_vma(prev->anon_vma,
						      next->anon_vma)) {
							/* cases 1, 6 */
			err = vma_adjust(prev, prev->vm_start,
				next->vm_end, prev->vm_pgoff, NULL);
		} else					/* cases 2, 5, 7 */
			err = vma_adjust(prev, prev->vm_start,
				end, prev->vm_pgoff, NULL);
		if (err)
			return NULL;
		return prev;
	}

	/*
	 * Can this new request be merged in front of next?
	 */
	if (next && end == next->vm_start &&
 			mpol_equal(policy, vma_policy(next)) &&
			can_vma_merge_before(next, vm_flags,
					anon_vma, file, pgoff+pglen)) {
		if (prev && addr < prev->vm_end)	/* case 4 */
			err = vma_adjust(prev, prev->vm_start,
				addr, prev->vm_pgoff, NULL);
		else					/* cases 3, 8 */
			err = vma_adjust(area, addr, next->vm_end,
				next->vm_pgoff - pglen, NULL);
		if (err)
			return NULL;
		return area;
	}

	return NULL;
}

/*
 * Rough compatbility check to quickly see if it's even worth looking
 * at sharing an anon_vma.
 *
 * They need to have the same vm_file, and the flags can only differ
 * in things that mprotect may change.
 *
 * NOTE! The fact that we share an anon_vma doesn't _have_ to mean that
 * we can merge the two vma's. For example, we refuse to merge a vma if
 * there is a vm_ops->close() function, because that indicates that the
 * driver is doing some kind of reference counting. But that doesn't
 * really matter for the anon_vma sharing case.
 */
static int anon_vma_compatible(struct vm_area_struct *a, struct vm_area_struct *b)
{
	return a->vm_end == b->vm_start &&
		mpol_equal(vma_policy(a), vma_policy(b)) &&
		a->vm_file == b->vm_file &&
		!((a->vm_flags ^ b->vm_flags) & ~(VM_READ|VM_WRITE|VM_EXEC)) &&
		b->vm_pgoff == a->vm_pgoff + ((b->vm_start - a->vm_start) >> PAGE_SHIFT);
}

/*
 * Do some basic sanity checking to see if we can re-use the anon_vma
 * from 'old'. The 'a'/'b' vma's are in VM order - one of them will be
 * the same as 'old', the other will be the new one that is trying
 * to share the anon_vma.
 *
 * NOTE! This runs with mm_sem held for reading, so it is possible that
 * the anon_vma of 'old' is concurrently in the process of being set up
 * by another page fault trying to merge _that_. But that's ok: if it
 * is being set up, that automatically means that it will be a singleton
 * acceptable for merging, so we can do all of this optimistically. But
 * we do that ACCESS_ONCE() to make sure that we never re-load the pointer.
 *
 * IOW: that the "list_is_singular()" test on the anon_vma_chain only
 * matters for the 'stable anon_vma' case (ie the thing we want to avoid
 * is to return an anon_vma that is "complex" due to having gone through
 * a fork).
 *
 * We also make sure that the two vma's are compatible (adjacent,
 * and with the same memory policies). That's all stable, even with just
 * a read lock on the mm_sem.
 */
static struct anon_vma *reusable_anon_vma(struct vm_area_struct *old, struct vm_area_struct *a, struct vm_area_struct *b)
{
	if (anon_vma_compatible(a, b)) {
		struct anon_vma *anon_vma = ACCESS_ONCE(old->anon_vma);

		if (anon_vma && list_is_singular(&old->anon_vma_chain))
			return anon_vma;
	}
	return NULL;
}

/*
 * find_mergeable_anon_vma is used by anon_vma_prepare, to check
 * neighbouring vmas for a suitable anon_vma, before it goes off
 * to allocate a new anon_vma.  It checks because a repetitive
 * sequence of mprotects and faults may otherwise lead to distinct
 * anon_vmas being allocated, preventing vma merge in subsequent
 * mprotect.
 */
struct anon_vma *find_mergeable_anon_vma(struct vm_area_struct *vma)
{
	struct anon_vma *anon_vma;
	struct vm_area_struct *near;

	near = vma->vm_next;
	if (!near)
		goto try_prev;

	anon_vma = reusable_anon_vma(near, vma, near);
	if (anon_vma)
		return anon_vma;
try_prev:
	/*
	 * It is potentially slow to have to call find_vma_prev here.
	 * But it's only on the first write fault on the vma, not
	 * every time, and we could devise a way to avoid it later
	 * (e.g. stash info in next's anon_vma_node when assigning
	 * an anon_vma, or when trying vma_merge).  Another time.
	 */
	BUG_ON(find_vma_prev(vma->vm_mm, vma->vm_start, &near) != vma);
	if (!near)
		goto none;

	anon_vma = reusable_anon_vma(near, near, vma);
	if (anon_vma)
		return anon_vma;
none:
	/*
	 * There's no absolute need to look only at touching neighbours:
	 * we could search further afield for "compatible" anon_vmas.
	 * But it would probably just be a waste of time searching,
	 * or lead to too many vmas hanging off the same anon_vma.
	 * We're trying to allow mprotect remerging later on,
	 * not trying to minimize memory used for anon_vmas.
	 */
	return NULL;
}

#ifdef CONFIG_PROC_FS
void vm_stat_account(struct mm_struct *mm, unsigned long flags,
						struct file *file, long pages)
{
	const unsigned long stack_flags
		= VM_STACK_FLAGS & (VM_GROWSUP|VM_GROWSDOWN);

	if (file) {
		mm->shared_vm += pages;
		if ((flags & (VM_EXEC|VM_WRITE)) == VM_EXEC)
			mm->exec_vm += pages;
	} else if (flags & stack_flags)
		mm->stack_vm += pages;
	if (flags & (VM_RESERVED|VM_IO))
		mm->reserved_vm += pages;
}
#endif /* CONFIG_PROC_FS */

/*
 * The caller must hold down_write(&current->mm->mmap_sem).
 */

unsigned long do_mmap_pgoff(struct file *file, unsigned long addr,
			unsigned long len, unsigned long prot,
			unsigned long flags, unsigned long pgoff)
{
	struct mm_struct * mm = current->mm;
	struct inode *inode;
	unsigned int vm_flags;
	int error;
	unsigned long reqprot = prot;

	/*
	 * Does the application expect PROT_READ to imply PROT_EXEC?
	 *
	 * (the exception is when the underlying filesystem is noexec
	 *  mounted, in which case we dont add PROT_EXEC.)
	 */
	if ((prot & PROT_READ) && (current->personality & READ_IMPLIES_EXEC))
		if (!(file && (file->f_path.mnt->mnt_flags & MNT_NOEXEC)))
			prot |= PROT_EXEC;

	if (!len)
		return -EINVAL;

	if (!(flags & MAP_FIXED))
		addr = round_hint_to_min(addr);

	/* Careful about overflows.. */
	len = PAGE_ALIGN(len);
	if (!len)
		return -ENOMEM;

	/* offset overflow? */
	if ((pgoff + (len >> PAGE_SHIFT)) < pgoff)
               return -EOVERFLOW;

	/* Too many mappings? */
	if (mm->map_count > sysctl_max_map_count)
		return -ENOMEM;

	/* Obtain the address to map to. we verify (or select) it and ensure
	 * that it represents a valid section of the address space.
	 */
	addr = get_unmapped_area(file, addr, len, pgoff, flags);
	if (addr & ~PAGE_MASK)
		return addr;

	/* Do simple checking here so the lower-level routines won't have
	 * to. we assume access permissions have been handled by the open
	 * of the memory object, so we don't do any here.
	 */
	vm_flags = calc_vm_prot_bits(prot) | calc_vm_flag_bits(flags) |
			mm->def_flags | VM_MAYREAD | VM_MAYWRITE | VM_MAYEXEC;

	if (flags & MAP_LOCKED)
		if (!can_do_mlock())
			return -EPERM;

	/* mlock MCL_FUTURE? */
	if (vm_flags & VM_LOCKED) {
		unsigned long locked, lock_limit;
		locked = len >> PAGE_SHIFT;
		locked += mm->locked_vm;
		lock_limit = rlimit(RLIMIT_MEMLOCK);
		lock_limit >>= PAGE_SHIFT;
		if (locked > lock_limit && !capable(CAP_IPC_LOCK))
			return -EAGAIN;
	}

	inode = file ? file->f_path.dentry->d_inode : NULL;

	if (file) {
		switch (flags & MAP_TYPE) {
		case MAP_SHARED:
			if ((prot&PROT_WRITE) && !(file->f_mode&FMODE_WRITE))
				return -EACCES;

			/*
			 * Make sure we don't allow writing to an append-only
			 * file..
			 */
			if (IS_APPEND(inode) && (file->f_mode & FMODE_WRITE))
				return -EACCES;

			/*
			 * Make sure there are no mandatory locks on the file.
			 */
			if (locks_verify_locked(inode))
				return -EAGAIN;

			vm_flags |= VM_SHARED | VM_MAYSHARE;
			if (!(file->f_mode & FMODE_WRITE))
				vm_flags &= ~(VM_MAYWRITE | VM_SHARED);

			/* fall through */
		case MAP_PRIVATE:
			if (!(file->f_mode & FMODE_READ))
				return -EACCES;
			if (file->f_path.mnt->mnt_flags & MNT_NOEXEC) {
				if (vm_flags & VM_EXEC)
					return -EPERM;
				vm_flags &= ~VM_MAYEXEC;
			}

			if (!file->f_op || !file->f_op->mmap)
				return -ENODEV;
			break;

		default:
			return -EINVAL;
		}
	} else {
		switch (flags & MAP_TYPE) {
		case MAP_SHARED:
			/*
			 * Ignore pgoff.
			 */
			pgoff = 0;
			vm_flags |= VM_SHARED | VM_MAYSHARE;
			break;
		case MAP_PRIVATE:
			/*
			 * Set pgoff according to addr for anon_vma.
			 */
			pgoff = addr >> PAGE_SHIFT;
			break;
		default:
			return -EINVAL;
		}
	}

	error = security_file_mmap(file, reqprot, prot, flags, addr, 0);
	if (error)
		return error;

	return mmap_region(file, addr, len, flags, vm_flags, pgoff);
}
EXPORT_SYMBOL(do_mmap_pgoff);

SYSCALL_DEFINE6(mmap_pgoff, unsigned long, addr, unsigned long, len,
		unsigned long, prot, unsigned long, flags,
		unsigned long, fd, unsigned long, pgoff)
{
	struct file *file = NULL;
	unsigned long retval = -EBADF;

	if (!(flags & MAP_ANONYMOUS)) {
		if (unlikely(flags & MAP_HUGETLB))
			return -EINVAL;
		file = fget(fd);
		if (!file)
			goto out;
	} else if (flags & MAP_HUGETLB) {
		struct user_struct *user = NULL;
		/*
		 * VM_NORESERVE is used because the reservations will be
		 * taken when vm_ops->mmap() is called
		 * A dummy user value is used because we are not locking
		 * memory so no accounting is necessary
		 */
		len = ALIGN(len, huge_page_size(&default_hstate));
		file = hugetlb_file_setup(HUGETLB_ANON_FILE, len, VM_NORESERVE,
						&user, HUGETLB_ANONHUGE_INODE);
		if (IS_ERR(file))
			return PTR_ERR(file);
	}

	flags &= ~(MAP_EXECUTABLE | MAP_DENYWRITE);

	down_write(&current->mm->mmap_sem);
	retval = do_mmap_pgoff(file, addr, len, prot, flags, pgoff);
	up_write(&current->mm->mmap_sem);

	if (file)
		fput(file);
out:
	return retval;
}

#ifdef __ARCH_WANT_SYS_OLD_MMAP
struct mmap_arg_struct {
	unsigned long addr;
	unsigned long len;
	unsigned long prot;
	unsigned long flags;
	unsigned long fd;
	unsigned long offset;
};

SYSCALL_DEFINE1(old_mmap, struct mmap_arg_struct __user *, arg)
{
	struct mmap_arg_struct a;

	if (copy_from_user(&a, arg, sizeof(a)))
		return -EFAULT;
	if (a.offset & ~PAGE_MASK)
		return -EINVAL;

	return sys_mmap_pgoff(a.addr, a.len, a.prot, a.flags, a.fd,
			      a.offset >> PAGE_SHIFT);
}
#endif /* __ARCH_WANT_SYS_OLD_MMAP */

/*
 * Some shared mappigns will want the pages marked read-only
 * to track write events. If so, we'll downgrade vm_page_prot
 * to the private version (using protection_map[] without the
 * VM_SHARED bit).
 */
int vma_wants_writenotify(struct vm_area_struct *vma)
{
	unsigned int vm_flags = vma->vm_flags;

	/* If it was private or non-writable, the write bit is already clear */
	if ((vm_flags & (VM_WRITE|VM_SHARED)) != ((VM_WRITE|VM_SHARED)))
		return 0;

	/* The backer wishes to know when pages are first written to? */
	if (vma->vm_ops && vma->vm_ops->page_mkwrite)
		return 1;

	/* The open routine did something to the protections already? */
	if (pgprot_val(vma->vm_page_prot) !=
	    pgprot_val(vm_get_page_prot(vm_flags)))
		return 0;

	/* Specialty mapping? */
	if (vm_flags & (VM_PFNMAP|VM_INSERTPAGE))
		return 0;

	/* Can the mapping track the dirty pages? */
	return vma->vm_file && vma->vm_file->f_mapping &&
		mapping_cap_account_dirty(vma->vm_file->f_mapping);
}

/*
 * We account for memory if it's a private writeable mapping,
 * not hugepages and VM_NORESERVE wasn't set.
 */
static inline int accountable_mapping(struct file *file, unsigned int vm_flags)
{
	/*
	 * hugetlb has its own accounting separate from the core VM
	 * VM_HUGETLB may not be set yet so we cannot check for that flag.
	 */
	if (file && is_file_hugepages(file))
		return 0;

	return (vm_flags & (VM_NORESERVE | VM_SHARED | VM_WRITE)) == VM_WRITE;
}

unsigned long mmap_region(struct file *file, unsigned long addr,
			  unsigned long len, unsigned long flags,
			  unsigned int vm_flags, unsigned long pgoff)
{
	struct mm_struct *mm = current->mm;
	struct vm_area_struct *vma, *prev;
	int correct_wcount = 0;
	int error;
	struct rb_node **rb_link, *rb_parent;
	unsigned long charged = 0;
	struct inode *inode =  file ? file->f_path.dentry->d_inode : NULL;

	/* Clear old maps */
	error = -ENOMEM;
munmap_back:
	vma = find_vma_prepare(mm, addr, &prev, &rb_link, &rb_parent);
	if (vma && vma->vm_start < addr + len) {
		if (do_munmap(mm, addr, len))
			return -ENOMEM;
		goto munmap_back;
	}

	/* Check against address space limit. */
	if (!may_expand_vm(mm, len >> PAGE_SHIFT))
		return -ENOMEM;

	/*
	 * Set 'VM_NORESERVE' if we should not account for the
	 * memory use of this mapping.
	 */
	if ((flags & MAP_NORESERVE)) {
		/* We honor MAP_NORESERVE if allowed to overcommit */
		if (sysctl_overcommit_memory != OVERCOMMIT_NEVER)
			vm_flags |= VM_NORESERVE;

		/* hugetlb applies strict overcommit unless MAP_NORESERVE */
		if (file && is_file_hugepages(file))
			vm_flags |= VM_NORESERVE;
	}

	/*
	 * Private writable mapping: check memory availability
	 */
	if (accountable_mapping(file, vm_flags)) {
		charged = len >> PAGE_SHIFT;
		if (security_vm_enough_memory(charged))
			return -ENOMEM;
		vm_flags |= VM_ACCOUNT;
	}

	/*
	 * Can we just expand an old mapping?
	 */
	vma = vma_merge(mm, prev, addr, addr + len, vm_flags, NULL, file, pgoff, NULL);
	if (vma)
		goto out;

	/*
	 * Determine the object being mapped and call the appropriate
	 * specific mapper. the address has already been validated, but
	 * not unmapped, but the maps are removed from the list.
	 */
	vma = kmem_cache_zalloc(vm_area_cachep, GFP_KERNEL);
	if (!vma) {
		error = -ENOMEM;
		goto unacct_error;
	}

	vma->vm_mm = mm;
	vma->vm_start = addr;
	vma->vm_end = addr + len;
	vma->vm_flags = vm_flags;
	vma->vm_page_prot = vm_get_page_prot(vm_flags);
	vma->vm_pgoff = pgoff;
	INIT_LIST_HEAD(&vma->anon_vma_chain);

	if (file) {
		error = -EINVAL;
		if (vm_flags & (VM_GROWSDOWN|VM_GROWSUP))
			goto free_vma;
		if (vm_flags & VM_DENYWRITE) {
			error = deny_write_access(file);
			if (error)
				goto free_vma;
			correct_wcount = 1;
		}
		vma->vm_file = file;
		get_file(file);
		error = file->f_op->mmap(file, vma);
		if (error)
			goto unmap_and_free_vma;
		if (vm_flags & VM_EXECUTABLE)
			added_exe_file_vma(mm);

		/* Can addr have changed??
		 *
		 * Answer: Yes, several device drivers can do it in their
		 *         f_op->mmap method. -DaveM
		 */
		addr = vma->vm_start;
		pgoff = vma->vm_pgoff;
		vm_flags = vma->vm_flags;
	} else if (vm_flags & VM_SHARED) {
		error = shmem_zero_setup(vma);
		if (error)
			goto free_vma;
	}

	if (vma_wants_writenotify(vma)) {
		pgprot_t pprot = vma->vm_page_prot;

		/* Can vma->vm_page_prot have changed??
		 *
		 * Answer: Yes, drivers may have changed it in their
		 *         f_op->mmap method.
		 *
		 * Ensures that vmas marked as uncached stay that way.
		 */
		vma->vm_page_prot = vm_get_page_prot(vm_flags & ~VM_SHARED);
		if (pgprot_val(pprot) == pgprot_val(pgprot_noncached(pprot)))
			vma->vm_page_prot = pgprot_noncached(vma->vm_page_prot);
	}

	vma_link(mm, vma, prev, rb_link, rb_parent);
	file = vma->vm_file;

	/* Once vma denies write, undo our temporary denial count */
	if (correct_wcount)
		atomic_inc(&inode->i_writecount);
out:
	perf_event_mmap(vma);

	mm->total_vm += len >> PAGE_SHIFT;
	vm_stat_account(mm, vm_flags, file, len >> PAGE_SHIFT);
	if (vm_flags & VM_LOCKED) {
		if (!mlock_vma_pages_range(vma, addr, addr + len))
			mm->locked_vm += (len >> PAGE_SHIFT);
	} else if ((flags & MAP_POPULATE) && !(flags & MAP_NONBLOCK))
		make_pages_present(addr, addr + len);
	return addr;

unmap_and_free_vma:
	if (correct_wcount)
		atomic_inc(&inode->i_writecount);
	vma->vm_file = NULL;
	fput(file);

	/* Undo any partial mapping done by a device driver. */
	unmap_region(mm, vma, prev, vma->vm_start, vma->vm_end);
	charged = 0;
free_vma:
	kmem_cache_free(vm_area_cachep, vma);
unacct_error:
	if (charged)
		vm_unacct_memory(charged);
	return error;
}

/* Get an address range which is currently unmapped.
 * For shmat() with addr=0.
 *
 * Ugly calling convention alert:
 * Return value with the low bits set means error value,
 * ie
 *	if (ret & ~PAGE_MASK)
 *		error = ret;
 *
 * This function "knows" that -ENOMEM has the bits set.
 */
#ifndef HAVE_ARCH_UNMAPPED_AREA
unsigned long
arch_get_unmapped_area(struct file *filp, unsigned long addr,
		unsigned long len, unsigned long pgoff, unsigned long flags)
{
	struct mm_struct *mm = current->mm;
	struct vm_area_struct *vma;
	unsigned long start_addr;

	if (len > TASK_SIZE)
		return -ENOMEM;

	if (flags & MAP_FIXED)
		return addr;

	if (addr) {
		addr = PAGE_ALIGN(addr);
		vma = find_vma(mm, addr);
		if (TASK_SIZE - len >= addr &&
		    (!vma || addr + len <= vma->vm_start))
			return addr;
	}
	if (len > mm->cached_hole_size) {
	        start_addr = addr = mm->free_area_cache;
	} else {
	        start_addr = addr = TASK_UNMAPPED_BASE;
	        mm->cached_hole_size = 0;
	}

full_search:
	for (vma = find_vma(mm, addr); ; vma = vma->vm_next) {
		unsigned long guard;

		/* At this point:  (!vma || addr < vma->vm_end). */
		if (TASK_SIZE - len < addr) {
			/*
			 * Start a new search - just in case we missed
			 * some holes.
			 */
			if (start_addr != TASK_UNMAPPED_BASE) {
				addr = TASK_UNMAPPED_BASE;
			        start_addr = addr;
				mm->cached_hole_size = 0;
				goto full_search;
			}
			return -ENOMEM;
		}
		if (!vma)
			goto got_it;
		guard = 0;
		if (vma->vm_flags & VM_GROWSDOWN)
			guard = min(TASK_SIZE - (addr + len),
				(unsigned long)heap_stack_gap << PAGE_SHIFT);
		if (addr + len + guard <= vma->vm_start) {
got_it:
			/*
			 * Remember the place where we stopped the search:
			 */
			mm->free_area_cache = addr + len;
			return addr;
		}
		if (addr + guard + mm->cached_hole_size < vma->vm_start)
		        mm->cached_hole_size = vma->vm_start - (addr + guard);

		addr = vma->vm_end;
	}
}
#endif	

void arch_unmap_area(struct mm_struct *mm, unsigned long addr)
{
	/*
	 * Is this a new hole at the lowest possible address?
	 */
	if (addr >= TASK_UNMAPPED_BASE && addr < mm->free_area_cache) {
		mm->free_area_cache = addr;
		mm->cached_hole_size = ~0UL;
	}
}

/*
 * This mmap-allocator allocates new areas top-down from below the
 * stack's low limit (the base):
 */
#ifndef HAVE_ARCH_UNMAPPED_AREA_TOPDOWN
unsigned long
arch_get_unmapped_area_topdown(struct file *filp, const unsigned long addr0,
			  const unsigned long len, const unsigned long pgoff,
			  const unsigned long flags)
{
	struct vm_area_struct *vma;
	struct mm_struct *mm = current->mm;
	unsigned long addr = addr0;

	/* requested length too big for entire address space */
	if (len > TASK_SIZE)
		return -ENOMEM;

	if (flags & MAP_FIXED)
		return addr;

	/* requesting a specific address */
	if (addr) {
		addr = PAGE_ALIGN(addr);
		vma = find_vma(mm, addr);
		if (TASK_SIZE - len >= addr &&
				(!vma || addr + len <= vma->vm_start))
			return addr;
	}

	/* check if free_area_cache is useful for us */
	if (len <= mm->cached_hole_size) {
 	        mm->cached_hole_size = 0;
 		mm->free_area_cache = mm->mmap_base;
 	}

	/* either no address requested or can't fit in requested address hole */
	addr = mm->free_area_cache;

	/* make sure it can fit in the remaining address space */
	if (addr > len) {
		unsigned long guard;

		addr -= len;
		vma = find_vma(mm, addr);
		if (!vma)
			goto got_it;
		guard = 0;
		if (vma->vm_flags & VM_GROWSDOWN)
			guard = min(TASK_SIZE - (addr + len),
				(unsigned long)heap_stack_gap << PAGE_SHIFT);
		if (addr + len + guard <= vma->vm_start)
			goto got_it;
	}

	if (mm->mmap_base < len)
		goto bottomup;

	addr = mm->mmap_base-len;
	do {
		unsigned long guard;
		/*
		 * Lookup failure means no vma is above this address,
		 * else if new region fits below vma->vm_start,
		 * return with success:
		 */
		vma = find_vma(mm, addr);
		if (!vma)
			goto got_it;
		guard = 0;
		if (vma->vm_flags & VM_GROWSDOWN)
			guard = min(TASK_SIZE - (addr + len),
				(unsigned long)heap_stack_gap << PAGE_SHIFT);
		if (addr + len + guard <= vma->vm_start) {
got_it:
			/* remember the address as a hint for next time */
			mm->free_area_cache = addr;
			return addr;
		}

 		/* remember the largest hole we saw so far */
		if (addr + guard + mm->cached_hole_size < vma->vm_start)
		        mm->cached_hole_size = vma->vm_start - (addr + guard);

		/* try just below the current vma->vm_start */
		addr = vma->vm_start - (len + guard);
	} while (len < vma->vm_start);

bottomup:
	/*
	 * A failed mmap() very likely causes application failure,
	 * so fall back to the bottom-up function here. This scenario
	 * can happen with large stack limits and large mmap()
	 * allocations.
	 */
	mm->cached_hole_size = ~0UL;
  	mm->free_area_cache = TASK_UNMAPPED_BASE;
	addr = arch_get_unmapped_area(filp, addr0, len, pgoff, flags);
	/*
	 * Restore the topdown base:
	 */
	mm->free_area_cache = mm->mmap_base;
	mm->cached_hole_size = ~0UL;

	return addr;
}
#endif

void arch_unmap_area_topdown(struct mm_struct *mm, unsigned long addr)
{
	/*
	 * Is this a new hole at the highest possible address?
	 */
	if (addr > mm->free_area_cache)
		mm->free_area_cache = addr;

	/* dont allow allocations above current base */
	if (mm->free_area_cache > mm->mmap_base)
		mm->free_area_cache = mm->mmap_base;
}

unsigned long
get_unmapped_area(struct file *file, unsigned long addr, unsigned long len,
		unsigned long pgoff, unsigned long flags)
{
	unsigned long (*get_area)(struct file *, unsigned long,
				  unsigned long, unsigned long, unsigned long);

	unsigned long error = arch_mmap_check(addr, len, flags);
	if (error)
		return error;

	/* Careful about overflows.. */
	if (len > TASK_SIZE)
		return -ENOMEM;

	get_area = current->mm->get_unmapped_area;
	if (file && file->f_op && file->f_op->get_unmapped_area)
		get_area = file->f_op->get_unmapped_area;
	addr = get_area(file, addr, len, pgoff, flags);
	if (IS_ERR_VALUE(addr))
		return addr;

	if (addr > TASK_SIZE - len)
		return -ENOMEM;
	if (addr & ~PAGE_MASK)
		return -EINVAL;

	return arch_rebalance_pgtables(addr, len);
}

EXPORT_SYMBOL(get_unmapped_area);

/* Look up the first VMA which satisfies  addr < vm_end,  NULL if none. */
struct vm_area_struct *find_vma(struct mm_struct *mm, unsigned long addr)
{
	struct vm_area_struct *vma = NULL;

	if (mm) {
		/* Check the cache first. */
		/* (Cache hit rate is typically around 35%.) */
		vma = mm->mmap_cache;
		if (!(vma && vma->vm_end > addr && vma->vm_start <= addr)) {
			struct rb_node * rb_node;

			rb_node = mm->mm_rb.rb_node;
			vma = NULL;

			while (rb_node) {
				struct vm_area_struct * vma_tmp;

				vma_tmp = rb_entry(rb_node,
						struct vm_area_struct, vm_rb);

				if (vma_tmp->vm_end > addr) {
					vma = vma_tmp;
					if (vma_tmp->vm_start <= addr)
						break;
					rb_node = rb_node->rb_left;
				} else
					rb_node = rb_node->rb_right;
			}
			if (vma)
				mm->mmap_cache = vma;
		}
	}
	return vma;
}

EXPORT_SYMBOL(find_vma);

/* Same as find_vma, but also return a pointer to the previous VMA in *pprev. */
struct vm_area_struct *
find_vma_prev(struct mm_struct *mm, unsigned long addr,
			struct vm_area_struct **pprev)
{
	struct vm_area_struct *vma = NULL, *prev = NULL;
	struct rb_node *rb_node;
	if (!mm)
		goto out;

	/* Guard against addr being lower than the first VMA */
	vma = mm->mmap;

	/* Go through the RB tree quickly. */
	rb_node = mm->mm_rb.rb_node;

	while (rb_node) {
		struct vm_area_struct *vma_tmp;
		vma_tmp = rb_entry(rb_node, struct vm_area_struct, vm_rb);

		if (addr < vma_tmp->vm_end) {
			rb_node = rb_node->rb_left;
		} else {
			prev = vma_tmp;
			if (!prev->vm_next || (addr < prev->vm_next->vm_end))
				break;
			rb_node = rb_node->rb_right;
		}
	}

out:
	*pprev = prev;
	return prev ? prev->vm_next : vma;
}

/*
 * Verify that the stack growth is acceptable and
 * update accounting. This is shared with both the
 * grow-up and grow-down cases.
 */
static int acct_stack_growth(struct vm_area_struct *vma, unsigned long size, unsigned long grow)
{
	struct mm_struct *mm = vma->vm_mm;
	struct rlimit *rlim = current->signal->rlim;
	unsigned long new_start;

	/* address space limit tests */
	if (!may_expand_vm(mm, grow))
		return -ENOMEM;

	/* Stack limit test */
	if (size > ACCESS_ONCE(rlim[RLIMIT_STACK].rlim_cur))
		return -ENOMEM;

	/* mlock limit tests */
	if (vma->vm_flags & VM_LOCKED) {
		unsigned long locked;
		unsigned long limit;
		locked = mm->locked_vm + grow;
		limit = ACCESS_ONCE(rlim[RLIMIT_MEMLOCK].rlim_cur);
		limit >>= PAGE_SHIFT;
		if (locked > limit && !capable(CAP_IPC_LOCK))
			return -ENOMEM;
	}

	/* Check to ensure the stack will not grow into a hugetlb-only region */
	new_start = (vma->vm_flags & VM_GROWSUP) ? vma->vm_start :
			vma->vm_end - size;
	if (is_hugepage_only_range(vma->vm_mm, new_start, size))
		return -EFAULT;

	/*
	 * Overcommit..  This must be the final test, as it will
	 * update security statistics.
	 */
	if (security_vm_enough_memory_mm(mm, grow))
		return -ENOMEM;

	/* Ok, everything looks good - let it rip */
	mm->total_vm += grow;
	if (vma->vm_flags & VM_LOCKED)
		mm->locked_vm += grow;
	vm_stat_account(mm, vma->vm_flags, vma->vm_file, grow);
	return 0;
}

#if defined(CONFIG_STACK_GROWSUP) || defined(CONFIG_IA64)
/*
 * PA-RISC uses this for its stack; IA64 for its Register Backing Store.
 * vma is the last one with address > vma->vm_end.  Have to extend vma.
 */
#ifndef CONFIG_IA64
static
#endif
int expand_upwards(struct vm_area_struct *vma, unsigned long address)
{
	int error;

	if (!(vma->vm_flags & VM_GROWSUP))
		return -EFAULT;

	/*
	 * We must make sure the anon_vma is allocated
	 * so that the anon_vma locking is not a noop.
	 */
	if (unlikely(anon_vma_prepare(vma)))
		return -ENOMEM;
	vma_lock_anon_vma(vma);

	/*
	 * vma->vm_start/vm_end cannot change under us because the caller
	 * is required to hold the mmap_sem in read mode.  We need the
	 * anon_vma lock to serialize against concurrent expand_stacks.
	 * Also guard against wrapping around to address 0.
	 */
	if (address < PAGE_ALIGN(address+4))
		address = PAGE_ALIGN(address+4);
	else {
		vma_unlock_anon_vma(vma);
		return -ENOMEM;
	}
	error = 0;

	/* Somebody else might have raced and expanded it already */
	if (address > vma->vm_end) {
		unsigned long size, grow;
#ifdef CONFIG_STACK_GROWSUP
		unsigned long guard;
		struct vm_area_struct *vm_next;

		error = -ENOMEM;
		guard = min(TASK_SIZE - address,
				(unsigned long)heap_stack_gap << PAGE_SHIFT);
		vm_next = find_vma(vma->vm_mm, address + guard);
		if (unlikely(vm_next && vm_next != vma)) {
			/* stack collision with another vma */
			goto out_unlock;
		}
#endif

		size = address - vma->vm_start;
		grow = (address - vma->vm_end) >> PAGE_SHIFT;

		error = acct_stack_growth(vma, size, grow);
		if (!error) {
			vma->vm_end = address;
			perf_event_mmap(vma);
		}
	}
<<<<<<< HEAD
out_unlock: __maybe_unused
	anon_vma_unlock(vma);
=======
	vma_unlock_anon_vma(vma);
>>>>>>> da5cabf8
	return error;
}
#endif /* CONFIG_STACK_GROWSUP || CONFIG_IA64 */

/*
 * vma is the first one with address < vma->vm_start.  Have to extend vma.
 */
static int expand_downwards(struct vm_area_struct *vma,
				   unsigned long address)
{
	int error;

	/*
	 * We must make sure the anon_vma is allocated
	 * so that the anon_vma locking is not a noop.
	 */
	if (unlikely(anon_vma_prepare(vma)))
		return -ENOMEM;

	address &= PAGE_MASK;
	error = security_file_mmap(NULL, 0, 0, 0, address, 1);
	if (error)
		return error;

	vma_lock_anon_vma(vma);

	/*
	 * vma->vm_start/vm_end cannot change under us because the caller
	 * is required to hold the mmap_sem in read mode.  We need the
	 * anon_vma lock to serialize against concurrent expand_stacks.
	 */

	/* Somebody else might have raced and expanded it already */
	if (address < vma->vm_start) {
		unsigned long size, grow;
		struct vm_area_struct *prev_vma;

		find_vma_prev(vma->vm_mm, address, &prev_vma);

		error = -ENOMEM;
		if (prev_vma) {
			unsigned long guard;

			guard = min(TASK_SIZE - prev_vma->vm_end,
				(unsigned long)heap_stack_gap << PAGE_SHIFT);
			if (unlikely(prev_vma->vm_end + guard > address)) {
				/* stack collision with another vma */
				goto out_unlock;
			}
		}
		size = vma->vm_end - address;
		grow = (vma->vm_start - address) >> PAGE_SHIFT;

		error = acct_stack_growth(vma, size, grow);
		if (!error) {
			vma->vm_start = address;
			vma->vm_pgoff -= grow;
			perf_event_mmap(vma);
		}
	}
<<<<<<< HEAD
 out_unlock:
	anon_vma_unlock(vma);
=======
	vma_unlock_anon_vma(vma);
>>>>>>> da5cabf8
	return error;
}

int expand_stack_downwards(struct vm_area_struct *vma, unsigned long address)
{
	return expand_downwards(vma, address);
}

#ifdef CONFIG_STACK_GROWSUP
int expand_stack(struct vm_area_struct *vma, unsigned long address)
{
	return expand_upwards(vma, address);
}

struct vm_area_struct *
find_extend_vma(struct mm_struct *mm, unsigned long addr)
{
	struct vm_area_struct *vma, *prev;

	addr &= PAGE_MASK;
	vma = find_vma_prev(mm, addr, &prev);
	if (vma && (vma->vm_start <= addr))
		return vma;
	if (!prev || expand_stack(prev, addr))
		return NULL;
	if (prev->vm_flags & VM_LOCKED) {
		mlock_vma_pages_range(prev, addr, prev->vm_end);
	}
	return prev;
}
#else
int expand_stack(struct vm_area_struct *vma, unsigned long address)
{
	return expand_downwards(vma, address);
}

struct vm_area_struct *
find_extend_vma(struct mm_struct * mm, unsigned long addr)
{
	struct vm_area_struct * vma;
	unsigned long start;

	addr &= PAGE_MASK;
	vma = find_vma(mm,addr);
	if (!vma)
		return NULL;
	if (vma->vm_start <= addr)
		return vma;
	if (!(vma->vm_flags & VM_GROWSDOWN))
		return NULL;
	start = vma->vm_start;
	if (expand_stack(vma, addr))
		return NULL;
	if (vma->vm_flags & VM_LOCKED) {
		mlock_vma_pages_range(vma, addr, start);
	}
	return vma;
}
#endif

/*
 * Ok - we have the memory areas we should free on the vma list,
 * so release them, and do the vma updates.
 *
 * Called with the mm semaphore held.
 */
static void remove_vma_list(struct mm_struct *mm, struct vm_area_struct *vma)
{
	/* Update high watermark before we lower total_vm */
	update_hiwater_vm(mm);
	do {
		long nrpages = vma_pages(vma);

		mm->total_vm -= nrpages;
		vm_stat_account(mm, vma->vm_flags, vma->vm_file, -nrpages);
		vma = remove_vma(vma);
	} while (vma);
	validate_mm(mm);
}

/*
 * Get rid of page table information in the indicated region.
 *
 * Called with the mm semaphore held.
 */
static void unmap_region(struct mm_struct *mm,
		struct vm_area_struct *vma, struct vm_area_struct *prev,
		unsigned long start, unsigned long end)
{
	struct vm_area_struct *next = prev? prev->vm_next: mm->mmap;
	struct mmu_gather *tlb;
	unsigned long nr_accounted = 0;

	lru_add_drain();
	tlb = tlb_gather_mmu(mm, 0);
	update_hiwater_rss(mm);
	unmap_vmas(&tlb, vma, start, end, &nr_accounted, NULL);
	vm_unacct_memory(nr_accounted);
	free_pgtables(tlb, vma, prev? prev->vm_end: FIRST_USER_ADDRESS,
				 next? next->vm_start: 0);
	tlb_finish_mmu(tlb, start, end);
}

static inline void unmap_vma(struct vm_area_struct *vma)
{
#ifdef CONFIG_XEN
	if (unlikely(vma->vm_ops && vma->vm_ops->unmap))
		vma->vm_ops->unmap(vma);
#endif
}

/*
 * Create a list of vma's touched by the unmap, removing them from the mm's
 * vma list as we go..
 */
static void
detach_vmas_to_be_unmapped(struct mm_struct *mm, struct vm_area_struct *vma,
	struct vm_area_struct *prev, unsigned long end)
{
	struct vm_area_struct **insertion_point;
	struct vm_area_struct *tail_vma = NULL;
	unsigned long addr;

	insertion_point = (prev ? &prev->vm_next : &mm->mmap);
	do {
		rb_erase(&vma->vm_rb, &mm->mm_rb);
		unmap_vma(vma);
		mm->map_count--;
		tail_vma = vma;
		vma = vma->vm_next;
	} while (vma && vma->vm_start < end);
	*insertion_point = vma;
	tail_vma->vm_next = NULL;
	if (mm->unmap_area == arch_unmap_area)
		addr = prev ? prev->vm_end : mm->mmap_base;
	else
		addr = vma ?  vma->vm_start : mm->mmap_base;
	mm->unmap_area(mm, addr);
	mm->mmap_cache = NULL;		/* Kill the cache. */
}

/*
 * __split_vma() bypasses sysctl_max_map_count checking.  We use this on the
 * munmap path where it doesn't make sense to fail.
 */
static int __split_vma(struct mm_struct * mm, struct vm_area_struct * vma,
	      unsigned long addr, int new_below)
{
	struct mempolicy *pol;
	struct vm_area_struct *new;
	int err = -ENOMEM;

	if (is_vm_hugetlb_page(vma) && (addr &
					~(huge_page_mask(hstate_vma(vma)))))
		return -EINVAL;

	new = kmem_cache_alloc(vm_area_cachep, GFP_KERNEL);
	if (!new)
		goto out_err;

	/* most fields are the same, copy all, and then fixup */
	*new = *vma;

	INIT_LIST_HEAD(&new->anon_vma_chain);

	if (new_below)
		new->vm_end = addr;
	else {
		new->vm_start = addr;
		new->vm_pgoff += ((addr - vma->vm_start) >> PAGE_SHIFT);
	}

	pol = mpol_dup(vma_policy(vma));
	if (IS_ERR(pol)) {
		err = PTR_ERR(pol);
		goto out_free_vma;
	}
	vma_set_policy(new, pol);

	if (anon_vma_clone(new, vma))
		goto out_free_mpol;

	if (new->vm_file) {
		get_file(new->vm_file);
		if (vma->vm_flags & VM_EXECUTABLE)
			added_exe_file_vma(mm);
	}

	if (new->vm_ops && new->vm_ops->open)
		new->vm_ops->open(new);

	if (new_below)
		err = vma_adjust(vma, addr, vma->vm_end, vma->vm_pgoff +
			((addr - new->vm_start) >> PAGE_SHIFT), new);
	else
		err = vma_adjust(vma, vma->vm_start, addr, vma->vm_pgoff, new);

	/* Success. */
	if (!err)
		return 0;

	/* Clean everything up if vma_adjust failed. */
	if (new->vm_ops && new->vm_ops->close)
		new->vm_ops->close(new);
	if (new->vm_file) {
		if (vma->vm_flags & VM_EXECUTABLE)
			removed_exe_file_vma(mm);
		fput(new->vm_file);
	}
 out_free_mpol:
	mpol_put(pol);
 out_free_vma:
	kmem_cache_free(vm_area_cachep, new);
 out_err:
	return err;
}

/*
 * Split a vma into two pieces at address 'addr', a new vma is allocated
 * either for the first part or the tail.
 */
int split_vma(struct mm_struct *mm, struct vm_area_struct *vma,
	      unsigned long addr, int new_below)
{
	if (mm->map_count >= sysctl_max_map_count)
		return -ENOMEM;

	return __split_vma(mm, vma, addr, new_below);
}

/* Munmap is split into 2 main parts -- this part which finds
 * what needs doing, and the areas themselves, which do the
 * work.  This now handles partial unmappings.
 * Jeremy Fitzhardinge <jeremy@goop.org>
 */
int do_munmap(struct mm_struct *mm, unsigned long start, size_t len)
{
	unsigned long end;
	struct vm_area_struct *vma, *prev, *last;

	if ((start & ~PAGE_MASK) || start > TASK_SIZE || len > TASK_SIZE-start)
		return -EINVAL;

	if ((len = PAGE_ALIGN(len)) == 0)
		return -EINVAL;

	/* Find the first overlapping VMA */
	vma = find_vma_prev(mm, start, &prev);
	if (!vma)
		return 0;
	/* we have  start < vma->vm_end  */

	/* if it doesn't overlap, we have nothing.. */
	end = start + len;
	if (vma->vm_start >= end)
		return 0;

	/*
	 * If we need to split any vma, do it now to save pain later.
	 *
	 * Note: mremap's move_vma VM_ACCOUNT handling assumes a partially
	 * unmapped vm_area_struct will remain in use: so lower split_vma
	 * places tmp vma above, and higher split_vma places tmp vma below.
	 */
	if (start > vma->vm_start) {
		int error;

		/*
		 * Make sure that map_count on return from munmap() will
		 * not exceed its limit; but let map_count go just above
		 * its limit temporarily, to help free resources as expected.
		 */
		if (end < vma->vm_end && mm->map_count >= sysctl_max_map_count)
			return -ENOMEM;

		error = __split_vma(mm, vma, start, 0);
		if (error)
			return error;
		prev = vma;
	}

	/* Does it split the last one? */
	last = find_vma(mm, end);
	if (last && end > last->vm_start) {
		int error = __split_vma(mm, last, end, 1);
		if (error)
			return error;
	}
	vma = prev? prev->vm_next: mm->mmap;

	/*
	 * unlock any mlock()ed ranges before detaching vmas
	 */
	if (mm->locked_vm) {
		struct vm_area_struct *tmp = vma;
		while (tmp && tmp->vm_start < end) {
			if (tmp->vm_flags & VM_LOCKED) {
				mm->locked_vm -= vma_pages(tmp);
				munlock_vma_pages_all(tmp);
			}
			tmp = tmp->vm_next;
		}
	}

	/*
	 * Remove the vma's, and unmap the actual pages
	 */
	detach_vmas_to_be_unmapped(mm, vma, prev, end);
	unmap_region(mm, vma, prev, start, end);

	/* Fix up all other VM information */
	remove_vma_list(mm, vma);

	return 0;
}

EXPORT_SYMBOL(do_munmap);

SYSCALL_DEFINE2(munmap, unsigned long, addr, size_t, len)
{
	int ret;
	struct mm_struct *mm = current->mm;

	profile_munmap(addr);

	down_write(&mm->mmap_sem);
	ret = do_munmap(mm, addr, len);
	up_write(&mm->mmap_sem);
	return ret;
}

static inline void verify_mm_writelocked(struct mm_struct *mm)
{
#ifdef CONFIG_DEBUG_VM
	if (unlikely(down_read_trylock(&mm->mmap_sem))) {
		WARN_ON(1);
		up_read(&mm->mmap_sem);
	}
#endif
}

/*
 *  this is really a simplified "do_mmap".  it only handles
 *  anonymous maps.  eventually we may be able to do some
 *  brk-specific accounting here.
 */
unsigned long do_brk(unsigned long addr, unsigned long len)
{
	struct mm_struct * mm = current->mm;
	struct vm_area_struct * vma, * prev;
	unsigned long flags;
	struct rb_node ** rb_link, * rb_parent;
	pgoff_t pgoff = addr >> PAGE_SHIFT;
	int error;

	len = PAGE_ALIGN(len);
	if (!len)
		return addr;

	error = security_file_mmap(NULL, 0, 0, 0, addr, 1);
	if (error)
		return error;

	flags = VM_DATA_DEFAULT_FLAGS | VM_ACCOUNT | mm->def_flags;

	error = get_unmapped_area(NULL, addr, len, 0, MAP_FIXED);
	if (error & ~PAGE_MASK)
		return error;

	/*
	 * mlock MCL_FUTURE?
	 */
	if (mm->def_flags & VM_LOCKED) {
		unsigned long locked, lock_limit;
		locked = len >> PAGE_SHIFT;
		locked += mm->locked_vm;
		lock_limit = rlimit(RLIMIT_MEMLOCK);
		lock_limit >>= PAGE_SHIFT;
		if (locked > lock_limit && !capable(CAP_IPC_LOCK))
			return -EAGAIN;
	}

	/*
	 * mm->mmap_sem is required to protect against another thread
	 * changing the mappings in case we sleep.
	 */
	verify_mm_writelocked(mm);

	/*
	 * Clear old maps.  this also does some error checking for us
	 */
 munmap_back:
	vma = find_vma_prepare(mm, addr, &prev, &rb_link, &rb_parent);
	if (vma && vma->vm_start < addr + len) {
		if (do_munmap(mm, addr, len))
			return -ENOMEM;
		goto munmap_back;
	}

	/* Check against address space limits *after* clearing old maps... */
	if (!may_expand_vm(mm, len >> PAGE_SHIFT))
		return -ENOMEM;

	if (mm->map_count > sysctl_max_map_count)
		return -ENOMEM;

	if (security_vm_enough_memory(len >> PAGE_SHIFT))
		return -ENOMEM;

	/* Can we just expand an old private anonymous mapping? */
	vma = vma_merge(mm, prev, addr, addr + len, flags,
					NULL, NULL, pgoff, NULL);
	if (vma)
		goto out;

	/*
	 * create a vma struct for an anonymous mapping
	 */
	vma = kmem_cache_zalloc(vm_area_cachep, GFP_KERNEL);
	if (!vma) {
		vm_unacct_memory(len >> PAGE_SHIFT);
		return -ENOMEM;
	}

	INIT_LIST_HEAD(&vma->anon_vma_chain);
	vma->vm_mm = mm;
	vma->vm_start = addr;
	vma->vm_end = addr + len;
	vma->vm_pgoff = pgoff;
	vma->vm_flags = flags;
	vma->vm_page_prot = vm_get_page_prot(flags);
	vma_link(mm, vma, prev, rb_link, rb_parent);
out:
	perf_event_mmap(vma);
	mm->total_vm += len >> PAGE_SHIFT;
	if (flags & VM_LOCKED) {
		if (!mlock_vma_pages_range(vma, addr, addr + len))
			mm->locked_vm += (len >> PAGE_SHIFT);
	}
	return addr;
}

EXPORT_SYMBOL(do_brk);

/* Release all mmaps. */
void exit_mmap(struct mm_struct *mm)
{
	struct mmu_gather *tlb;
	struct vm_area_struct *vma;
	unsigned long nr_accounted = 0;
	unsigned long end;

	/* mm's last user has gone, and its about to be pulled down */
	mmu_notifier_release(mm);

	if (mm->locked_vm) {
		vma = mm->mmap;
		while (vma) {
			if (vma->vm_flags & VM_LOCKED)
				munlock_vma_pages_all(vma);
			vma = vma->vm_next;
		}
	}

	arch_exit_mmap(mm);

#ifdef CONFIG_XEN
	for (vma = mm->mmap; vma; vma = vma->vm_next)
		unmap_vma(vma);
#endif

	vma = mm->mmap;
	if (!vma)	/* Can happen if dup_mmap() received an OOM */
		return;

	lru_add_drain();
	flush_cache_mm(mm);
	tlb = tlb_gather_mmu(mm, 1);
	/* update_hiwater_rss(mm) here? but nobody should be looking */
	/* Use -1 here to ensure all VMAs in the mm are unmapped */
	end = unmap_vmas(&tlb, vma, 0, -1, &nr_accounted, NULL);
	vm_unacct_memory(nr_accounted);

	free_pgtables(tlb, vma, FIRST_USER_ADDRESS, 0);
	tlb_finish_mmu(tlb, 0, end);

	/*
	 * Walk the list again, actually closing and freeing it,
	 * with preemption enabled, without holding any MM locks.
	 */
	while (vma)
		vma = remove_vma(vma);

	BUG_ON(mm->nr_ptes > (FIRST_USER_ADDRESS+PMD_SIZE-1)>>PMD_SHIFT);
}

/* Insert vm structure into process list sorted by address
 * and into the inode's i_mmap tree.  If vm_file is non-NULL
 * then i_mmap_lock is taken here.
 */
int insert_vm_struct(struct mm_struct * mm, struct vm_area_struct * vma)
{
	struct vm_area_struct * __vma, * prev;
	struct rb_node ** rb_link, * rb_parent;

	/*
	 * The vm_pgoff of a purely anonymous vma should be irrelevant
	 * until its first write fault, when page's anon_vma and index
	 * are set.  But now set the vm_pgoff it will almost certainly
	 * end up with (unless mremap moves it elsewhere before that
	 * first wfault), so /proc/pid/maps tells a consistent story.
	 *
	 * By setting it to reflect the virtual start address of the
	 * vma, merges and splits can happen in a seamless way, just
	 * using the existing file pgoff checks and manipulations.
	 * Similarly in do_mmap_pgoff and in do_brk.
	 */
	if (!vma->vm_file) {
		BUG_ON(vma->anon_vma);
		vma->vm_pgoff = vma->vm_start >> PAGE_SHIFT;
	}
	__vma = find_vma_prepare(mm,vma->vm_start,&prev,&rb_link,&rb_parent);
	if (__vma && __vma->vm_start < vma->vm_end)
		return -ENOMEM;
	if ((vma->vm_flags & VM_ACCOUNT) &&
	     security_vm_enough_memory_mm(mm, vma_pages(vma)))
		return -ENOMEM;
	vma_link(mm, vma, prev, rb_link, rb_parent);
	return 0;
}

/*
 * Copy the vma structure to a new location in the same mm,
 * prior to moving page table entries, to effect an mremap move.
 */
struct vm_area_struct *copy_vma(struct vm_area_struct **vmap,
	unsigned long addr, unsigned long len, pgoff_t pgoff)
{
	struct vm_area_struct *vma = *vmap;
	unsigned long vma_start = vma->vm_start;
	struct mm_struct *mm = vma->vm_mm;
	struct vm_area_struct *new_vma, *prev;
	struct rb_node **rb_link, *rb_parent;
	struct mempolicy *pol;

	/*
	 * If anonymous vma has not yet been faulted, update new pgoff
	 * to match new location, to increase its chance of merging.
	 */
	if (!vma->vm_file && !vma->anon_vma)
		pgoff = addr >> PAGE_SHIFT;

	find_vma_prepare(mm, addr, &prev, &rb_link, &rb_parent);
	new_vma = vma_merge(mm, prev, addr, addr + len, vma->vm_flags,
			vma->anon_vma, vma->vm_file, pgoff, vma_policy(vma));
	if (new_vma) {
		/*
		 * Source vma may have been merged into new_vma
		 */
		if (vma_start >= new_vma->vm_start &&
		    vma_start < new_vma->vm_end)
			*vmap = new_vma;
	} else {
		new_vma = kmem_cache_alloc(vm_area_cachep, GFP_KERNEL);
		if (new_vma) {
			*new_vma = *vma;
			pol = mpol_dup(vma_policy(vma));
			if (IS_ERR(pol))
				goto out_free_vma;
			INIT_LIST_HEAD(&new_vma->anon_vma_chain);
			if (anon_vma_clone(new_vma, vma))
				goto out_free_mempol;
			vma_set_policy(new_vma, pol);
			new_vma->vm_start = addr;
			new_vma->vm_end = addr + len;
			new_vma->vm_pgoff = pgoff;
			if (new_vma->vm_file) {
				get_file(new_vma->vm_file);
				if (vma->vm_flags & VM_EXECUTABLE)
					added_exe_file_vma(mm);
			}
			if (new_vma->vm_ops && new_vma->vm_ops->open)
				new_vma->vm_ops->open(new_vma);
			vma_link(mm, new_vma, prev, rb_link, rb_parent);
		}
	}
	return new_vma;

 out_free_mempol:
	mpol_put(pol);
 out_free_vma:
	kmem_cache_free(vm_area_cachep, new_vma);
	return NULL;
}

/*
 * Return true if the calling process may expand its vm space by the passed
 * number of pages
 */
int may_expand_vm(struct mm_struct *mm, unsigned long npages)
{
	unsigned long cur = mm->total_vm;	/* pages */
	unsigned long lim;

	lim = rlimit(RLIMIT_AS) >> PAGE_SHIFT;

	if (cur + npages > lim)
		return 0;
	return 1;
}


static int special_mapping_fault(struct vm_area_struct *vma,
				struct vm_fault *vmf)
{
	pgoff_t pgoff;
	struct page **pages;

	/*
	 * special mappings have no vm_file, and in that case, the mm
	 * uses vm_pgoff internally. So we have to subtract it from here.
	 * We are allowed to do this because we are the mm; do not copy
	 * this code into drivers!
	 */
	pgoff = vmf->pgoff - vma->vm_pgoff;

	for (pages = vma->vm_private_data; pgoff && *pages; ++pages)
		pgoff--;

	if (*pages) {
		struct page *page = *pages;
		get_page(page);
		vmf->page = page;
		return 0;
	}

	return VM_FAULT_SIGBUS;
}

/*
 * Having a close hook prevents vma merging regardless of flags.
 */
static void special_mapping_close(struct vm_area_struct *vma)
{
}

static const struct vm_operations_struct special_mapping_vmops = {
	.close = special_mapping_close,
	.fault = special_mapping_fault,
};

/*
 * Called with mm->mmap_sem held for writing.
 * Insert a new vma covering the given region, with the given flags.
 * Its pages are supplied by the given array of struct page *.
 * The array can be shorter than len >> PAGE_SHIFT if it's null-terminated.
 * The region past the last page supplied will always produce SIGBUS.
 * The array pointer and the pages it points to are assumed to stay alive
 * for as long as this mapping might exist.
 */
int install_special_mapping(struct mm_struct *mm,
			    unsigned long addr, unsigned long len,
			    unsigned long vm_flags, struct page **pages)
{
	struct vm_area_struct *vma;

	vma = kmem_cache_zalloc(vm_area_cachep, GFP_KERNEL);
	if (unlikely(vma == NULL))
		return -ENOMEM;

	INIT_LIST_HEAD(&vma->anon_vma_chain);
	vma->vm_mm = mm;
	vma->vm_start = addr;
	vma->vm_end = addr + len;

	vma->vm_flags = vm_flags | mm->def_flags | VM_DONTEXPAND;
	vma->vm_page_prot = vm_get_page_prot(vma->vm_flags);

	vma->vm_ops = &special_mapping_vmops;
	vma->vm_private_data = pages;

	if (unlikely(insert_vm_struct(mm, vma))) {
		kmem_cache_free(vm_area_cachep, vma);
		return -ENOMEM;
	}

	mm->total_vm += len >> PAGE_SHIFT;

	perf_event_mmap(vma);

	return 0;
}

static DEFINE_MUTEX(mm_all_locks_mutex);

static void vm_lock_anon_vma(struct mm_struct *mm, struct anon_vma *anon_vma)
{
	if (!test_bit(0, (unsigned long *) &anon_vma->root->head.next)) {
		/*
		 * The LSB of head.next can't change from under us
		 * because we hold the mm_all_locks_mutex.
		 */
		spin_lock_nest_lock(&anon_vma->root->lock, &mm->mmap_sem);
		/*
		 * We can safely modify head.next after taking the
		 * anon_vma->root->lock. If some other vma in this mm shares
		 * the same anon_vma we won't take it again.
		 *
		 * No need of atomic instructions here, head.next
		 * can't change from under us thanks to the
		 * anon_vma->root->lock.
		 */
		if (__test_and_set_bit(0, (unsigned long *)
				       &anon_vma->root->head.next))
			BUG();
	}
}

static void vm_lock_mapping(struct mm_struct *mm, struct address_space *mapping)
{
	if (!test_bit(AS_MM_ALL_LOCKS, &mapping->flags)) {
		/*
		 * AS_MM_ALL_LOCKS can't change from under us because
		 * we hold the mm_all_locks_mutex.
		 *
		 * Operations on ->flags have to be atomic because
		 * even if AS_MM_ALL_LOCKS is stable thanks to the
		 * mm_all_locks_mutex, there may be other cpus
		 * changing other bitflags in parallel to us.
		 */
		if (test_and_set_bit(AS_MM_ALL_LOCKS, &mapping->flags))
			BUG();
		spin_lock_nest_lock(&mapping->i_mmap_lock, &mm->mmap_sem);
	}
}

/*
 * This operation locks against the VM for all pte/vma/mm related
 * operations that could ever happen on a certain mm. This includes
 * vmtruncate, try_to_unmap, and all page faults.
 *
 * The caller must take the mmap_sem in write mode before calling
 * mm_take_all_locks(). The caller isn't allowed to release the
 * mmap_sem until mm_drop_all_locks() returns.
 *
 * mmap_sem in write mode is required in order to block all operations
 * that could modify pagetables and free pages without need of
 * altering the vma layout (for example populate_range() with
 * nonlinear vmas). It's also needed in write mode to avoid new
 * anon_vmas to be associated with existing vmas.
 *
 * A single task can't take more than one mm_take_all_locks() in a row
 * or it would deadlock.
 *
 * The LSB in anon_vma->head.next and the AS_MM_ALL_LOCKS bitflag in
 * mapping->flags avoid to take the same lock twice, if more than one
 * vma in this mm is backed by the same anon_vma or address_space.
 *
 * We can take all the locks in random order because the VM code
 * taking i_mmap_lock or anon_vma->lock outside the mmap_sem never
 * takes more than one of them in a row. Secondly we're protected
 * against a concurrent mm_take_all_locks() by the mm_all_locks_mutex.
 *
 * mm_take_all_locks() and mm_drop_all_locks are expensive operations
 * that may have to take thousand of locks.
 *
 * mm_take_all_locks() can fail if it's interrupted by signals.
 */
int mm_take_all_locks(struct mm_struct *mm)
{
	struct vm_area_struct *vma;
	struct anon_vma_chain *avc;
	int ret = -EINTR;

	BUG_ON(down_read_trylock(&mm->mmap_sem));

	mutex_lock(&mm_all_locks_mutex);

	for (vma = mm->mmap; vma; vma = vma->vm_next) {
		if (signal_pending(current))
			goto out_unlock;
		if (vma->vm_file && vma->vm_file->f_mapping)
			vm_lock_mapping(mm, vma->vm_file->f_mapping);
	}

	for (vma = mm->mmap; vma; vma = vma->vm_next) {
		if (signal_pending(current))
			goto out_unlock;
		if (vma->anon_vma)
			list_for_each_entry(avc, &vma->anon_vma_chain, same_vma)
				vm_lock_anon_vma(mm, avc->anon_vma);
	}

	ret = 0;

out_unlock:
	if (ret)
		mm_drop_all_locks(mm);

	return ret;
}

static void vm_unlock_anon_vma(struct anon_vma *anon_vma)
{
	if (test_bit(0, (unsigned long *) &anon_vma->root->head.next)) {
		/*
		 * The LSB of head.next can't change to 0 from under
		 * us because we hold the mm_all_locks_mutex.
		 *
		 * We must however clear the bitflag before unlocking
		 * the vma so the users using the anon_vma->head will
		 * never see our bitflag.
		 *
		 * No need of atomic instructions here, head.next
		 * can't change from under us until we release the
		 * anon_vma->root->lock.
		 */
		if (!__test_and_clear_bit(0, (unsigned long *)
					  &anon_vma->root->head.next))
			BUG();
		anon_vma_unlock(anon_vma);
	}
}

static void vm_unlock_mapping(struct address_space *mapping)
{
	if (test_bit(AS_MM_ALL_LOCKS, &mapping->flags)) {
		/*
		 * AS_MM_ALL_LOCKS can't change to 0 from under us
		 * because we hold the mm_all_locks_mutex.
		 */
		spin_unlock(&mapping->i_mmap_lock);
		if (!test_and_clear_bit(AS_MM_ALL_LOCKS,
					&mapping->flags))
			BUG();
	}
}

/*
 * The mmap_sem cannot be released by the caller until
 * mm_drop_all_locks() returns.
 */
void mm_drop_all_locks(struct mm_struct *mm)
{
	struct vm_area_struct *vma;
	struct anon_vma_chain *avc;

	BUG_ON(down_read_trylock(&mm->mmap_sem));
	BUG_ON(!mutex_is_locked(&mm_all_locks_mutex));

	for (vma = mm->mmap; vma; vma = vma->vm_next) {
		if (vma->anon_vma)
			list_for_each_entry(avc, &vma->anon_vma_chain, same_vma)
				vm_unlock_anon_vma(avc->anon_vma);
		if (vma->vm_file && vma->vm_file->f_mapping)
			vm_unlock_mapping(vma->vm_file->f_mapping);
	}

	mutex_unlock(&mm_all_locks_mutex);
}

/*
 * initialise the VMA slab
 */
void __init mmap_init(void)
{
	int ret;

	ret = percpu_counter_init(&vm_committed_as, 0);
	VM_BUG_ON(ret);
}<|MERGE_RESOLUTION|>--- conflicted
+++ resolved
@@ -1792,12 +1792,8 @@
 			perf_event_mmap(vma);
 		}
 	}
-<<<<<<< HEAD
 out_unlock: __maybe_unused
-	anon_vma_unlock(vma);
-=======
 	vma_unlock_anon_vma(vma);
->>>>>>> da5cabf8
 	return error;
 }
 #endif /* CONFIG_STACK_GROWSUP || CONFIG_IA64 */
@@ -1858,12 +1854,8 @@
 			perf_event_mmap(vma);
 		}
 	}
-<<<<<<< HEAD
  out_unlock:
-	anon_vma_unlock(vma);
-=======
 	vma_unlock_anon_vma(vma);
->>>>>>> da5cabf8
 	return error;
 }
 
@@ -1967,14 +1959,6 @@
 	tlb_finish_mmu(tlb, start, end);
 }
 
-static inline void unmap_vma(struct vm_area_struct *vma)
-{
-#ifdef CONFIG_XEN
-	if (unlikely(vma->vm_ops && vma->vm_ops->unmap))
-		vma->vm_ops->unmap(vma);
-#endif
-}
-
 /*
  * Create a list of vma's touched by the unmap, removing them from the mm's
  * vma list as we go..
@@ -1990,7 +1974,6 @@
 	insertion_point = (prev ? &prev->vm_next : &mm->mmap);
 	do {
 		rb_erase(&vma->vm_rb, &mm->mm_rb);
-		unmap_vma(vma);
 		mm->map_count--;
 		tail_vma = vma;
 		vma = vma->vm_next;
@@ -2329,11 +2312,6 @@
 	}
 
 	arch_exit_mmap(mm);
-
-#ifdef CONFIG_XEN
-	for (vma = mm->mmap; vma; vma = vma->vm_next)
-		unmap_vma(vma);
-#endif
 
 	vma = mm->mmap;
 	if (!vma)	/* Can happen if dup_mmap() received an OOM */
