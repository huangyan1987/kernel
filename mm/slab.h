--- conflicted
+++ resolved
@@ -215,47 +215,8 @@
 DECLARE_STATIC_KEY_FALSE(slub_debug_enabled);
 #endif
 extern void print_tracking(struct kmem_cache *s, void *object);
-<<<<<<< HEAD
-#else
-static inline void print_tracking(struct kmem_cache *s, void *object)
-{
-}
-#endif
-
-/*
- * Returns true if any of the specified slub_debug flags is enabled for the
- * cache. Use only for flags parsed by setup_slub_debug() as it also enables
- * the static key.
- */
-static inline bool kmem_cache_debug_flags(struct kmem_cache *s, slab_flags_t flags)
-{
-#ifdef CONFIG_SLUB_DEBUG
-	VM_WARN_ON_ONCE(!(flags & SLAB_DEBUG_FLAGS));
-	if (static_branch_unlikely(&slub_debug_enabled))
-		return s->flags & flags;
-#endif
-	return false;
-}
-
-#ifdef CONFIG_MEMCG_KMEM
-
-/* List of all root caches. */
-extern struct list_head		slab_root_caches;
-#define root_caches_node	memcg_params.__root_caches_node
-
-/*
- * Iterate over all memcg caches of the given root cache. The caller must hold
- * slab_mutex.
- */
-#define for_each_memcg_cache(iter, root) \
-	list_for_each_entry(iter, &(root)->memcg_params.children, \
-			    memcg_params.children_node)
-
-static inline bool is_root_cache(struct kmem_cache *s)
-=======
 long validate_slab_cache(struct kmem_cache *s);
 static inline bool __slub_debug_enabled(void)
->>>>>>> 7d2a07b7
 {
 	return static_branch_unlikely(&slub_debug_enabled);
 }
@@ -295,21 +256,7 @@
 	page->memcg_data = 0;
 }
 
-<<<<<<< HEAD
-/*
- * Expects a pointer to a slab page. Please note, that PageSlab() check
- * isn't sufficient, as it returns true also for tail compound slab pages,
- * which do not have slab_cache pointer set.
- * So this function assumes that the page can pass PageSlab() && !PageTail()
- * check.
- *
- * The kmem_cache can be reparented asynchronously. The caller must ensure
- * the memcg lifetime, e.g. by taking rcu_read_lock() or cgroup_mutex.
- */
-static inline struct mem_cgroup *memcg_from_slab_page(struct page *page)
-=======
 static inline size_t obj_full_size(struct kmem_cache *s)
->>>>>>> 7d2a07b7
 {
 	/*
 	 * For each accounted object there is an extra space which is used
@@ -330,43 +277,16 @@
 	if (!memcg_kmem_enabled())
 		return true;
 
-<<<<<<< HEAD
-	lruvec = mem_cgroup_lruvec(memcg, page_pgdat(page));
-	mod_lruvec_state(lruvec, cache_vmstat_idx(s), 1 << order);
-=======
 	if (!(flags & __GFP_ACCOUNT) && !(s->flags & SLAB_ACCOUNT))
 		return true;
->>>>>>> 7d2a07b7
 
 	objcg = get_obj_cgroup_from_current();
 	if (!objcg)
 		return true;
 
-<<<<<<< HEAD
-/*
- * Uncharge a slab page belonging to a non-root kmem_cache.
- * Can be called for non-root kmem_caches only.
- */
-static __always_inline void memcg_uncharge_slab(struct page *page, int order,
-						struct kmem_cache *s)
-{
-	struct mem_cgroup *memcg;
-	struct lruvec *lruvec;
-
-	rcu_read_lock();
-	memcg = READ_ONCE(s->memcg_params.memcg);
-	if (likely(!mem_cgroup_is_root(memcg))) {
-		lruvec = mem_cgroup_lruvec(memcg, page_pgdat(page));
-		mod_lruvec_state(lruvec, cache_vmstat_idx(s), -(1 << order));
-		memcg_kmem_uncharge_memcg(page, order, memcg);
-	} else {
-		mod_node_page_state(page_pgdat(page), cache_vmstat_idx(s),
-				    -(1 << order));
-=======
 	if (obj_cgroup_charge(objcg, flags, objects * obj_full_size(s))) {
 		obj_cgroup_put(objcg);
 		return false;
->>>>>>> 7d2a07b7
 	}
 
 	*objcgp = objcg;
@@ -522,19 +442,11 @@
 	struct kmem_cache *cachep;
 
 	if (!IS_ENABLED(CONFIG_SLAB_FREELIST_HARDENED) &&
-<<<<<<< HEAD
-	    !memcg_kmem_enabled() &&
-=======
->>>>>>> 7d2a07b7
 	    !kmem_cache_debug_flags(s, SLAB_CONSISTENCY_CHECKS))
 		return s;
 
 	cachep = virt_to_cache(x);
-<<<<<<< HEAD
-	if (WARN(cachep && !slab_equal_or_root(cachep, s),
-=======
 	if (WARN(cachep && cachep != s,
->>>>>>> 7d2a07b7
 		  "%s: Wrong slab cache. %s but object is from %s\n",
 		  __func__, s->name, cachep->name))
 		print_tracking(cachep, x);
