--- conflicted
+++ resolved
@@ -288,12 +288,6 @@
 
 	if (!(flags & __GFP_ACCOUNT) && !(s->flags & SLAB_ACCOUNT))
 		return true;
-<<<<<<< HEAD
-
-	if (memcg_kmem_bypass())
-		return true;
-=======
->>>>>>> 9507dc11
 
 	objcg = get_obj_cgroup_from_current();
 	if (!objcg)
