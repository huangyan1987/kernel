/*
 * Resizable virtual memory filesystem for Linux.
 *
 * Copyright (C) 2000 Linus Torvalds.
 *		 2000 Transmeta Corp.
 *		 2000-2001 Christoph Rohland
 *		 2000-2001 SAP AG
 *		 2002 Red Hat Inc.
 * Copyright (C) 2002-2011 Hugh Dickins.
 * Copyright (C) 2011 Google Inc.
 * Copyright (C) 2002-2005 VERITAS Software Corporation.
 * Copyright (C) 2004 Andi Kleen, SuSE Labs
 *
 * Extended attribute support for tmpfs:
 * Copyright (c) 2004, Luke Kenneth Casson Leighton <lkcl@lkcl.net>
 * Copyright (c) 2004 Red Hat, Inc., James Morris <jmorris@redhat.com>
 *
 * tiny-shmem:
 * Copyright (c) 2004, 2008 Matt Mackall <mpm@selenic.com>
 *
 * This file is released under the GPL.
 */

#include <linux/fs.h>
#include <linux/init.h>
#include <linux/vfs.h>
#include <linux/mount.h>
#include <linux/ramfs.h>
#include <linux/pagemap.h>
#include <linux/file.h>
#include <linux/mm.h>
#include <linux/random.h>
#include <linux/sched/signal.h>
#include <linux/export.h>
#include <linux/swap.h>
#include <linux/uio.h>
#include <linux/khugepaged.h>
#include <linux/hugetlb.h>
#include <linux/frontswap.h>
#include <linux/fs_parser.h>

#include <asm/tlbflush.h> /* for arch/microblaze update_mmu_cache() */

static struct vfsmount *shm_mnt;

#ifdef CONFIG_SHMEM
/*
 * This virtual memory filesystem is heavily based on the ramfs. It
 * extends ramfs by the ability to use swap and honor resource limits
 * which makes it a completely usable filesystem.
 */

#include <linux/xattr.h>
#include <linux/exportfs.h>
#include <linux/posix_acl.h>
#include <linux/posix_acl_xattr.h>
#include <linux/mman.h>
#include <linux/string.h>
#include <linux/slab.h>
#include <linux/backing-dev.h>
#include <linux/shmem_fs.h>
#include <linux/writeback.h>
#include <linux/blkdev.h>
#include <linux/pagevec.h>
#include <linux/percpu_counter.h>
#include <linux/falloc.h>
#include <linux/splice.h>
#include <linux/security.h>
#include <linux/swapops.h>
#include <linux/mempolicy.h>
#include <linux/namei.h>
#include <linux/ctype.h>
#include <linux/migrate.h>
#include <linux/highmem.h>
#include <linux/seq_file.h>
#include <linux/magic.h>
#include <linux/syscalls.h>
#include <linux/fcntl.h>
#include <uapi/linux/memfd.h>
#include <linux/userfaultfd_k.h>
#include <linux/rmap.h>
#include <linux/uuid.h>

#include <linux/uaccess.h>

#include "internal.h"

#define BLOCKS_PER_PAGE  (PAGE_SIZE/512)
#define VM_ACCT(size)    (PAGE_ALIGN(size) >> PAGE_SHIFT)

/* Pretend that each entry is of this size in directory's i_size */
#define BOGO_DIRENT_SIZE 20

/* Symlink up to this size is kmalloc'ed instead of using a swappable page */
#define SHORT_SYMLINK_LEN 128

/*
 * shmem_fallocate communicates with shmem_fault or shmem_writepage via
 * inode->i_private (with i_mutex making sure that it has only one user at
 * a time): we would prefer not to enlarge the shmem inode just for that.
 */
struct shmem_falloc {
	wait_queue_head_t *waitq; /* faults into hole wait for punch to end */
	pgoff_t start;		/* start of range currently being fallocated */
	pgoff_t next;		/* the next page offset to be fallocated */
	pgoff_t nr_falloced;	/* how many new pages have been fallocated */
	pgoff_t nr_unswapped;	/* how often writepage refused to swap out */
};

struct shmem_options {
	unsigned long long blocks;
	unsigned long long inodes;
	struct mempolicy *mpol;
	kuid_t uid;
	kgid_t gid;
	umode_t mode;
	bool full_inums;
	int huge;
	int seen;
#define SHMEM_SEEN_BLOCKS 1
#define SHMEM_SEEN_INODES 2
#define SHMEM_SEEN_HUGE 4
#define SHMEM_SEEN_INUMS 8
};

#ifdef CONFIG_TMPFS
static unsigned long shmem_default_max_blocks(void)
{
	return totalram_pages() / 2;
}

static unsigned long shmem_default_max_inodes(void)
{
	unsigned long nr_pages = totalram_pages();

	return min(nr_pages - totalhigh_pages(), nr_pages / 2);
}
#endif

static bool shmem_should_replace_page(struct page *page, gfp_t gfp);
static int shmem_replace_page(struct page **pagep, gfp_t gfp,
				struct shmem_inode_info *info, pgoff_t index);
static int shmem_swapin_page(struct inode *inode, pgoff_t index,
			     struct page **pagep, enum sgp_type sgp,
			     gfp_t gfp, struct vm_area_struct *vma,
			     vm_fault_t *fault_type);
static int shmem_getpage_gfp(struct inode *inode, pgoff_t index,
		struct page **pagep, enum sgp_type sgp,
		gfp_t gfp, struct vm_area_struct *vma,
		struct vm_fault *vmf, vm_fault_t *fault_type);

int shmem_getpage(struct inode *inode, pgoff_t index,
		struct page **pagep, enum sgp_type sgp)
{
	return shmem_getpage_gfp(inode, index, pagep, sgp,
		mapping_gfp_mask(inode->i_mapping), NULL, NULL, NULL);
}

static inline struct shmem_sb_info *SHMEM_SB(struct super_block *sb)
{
	return sb->s_fs_info;
}

/*
 * shmem_file_setup pre-accounts the whole fixed size of a VM object,
 * for shared memory and for shared anonymous (/dev/zero) mappings
 * (unless MAP_NORESERVE and sysctl_overcommit_memory <= 1),
 * consistent with the pre-accounting of private mappings ...
 */
static inline int shmem_acct_size(unsigned long flags, loff_t size)
{
	return (flags & VM_NORESERVE) ?
		0 : security_vm_enough_memory_mm(current->mm, VM_ACCT(size));
}

static inline void shmem_unacct_size(unsigned long flags, loff_t size)
{
	if (!(flags & VM_NORESERVE))
		vm_unacct_memory(VM_ACCT(size));
}

static inline int shmem_reacct_size(unsigned long flags,
		loff_t oldsize, loff_t newsize)
{
	if (!(flags & VM_NORESERVE)) {
		if (VM_ACCT(newsize) > VM_ACCT(oldsize))
			return security_vm_enough_memory_mm(current->mm,
					VM_ACCT(newsize) - VM_ACCT(oldsize));
		else if (VM_ACCT(newsize) < VM_ACCT(oldsize))
			vm_unacct_memory(VM_ACCT(oldsize) - VM_ACCT(newsize));
	}
	return 0;
}

/*
 * ... whereas tmpfs objects are accounted incrementally as
 * pages are allocated, in order to allow large sparse files.
 * shmem_getpage reports shmem_acct_block failure as -ENOSPC not -ENOMEM,
 * so that a failure on a sparse tmpfs mapping will give SIGBUS not OOM.
 */
static inline int shmem_acct_block(unsigned long flags, long pages)
{
	if (!(flags & VM_NORESERVE))
		return 0;

	return security_vm_enough_memory_mm(current->mm,
			pages * VM_ACCT(PAGE_SIZE));
}

static inline void shmem_unacct_blocks(unsigned long flags, long pages)
{
	if (flags & VM_NORESERVE)
		vm_unacct_memory(pages * VM_ACCT(PAGE_SIZE));
}

static inline bool shmem_inode_acct_block(struct inode *inode, long pages)
{
	struct shmem_inode_info *info = SHMEM_I(inode);
	struct shmem_sb_info *sbinfo = SHMEM_SB(inode->i_sb);

	if (shmem_acct_block(info->flags, pages))
		return false;

	if (sbinfo->max_blocks) {
		if (percpu_counter_compare(&sbinfo->used_blocks,
					   sbinfo->max_blocks - pages) > 0)
			goto unacct;
		percpu_counter_add(&sbinfo->used_blocks, pages);
	}

	return true;

unacct:
	shmem_unacct_blocks(info->flags, pages);
	return false;
}

static inline void shmem_inode_unacct_blocks(struct inode *inode, long pages)
{
	struct shmem_inode_info *info = SHMEM_I(inode);
	struct shmem_sb_info *sbinfo = SHMEM_SB(inode->i_sb);

	if (sbinfo->max_blocks)
		percpu_counter_sub(&sbinfo->used_blocks, pages);
	shmem_unacct_blocks(info->flags, pages);
}

static const struct super_operations shmem_ops;
const struct address_space_operations shmem_aops;
static const struct file_operations shmem_file_operations;
static const struct inode_operations shmem_inode_operations;
static const struct inode_operations shmem_dir_inode_operations;
static const struct inode_operations shmem_special_inode_operations;
static const struct vm_operations_struct shmem_vm_ops;
static struct file_system_type shmem_fs_type;

bool vma_is_shmem(struct vm_area_struct *vma)
{
	return vma->vm_ops == &shmem_vm_ops;
}

static LIST_HEAD(shmem_swaplist);
static DEFINE_MUTEX(shmem_swaplist_mutex);

/*
 * shmem_reserve_inode() performs bookkeeping to reserve a shmem inode, and
 * produces a novel ino for the newly allocated inode.
 *
 * It may also be called when making a hard link to permit the space needed by
 * each dentry. However, in that case, no new inode number is needed since that
 * internally draws from another pool of inode numbers (currently global
 * get_next_ino()). This case is indicated by passing NULL as inop.
 */
#define SHMEM_INO_BATCH 1024
static int shmem_reserve_inode(struct super_block *sb, ino_t *inop)
{
	struct shmem_sb_info *sbinfo = SHMEM_SB(sb);
	ino_t ino;

	if (!(sb->s_flags & SB_KERNMOUNT)) {
		spin_lock(&sbinfo->stat_lock);
		if (sbinfo->max_inodes) {
			if (!sbinfo->free_inodes) {
				spin_unlock(&sbinfo->stat_lock);
				return -ENOSPC;
			}
			sbinfo->free_inodes--;
		}
		if (inop) {
			ino = sbinfo->next_ino++;
			if (unlikely(is_zero_ino(ino)))
				ino = sbinfo->next_ino++;
			if (unlikely(!sbinfo->full_inums &&
				     ino > UINT_MAX)) {
				/*
				 * Emulate get_next_ino uint wraparound for
				 * compatibility
				 */
				if (IS_ENABLED(CONFIG_64BIT))
					pr_warn("%s: inode number overflow on device %d, consider using inode64 mount option\n",
						__func__, MINOR(sb->s_dev));
				sbinfo->next_ino = 1;
				ino = sbinfo->next_ino++;
			}
			*inop = ino;
		}
		spin_unlock(&sbinfo->stat_lock);
	} else if (inop) {
		/*
		 * __shmem_file_setup, one of our callers, is lock-free: it
		 * doesn't hold stat_lock in shmem_reserve_inode since
		 * max_inodes is always 0, and is called from potentially
		 * unknown contexts. As such, use a per-cpu batched allocator
		 * which doesn't require the per-sb stat_lock unless we are at
		 * the batch boundary.
		 *
		 * We don't need to worry about inode{32,64} since SB_KERNMOUNT
		 * shmem mounts are not exposed to userspace, so we don't need
		 * to worry about things like glibc compatibility.
		 */
		ino_t *next_ino;
		next_ino = per_cpu_ptr(sbinfo->ino_batch, get_cpu());
		ino = *next_ino;
		if (unlikely(ino % SHMEM_INO_BATCH == 0)) {
			spin_lock(&sbinfo->stat_lock);
			ino = sbinfo->next_ino;
			sbinfo->next_ino += SHMEM_INO_BATCH;
			spin_unlock(&sbinfo->stat_lock);
			if (unlikely(is_zero_ino(ino)))
				ino++;
		}
		*inop = ino;
		*next_ino = ++ino;
		put_cpu();
	}

	return 0;
}

static void shmem_free_inode(struct super_block *sb)
{
	struct shmem_sb_info *sbinfo = SHMEM_SB(sb);
	if (sbinfo->max_inodes) {
		spin_lock(&sbinfo->stat_lock);
		sbinfo->free_inodes++;
		spin_unlock(&sbinfo->stat_lock);
	}
}

/**
 * shmem_recalc_inode - recalculate the block usage of an inode
 * @inode: inode to recalc
 *
 * We have to calculate the free blocks since the mm can drop
 * undirtied hole pages behind our back.
 *
 * But normally   info->alloced == inode->i_mapping->nrpages + info->swapped
 * So mm freed is info->alloced - (inode->i_mapping->nrpages + info->swapped)
 *
 * It has to be called with the spinlock held.
 */
static void shmem_recalc_inode(struct inode *inode)
{
	struct shmem_inode_info *info = SHMEM_I(inode);
	long freed;

	freed = info->alloced - info->swapped - inode->i_mapping->nrpages;
	if (freed > 0) {
		info->alloced -= freed;
		inode->i_blocks -= freed * BLOCKS_PER_PAGE;
		shmem_inode_unacct_blocks(inode, freed);
	}
}

bool shmem_charge(struct inode *inode, long pages)
{
	struct shmem_inode_info *info = SHMEM_I(inode);
	unsigned long flags;

	if (!shmem_inode_acct_block(inode, pages))
		return false;

	/* nrpages adjustment first, then shmem_recalc_inode() when balanced */
	inode->i_mapping->nrpages += pages;

	spin_lock_irqsave(&info->lock, flags);
	info->alloced += pages;
	inode->i_blocks += pages * BLOCKS_PER_PAGE;
	shmem_recalc_inode(inode);
	spin_unlock_irqrestore(&info->lock, flags);

	return true;
}

void shmem_uncharge(struct inode *inode, long pages)
{
	struct shmem_inode_info *info = SHMEM_I(inode);
	unsigned long flags;

	/* nrpages adjustment done by __delete_from_page_cache() or caller */

	spin_lock_irqsave(&info->lock, flags);
	info->alloced -= pages;
	inode->i_blocks -= pages * BLOCKS_PER_PAGE;
	shmem_recalc_inode(inode);
	spin_unlock_irqrestore(&info->lock, flags);

	shmem_inode_unacct_blocks(inode, pages);
}

/*
 * Replace item expected in xarray by a new item, while holding xa_lock.
 */
static int shmem_replace_entry(struct address_space *mapping,
			pgoff_t index, void *expected, void *replacement)
{
	XA_STATE(xas, &mapping->i_pages, index);
	void *item;

	VM_BUG_ON(!expected);
	VM_BUG_ON(!replacement);
	item = xas_load(&xas);
	if (item != expected)
		return -ENOENT;
	xas_store(&xas, replacement);
	return 0;
}

/*
 * Sometimes, before we decide whether to proceed or to fail, we must check
 * that an entry was not already brought back from swap by a racing thread.
 *
 * Checking page is not enough: by the time a SwapCache page is locked, it
 * might be reused, and again be SwapCache, using the same swap as before.
 */
static bool shmem_confirm_swap(struct address_space *mapping,
			       pgoff_t index, swp_entry_t swap)
{
	return xa_load(&mapping->i_pages, index) == swp_to_radix_entry(swap);
}

/*
 * Definitions for "huge tmpfs": tmpfs mounted with the huge= option
 *
 * SHMEM_HUGE_NEVER:
 *	disables huge pages for the mount;
 * SHMEM_HUGE_ALWAYS:
 *	enables huge pages for the mount;
 * SHMEM_HUGE_WITHIN_SIZE:
 *	only allocate huge pages if the page will be fully within i_size,
 *	also respect fadvise()/madvise() hints;
 * SHMEM_HUGE_ADVISE:
 *	only allocate huge pages if requested with fadvise()/madvise();
 */

#define SHMEM_HUGE_NEVER	0
#define SHMEM_HUGE_ALWAYS	1
#define SHMEM_HUGE_WITHIN_SIZE	2
#define SHMEM_HUGE_ADVISE	3

/*
 * Special values.
 * Only can be set via /sys/kernel/mm/transparent_hugepage/shmem_enabled:
 *
 * SHMEM_HUGE_DENY:
 *	disables huge on shm_mnt and all mounts, for emergency use;
 * SHMEM_HUGE_FORCE:
 *	enables huge on shm_mnt and all mounts, w/o needing option, for testing;
 *
 */
#define SHMEM_HUGE_DENY		(-1)
#define SHMEM_HUGE_FORCE	(-2)

#ifdef CONFIG_TRANSPARENT_HUGEPAGE
/* ifdef here to avoid bloating shmem.o when not necessary */

static int shmem_huge __read_mostly;

#if defined(CONFIG_SYSFS)
static int shmem_parse_huge(const char *str)
{
	if (!strcmp(str, "never"))
		return SHMEM_HUGE_NEVER;
	if (!strcmp(str, "always"))
		return SHMEM_HUGE_ALWAYS;
	if (!strcmp(str, "within_size"))
		return SHMEM_HUGE_WITHIN_SIZE;
	if (!strcmp(str, "advise"))
		return SHMEM_HUGE_ADVISE;
	if (!strcmp(str, "deny"))
		return SHMEM_HUGE_DENY;
	if (!strcmp(str, "force"))
		return SHMEM_HUGE_FORCE;
	return -EINVAL;
}
#endif

#if defined(CONFIG_SYSFS) || defined(CONFIG_TMPFS)
static const char *shmem_format_huge(int huge)
{
	switch (huge) {
	case SHMEM_HUGE_NEVER:
		return "never";
	case SHMEM_HUGE_ALWAYS:
		return "always";
	case SHMEM_HUGE_WITHIN_SIZE:
		return "within_size";
	case SHMEM_HUGE_ADVISE:
		return "advise";
	case SHMEM_HUGE_DENY:
		return "deny";
	case SHMEM_HUGE_FORCE:
		return "force";
	default:
		VM_BUG_ON(1);
		return "bad_val";
	}
}
#endif

static unsigned long shmem_unused_huge_shrink(struct shmem_sb_info *sbinfo,
		struct shrink_control *sc, unsigned long nr_to_split)
{
	LIST_HEAD(list), *pos, *next;
	LIST_HEAD(to_remove);
	struct inode *inode;
	struct shmem_inode_info *info;
	struct page *page;
	unsigned long batch = sc ? sc->nr_to_scan : 128;
	int removed = 0, split = 0;

	if (list_empty(&sbinfo->shrinklist))
		return SHRINK_STOP;

	spin_lock(&sbinfo->shrinklist_lock);
	list_for_each_safe(pos, next, &sbinfo->shrinklist) {
		info = list_entry(pos, struct shmem_inode_info, shrinklist);

		/* pin the inode */
		inode = igrab(&info->vfs_inode);

		/* inode is about to be evicted */
		if (!inode) {
			list_del_init(&info->shrinklist);
			removed++;
			goto next;
		}

		/* Check if there's anything to gain */
		if (round_up(inode->i_size, PAGE_SIZE) ==
				round_up(inode->i_size, HPAGE_PMD_SIZE)) {
			list_move(&info->shrinklist, &to_remove);
			removed++;
			goto next;
		}

		list_move(&info->shrinklist, &list);
next:
		if (!--batch)
			break;
	}
	spin_unlock(&sbinfo->shrinklist_lock);

	list_for_each_safe(pos, next, &to_remove) {
		info = list_entry(pos, struct shmem_inode_info, shrinklist);
		inode = &info->vfs_inode;
		list_del_init(&info->shrinklist);
		iput(inode);
	}

	list_for_each_safe(pos, next, &list) {
		int ret;

		info = list_entry(pos, struct shmem_inode_info, shrinklist);
		inode = &info->vfs_inode;

		if (nr_to_split && split >= nr_to_split)
			goto leave;

		page = find_get_page(inode->i_mapping,
				(inode->i_size & HPAGE_PMD_MASK) >> PAGE_SHIFT);
		if (!page)
			goto drop;

		/* No huge page at the end of the file: nothing to split */
		if (!PageTransHuge(page)) {
			put_page(page);
			goto drop;
		}

		/*
		 * Leave the inode on the list if we failed to lock
		 * the page at this time.
		 *
		 * Waiting for the lock may lead to deadlock in the
		 * reclaim path.
		 */
		if (!trylock_page(page)) {
			put_page(page);
			goto leave;
		}

		ret = split_huge_page(page);
		unlock_page(page);
		put_page(page);

		/* If split failed leave the inode on the list */
		if (ret)
			goto leave;

		split++;
drop:
		list_del_init(&info->shrinklist);
		removed++;
leave:
		iput(inode);
	}

	spin_lock(&sbinfo->shrinklist_lock);
	list_splice_tail(&list, &sbinfo->shrinklist);
	sbinfo->shrinklist_len -= removed;
	spin_unlock(&sbinfo->shrinklist_lock);

	return split;
}

static long shmem_unused_huge_scan(struct super_block *sb,
		struct shrink_control *sc)
{
	struct shmem_sb_info *sbinfo = SHMEM_SB(sb);

	if (!READ_ONCE(sbinfo->shrinklist_len))
		return SHRINK_STOP;

	return shmem_unused_huge_shrink(sbinfo, sc, 0);
}

static long shmem_unused_huge_count(struct super_block *sb,
		struct shrink_control *sc)
{
	struct shmem_sb_info *sbinfo = SHMEM_SB(sb);
	return READ_ONCE(sbinfo->shrinklist_len);
}
#else /* !CONFIG_TRANSPARENT_HUGEPAGE */

#define shmem_huge SHMEM_HUGE_DENY

static unsigned long shmem_unused_huge_shrink(struct shmem_sb_info *sbinfo,
		struct shrink_control *sc, unsigned long nr_to_split)
{
	return 0;
}
#endif /* CONFIG_TRANSPARENT_HUGEPAGE */

static inline bool is_huge_enabled(struct shmem_sb_info *sbinfo)
{
	if (IS_ENABLED(CONFIG_TRANSPARENT_HUGEPAGE) &&
	    (shmem_huge == SHMEM_HUGE_FORCE || sbinfo->huge) &&
	    shmem_huge != SHMEM_HUGE_DENY)
		return true;
	return false;
}

/*
 * Like add_to_page_cache_locked, but error if expected item has gone.
 */
static int shmem_add_to_page_cache(struct page *page,
				   struct address_space *mapping,
				   pgoff_t index, void *expected, gfp_t gfp,
				   struct mm_struct *charge_mm)
{
	XA_STATE_ORDER(xas, &mapping->i_pages, index, compound_order(page));
	unsigned long i = 0;
	unsigned long nr = compound_nr(page);
<<<<<<< HEAD
=======
	int error;
>>>>>>> 7d2a07b7

	VM_BUG_ON_PAGE(PageTail(page), page);
	VM_BUG_ON_PAGE(index != round_down(index, nr), page);
	VM_BUG_ON_PAGE(!PageLocked(page), page);
	VM_BUG_ON_PAGE(!PageSwapBacked(page), page);
	VM_BUG_ON(expected && PageTransHuge(page));

	page_ref_add(page, nr);
	page->mapping = mapping;
	page->index = index;

	if (!PageSwapCache(page)) {
		error = mem_cgroup_charge(page, charge_mm, gfp);
		if (error) {
			if (PageTransHuge(page)) {
				count_vm_event(THP_FILE_FALLBACK);
				count_vm_event(THP_FILE_FALLBACK_CHARGE);
			}
			goto error;
		}
	}
	cgroup_throttle_swaprate(page, gfp);

	do {
		void *entry;
		xas_lock_irq(&xas);
		entry = xas_find_conflict(&xas);
		if (entry != expected)
			xas_set_err(&xas, -EEXIST);
		xas_create_range(&xas);
		if (xas_error(&xas))
			goto unlock;
next:
		xas_store(&xas, page);
		if (++i < nr) {
			xas_next(&xas);
			goto next;
		}
		if (PageTransHuge(page)) {
			count_vm_event(THP_FILE_ALLOC);
			__mod_lruvec_page_state(page, NR_SHMEM_THPS, nr);
		}
		mapping->nrpages += nr;
		__mod_lruvec_page_state(page, NR_FILE_PAGES, nr);
		__mod_lruvec_page_state(page, NR_SHMEM, nr);
unlock:
		xas_unlock_irq(&xas);
	} while (xas_nomem(&xas, gfp));

	if (xas_error(&xas)) {
		error = xas_error(&xas);
		goto error;
	}

	return 0;
error:
	page->mapping = NULL;
	page_ref_sub(page, nr);
	return error;
}

/*
 * Like delete_from_page_cache, but substitutes swap for page.
 */
static void shmem_delete_from_page_cache(struct page *page, void *radswap)
{
	struct address_space *mapping = page->mapping;
	int error;

	VM_BUG_ON_PAGE(PageCompound(page), page);

	xa_lock_irq(&mapping->i_pages);
	error = shmem_replace_entry(mapping, page->index, page, radswap);
	page->mapping = NULL;
	mapping->nrpages--;
	__dec_lruvec_page_state(page, NR_FILE_PAGES);
	__dec_lruvec_page_state(page, NR_SHMEM);
	xa_unlock_irq(&mapping->i_pages);
	put_page(page);
	BUG_ON(error);
}

/*
 * Remove swap entry from page cache, free the swap and its page cache.
 */
static int shmem_free_swap(struct address_space *mapping,
			   pgoff_t index, void *radswap)
{
	void *old;

	old = xa_cmpxchg_irq(&mapping->i_pages, index, radswap, NULL, 0);
	if (old != radswap)
		return -ENOENT;
	free_swap_and_cache(radix_to_swp_entry(radswap));
	return 0;
}

/*
 * Determine (in bytes) how many of the shmem object's pages mapped by the
 * given offsets are swapped out.
 *
 * This is safe to call without i_mutex or the i_pages lock thanks to RCU,
 * as long as the inode doesn't go away and racy results are not a problem.
 */
unsigned long shmem_partial_swap_usage(struct address_space *mapping,
						pgoff_t start, pgoff_t end)
{
	XA_STATE(xas, &mapping->i_pages, start);
	struct page *page;
	unsigned long swapped = 0;

	rcu_read_lock();
	xas_for_each(&xas, page, end - 1) {
		if (xas_retry(&xas, page))
			continue;
		if (xa_is_value(page))
			swapped++;

		if (need_resched()) {
			xas_pause(&xas);
			cond_resched_rcu();
		}
	}

	rcu_read_unlock();

	return swapped << PAGE_SHIFT;
}

/*
 * Determine (in bytes) how many of the shmem object's pages mapped by the
 * given vma is swapped out.
 *
 * This is safe to call without i_mutex or the i_pages lock thanks to RCU,
 * as long as the inode doesn't go away and racy results are not a problem.
 */
unsigned long shmem_swap_usage(struct vm_area_struct *vma)
{
	struct inode *inode = file_inode(vma->vm_file);
	struct shmem_inode_info *info = SHMEM_I(inode);
	struct address_space *mapping = inode->i_mapping;
	unsigned long swapped;

	/* Be careful as we don't hold info->lock */
	swapped = READ_ONCE(info->swapped);

	/*
	 * The easier cases are when the shmem object has nothing in swap, or
	 * the vma maps it whole. Then we can simply use the stats that we
	 * already track.
	 */
	if (!swapped)
		return 0;

	if (!vma->vm_pgoff && vma->vm_end - vma->vm_start >= inode->i_size)
		return swapped << PAGE_SHIFT;

	/* Here comes the more involved part */
	return shmem_partial_swap_usage(mapping,
			linear_page_index(vma, vma->vm_start),
			linear_page_index(vma, vma->vm_end));
}

/*
 * SysV IPC SHM_UNLOCK restore Unevictable pages to their evictable lists.
 */
void shmem_unlock_mapping(struct address_space *mapping)
{
	struct pagevec pvec;
	pgoff_t index = 0;

	pagevec_init(&pvec);
	/*
	 * Minor point, but we might as well stop if someone else SHM_LOCKs it.
	 */
	while (!mapping_unevictable(mapping)) {
		if (!pagevec_lookup(&pvec, mapping, &index))
			break;
		check_move_unevictable_pages(&pvec);
		pagevec_release(&pvec);
		cond_resched();
	}
}

/*
 * Check whether a hole-punch or truncation needs to split a huge page,
 * returning true if no split was required, or the split has been successful.
 *
 * Eviction (or truncation to 0 size) should never need to split a huge page;
 * but in rare cases might do so, if shmem_undo_range() failed to trylock on
 * head, and then succeeded to trylock on tail.
 *
 * A split can only succeed when there are no additional references on the
 * huge page: so the split below relies upon find_get_entries() having stopped
 * when it found a subpage of the huge page, without getting further references.
 */
static bool shmem_punch_compound(struct page *page, pgoff_t start, pgoff_t end)
{
	if (!PageTransCompound(page))
		return true;

	/* Just proceed to delete a huge page wholly within the range punched */
	if (PageHead(page) &&
	    page->index >= start && page->index + HPAGE_PMD_NR <= end)
		return true;

	/* Try to split huge page, so we can truly punch the hole or truncate */
	return split_huge_page(page) >= 0;
}

/*
 * Remove range of pages and swap entries from page cache, and free them.
 * If !unfalloc, truncate or punch hole; if unfalloc, undo failed fallocate.
 */
static void shmem_undo_range(struct inode *inode, loff_t lstart, loff_t lend,
								 bool unfalloc)
{
	struct address_space *mapping = inode->i_mapping;
	struct shmem_inode_info *info = SHMEM_I(inode);
	pgoff_t start = (lstart + PAGE_SIZE - 1) >> PAGE_SHIFT;
	pgoff_t end = (lend + 1) >> PAGE_SHIFT;
	unsigned int partial_start = lstart & (PAGE_SIZE - 1);
	unsigned int partial_end = (lend + 1) & (PAGE_SIZE - 1);
	struct pagevec pvec;
	pgoff_t indices[PAGEVEC_SIZE];
	long nr_swaps_freed = 0;
	pgoff_t index;
	int i;

	if (lend == -1)
		end = -1;	/* unsigned, so actually very big */

	pagevec_init(&pvec);
	index = start;
	while (index < end && find_lock_entries(mapping, index, end - 1,
			&pvec, indices)) {
		for (i = 0; i < pagevec_count(&pvec); i++) {
			struct page *page = pvec.pages[i];

			index = indices[i];

			if (xa_is_value(page)) {
				if (unfalloc)
					continue;
				nr_swaps_freed += !shmem_free_swap(mapping,
								index, page);
				continue;
			}
			index += thp_nr_pages(page) - 1;

			if (!unfalloc || !PageUptodate(page))
				truncate_inode_page(mapping, page);
			unlock_page(page);
		}
		pagevec_remove_exceptionals(&pvec);
		pagevec_release(&pvec);
		cond_resched();
		index++;
	}

	if (partial_start) {
		struct page *page = NULL;
		shmem_getpage(inode, start - 1, &page, SGP_READ);
		if (page) {
			unsigned int top = PAGE_SIZE;
			if (start > end) {
				top = partial_end;
				partial_end = 0;
			}
			zero_user_segment(page, partial_start, top);
			set_page_dirty(page);
			unlock_page(page);
			put_page(page);
		}
	}
	if (partial_end) {
		struct page *page = NULL;
		shmem_getpage(inode, end, &page, SGP_READ);
		if (page) {
			zero_user_segment(page, 0, partial_end);
			set_page_dirty(page);
			unlock_page(page);
			put_page(page);
		}
	}
	if (start >= end)
		return;

	index = start;
	while (index < end) {
		cond_resched();

		if (!find_get_entries(mapping, index, end - 1, &pvec,
				indices)) {
			/* If all gone or hole-punch or unfalloc, we're done */
			if (index == start || end != -1)
				break;
			/* But if truncating, restart to make sure all gone */
			index = start;
			continue;
		}
		for (i = 0; i < pagevec_count(&pvec); i++) {
			struct page *page = pvec.pages[i];

			index = indices[i];
			if (xa_is_value(page)) {
				if (unfalloc)
					continue;
				if (shmem_free_swap(mapping, index, page)) {
					/* Swap was replaced by page: retry */
					index--;
					break;
				}
				nr_swaps_freed++;
				continue;
			}

			lock_page(page);

			if (!unfalloc || !PageUptodate(page)) {
				if (page_mapping(page) != mapping) {
					/* Page was replaced by swap: retry */
					unlock_page(page);
					index--;
					break;
				}
				VM_BUG_ON_PAGE(PageWriteback(page), page);
				if (shmem_punch_compound(page, start, end))
					truncate_inode_page(mapping, page);
				else if (IS_ENABLED(CONFIG_TRANSPARENT_HUGEPAGE)) {
					/* Wipe the page and don't get stuck */
					clear_highpage(page);
					flush_dcache_page(page);
					set_page_dirty(page);
					if (index <
					    round_up(start, HPAGE_PMD_NR))
						start = index + 1;
				}
			}
			unlock_page(page);
		}
		pagevec_remove_exceptionals(&pvec);
		pagevec_release(&pvec);
		index++;
	}

	spin_lock_irq(&info->lock);
	info->swapped -= nr_swaps_freed;
	shmem_recalc_inode(inode);
	spin_unlock_irq(&info->lock);
}

void shmem_truncate_range(struct inode *inode, loff_t lstart, loff_t lend)
{
	shmem_undo_range(inode, lstart, lend, false);
	inode->i_ctime = inode->i_mtime = current_time(inode);
}
EXPORT_SYMBOL_GPL(shmem_truncate_range);

static int shmem_getattr(struct user_namespace *mnt_userns,
			 const struct path *path, struct kstat *stat,
			 u32 request_mask, unsigned int query_flags)
{
	struct inode *inode = path->dentry->d_inode;
	struct shmem_inode_info *info = SHMEM_I(inode);
	struct shmem_sb_info *sb_info = SHMEM_SB(inode->i_sb);

	if (info->alloced - info->swapped != inode->i_mapping->nrpages) {
		spin_lock_irq(&info->lock);
		shmem_recalc_inode(inode);
		spin_unlock_irq(&info->lock);
	}
	generic_fillattr(&init_user_ns, inode, stat);

	if (is_huge_enabled(sb_info))
		stat->blksize = HPAGE_PMD_SIZE;

	return 0;
}

static int shmem_setattr(struct user_namespace *mnt_userns,
			 struct dentry *dentry, struct iattr *attr)
{
	struct inode *inode = d_inode(dentry);
	struct shmem_inode_info *info = SHMEM_I(inode);
	struct shmem_sb_info *sbinfo = SHMEM_SB(inode->i_sb);
	int error;

	error = setattr_prepare(&init_user_ns, dentry, attr);
	if (error)
		return error;

	if (S_ISREG(inode->i_mode) && (attr->ia_valid & ATTR_SIZE)) {
		loff_t oldsize = inode->i_size;
		loff_t newsize = attr->ia_size;

		/* protected by i_mutex */
		if ((newsize < oldsize && (info->seals & F_SEAL_SHRINK)) ||
		    (newsize > oldsize && (info->seals & F_SEAL_GROW)))
			return -EPERM;

		if (newsize != oldsize) {
			error = shmem_reacct_size(SHMEM_I(inode)->flags,
					oldsize, newsize);
			if (error)
				return error;
			i_size_write(inode, newsize);
			inode->i_ctime = inode->i_mtime = current_time(inode);
		}
		if (newsize <= oldsize) {
			loff_t holebegin = round_up(newsize, PAGE_SIZE);
			if (oldsize > holebegin)
				unmap_mapping_range(inode->i_mapping,
							holebegin, 0, 1);
			if (info->alloced)
				shmem_truncate_range(inode,
							newsize, (loff_t)-1);
			/* unmap again to remove racily COWed private pages */
			if (oldsize > holebegin)
				unmap_mapping_range(inode->i_mapping,
							holebegin, 0, 1);

			/*
			 * Part of the huge page can be beyond i_size: subject
			 * to shrink under memory pressure.
			 */
			if (IS_ENABLED(CONFIG_TRANSPARENT_HUGEPAGE)) {
				spin_lock(&sbinfo->shrinklist_lock);
				/*
				 * _careful to defend against unlocked access to
				 * ->shrink_list in shmem_unused_huge_shrink()
				 */
				if (list_empty_careful(&info->shrinklist)) {
					list_add_tail(&info->shrinklist,
							&sbinfo->shrinklist);
					sbinfo->shrinklist_len++;
				}
				spin_unlock(&sbinfo->shrinklist_lock);
			}
		}
	}

	setattr_copy(&init_user_ns, inode, attr);
	if (attr->ia_valid & ATTR_MODE)
		error = posix_acl_chmod(&init_user_ns, inode, inode->i_mode);
	return error;
}

static void shmem_evict_inode(struct inode *inode)
{
	struct shmem_inode_info *info = SHMEM_I(inode);
	struct shmem_sb_info *sbinfo = SHMEM_SB(inode->i_sb);

	if (shmem_mapping(inode->i_mapping)) {
		shmem_unacct_size(info->flags, inode->i_size);
		inode->i_size = 0;
		shmem_truncate_range(inode, 0, (loff_t)-1);
		if (!list_empty(&info->shrinklist)) {
			spin_lock(&sbinfo->shrinklist_lock);
			if (!list_empty(&info->shrinklist)) {
				list_del_init(&info->shrinklist);
				sbinfo->shrinklist_len--;
			}
			spin_unlock(&sbinfo->shrinklist_lock);
		}
		while (!list_empty(&info->swaplist)) {
			/* Wait while shmem_unuse() is scanning this inode... */
			wait_var_event(&info->stop_eviction,
				       !atomic_read(&info->stop_eviction));
			mutex_lock(&shmem_swaplist_mutex);
			/* ...but beware of the race if we peeked too early */
			if (!atomic_read(&info->stop_eviction))
				list_del_init(&info->swaplist);
			mutex_unlock(&shmem_swaplist_mutex);
		}
	}

	simple_xattrs_free(&info->xattrs);
	WARN_ON(inode->i_blocks);
	shmem_free_inode(inode->i_sb);
	clear_inode(inode);
}

extern struct swap_info_struct *swap_info[];

static int shmem_find_swap_entries(struct address_space *mapping,
				   pgoff_t start, unsigned int nr_entries,
				   struct page **entries, pgoff_t *indices,
				   unsigned int type, bool frontswap)
{
	XA_STATE(xas, &mapping->i_pages, start);
	struct page *page;
	swp_entry_t entry;
	unsigned int ret = 0;

	if (!nr_entries)
		return 0;

	rcu_read_lock();
	xas_for_each(&xas, page, ULONG_MAX) {
		if (xas_retry(&xas, page))
			continue;

		if (!xa_is_value(page))
			continue;

		entry = radix_to_swp_entry(page);
		if (swp_type(entry) != type)
			continue;
		if (frontswap &&
		    !frontswap_test(swap_info[type], swp_offset(entry)))
			continue;

		indices[ret] = xas.xa_index;
		entries[ret] = page;

		if (need_resched()) {
			xas_pause(&xas);
			cond_resched_rcu();
		}
		if (++ret == nr_entries)
			break;
	}
	rcu_read_unlock();

	return ret;
}

/*
 * Move the swapped pages for an inode to page cache. Returns the count
 * of pages swapped in, or the error in case of failure.
 */
static int shmem_unuse_swap_entries(struct inode *inode, struct pagevec pvec,
				    pgoff_t *indices)
{
	int i = 0;
	int ret = 0;
	int error = 0;
	struct address_space *mapping = inode->i_mapping;

	for (i = 0; i < pvec.nr; i++) {
		struct page *page = pvec.pages[i];

		if (!xa_is_value(page))
			continue;
		error = shmem_swapin_page(inode, indices[i],
					  &page, SGP_CACHE,
					  mapping_gfp_mask(mapping),
					  NULL, NULL);
		if (error == 0) {
			unlock_page(page);
			put_page(page);
			ret++;
		}
		if (error == -ENOMEM)
			break;
		error = 0;
	}
	return error ? error : ret;
}

/*
 * If swap found in inode, free it and move page from swapcache to filecache.
 */
static int shmem_unuse_inode(struct inode *inode, unsigned int type,
			     bool frontswap, unsigned long *fs_pages_to_unuse)
{
	struct address_space *mapping = inode->i_mapping;
	pgoff_t start = 0;
	struct pagevec pvec;
	pgoff_t indices[PAGEVEC_SIZE];
	bool frontswap_partial = (frontswap && *fs_pages_to_unuse > 0);
	int ret = 0;

	pagevec_init(&pvec);
	do {
		unsigned int nr_entries = PAGEVEC_SIZE;

		if (frontswap_partial && *fs_pages_to_unuse < PAGEVEC_SIZE)
			nr_entries = *fs_pages_to_unuse;

		pvec.nr = shmem_find_swap_entries(mapping, start, nr_entries,
						  pvec.pages, indices,
						  type, frontswap);
		if (pvec.nr == 0) {
			ret = 0;
			break;
		}

		ret = shmem_unuse_swap_entries(inode, pvec, indices);
		if (ret < 0)
			break;

		if (frontswap_partial) {
			*fs_pages_to_unuse -= ret;
			if (*fs_pages_to_unuse == 0) {
				ret = FRONTSWAP_PAGES_UNUSED;
				break;
			}
		}

		start = indices[pvec.nr - 1];
	} while (true);

	return ret;
}

/*
 * Read all the shared memory data that resides in the swap
 * device 'type' back into memory, so the swap device can be
 * unused.
 */
int shmem_unuse(unsigned int type, bool frontswap,
		unsigned long *fs_pages_to_unuse)
{
	struct shmem_inode_info *info, *next;
	int error = 0;

	if (list_empty(&shmem_swaplist))
		return 0;

	mutex_lock(&shmem_swaplist_mutex);
	list_for_each_entry_safe(info, next, &shmem_swaplist, swaplist) {
		if (!info->swapped) {
			list_del_init(&info->swaplist);
			continue;
		}
		/*
		 * Drop the swaplist mutex while searching the inode for swap;
		 * but before doing so, make sure shmem_evict_inode() will not
		 * remove placeholder inode from swaplist, nor let it be freed
		 * (igrab() would protect from unlink, but not from unmount).
		 */
		atomic_inc(&info->stop_eviction);
		mutex_unlock(&shmem_swaplist_mutex);

		error = shmem_unuse_inode(&info->vfs_inode, type, frontswap,
					  fs_pages_to_unuse);
		cond_resched();

		mutex_lock(&shmem_swaplist_mutex);
		next = list_next_entry(info, swaplist);
		if (!info->swapped)
			list_del_init(&info->swaplist);
		if (atomic_dec_and_test(&info->stop_eviction))
			wake_up_var(&info->stop_eviction);
		if (error)
			break;
	}
	mutex_unlock(&shmem_swaplist_mutex);

	return error;
}

/*
 * Move the page from the page cache to the swap cache.
 */
static int shmem_writepage(struct page *page, struct writeback_control *wbc)
{
	struct shmem_inode_info *info;
	struct address_space *mapping;
	struct inode *inode;
	swp_entry_t swap;
	pgoff_t index;

	VM_BUG_ON_PAGE(PageCompound(page), page);
	BUG_ON(!PageLocked(page));
	mapping = page->mapping;
	index = page->index;
	inode = mapping->host;
	info = SHMEM_I(inode);
	if (info->flags & VM_LOCKED)
		goto redirty;
	if (!total_swap_pages)
		goto redirty;

	/*
	 * Our capabilities prevent regular writeback or sync from ever calling
	 * shmem_writepage; but a stacking filesystem might use ->writepage of
	 * its underlying filesystem, in which case tmpfs should write out to
	 * swap only in response to memory pressure, and not for the writeback
	 * threads or sync.
	 */
	if (!wbc->for_reclaim) {
		WARN_ON_ONCE(1);	/* Still happens? Tell us about it! */
		goto redirty;
	}

	/*
	 * This is somewhat ridiculous, but without plumbing a SWAP_MAP_FALLOC
	 * value into swapfile.c, the only way we can correctly account for a
	 * fallocated page arriving here is now to initialize it and write it.
	 *
	 * That's okay for a page already fallocated earlier, but if we have
	 * not yet completed the fallocation, then (a) we want to keep track
	 * of this page in case we have to undo it, and (b) it may not be a
	 * good idea to continue anyway, once we're pushing into swap.  So
	 * reactivate the page, and let shmem_fallocate() quit when too many.
	 */
	if (!PageUptodate(page)) {
		if (inode->i_private) {
			struct shmem_falloc *shmem_falloc;
			spin_lock(&inode->i_lock);
			shmem_falloc = inode->i_private;
			if (shmem_falloc &&
			    !shmem_falloc->waitq &&
			    index >= shmem_falloc->start &&
			    index < shmem_falloc->next)
				shmem_falloc->nr_unswapped++;
			else
				shmem_falloc = NULL;
			spin_unlock(&inode->i_lock);
			if (shmem_falloc)
				goto redirty;
		}
		clear_highpage(page);
		flush_dcache_page(page);
		SetPageUptodate(page);
	}

	swap = get_swap_page(page);
	if (!swap.val)
		goto redirty;

	/*
	 * Add inode to shmem_unuse()'s list of swapped-out inodes,
	 * if it's not already there.  Do it now before the page is
	 * moved to swap cache, when its pagelock no longer protects
	 * the inode from eviction.  But don't unlock the mutex until
	 * we've incremented swapped, because shmem_unuse_inode() will
	 * prune a !swapped inode from the swaplist under this mutex.
	 */
	mutex_lock(&shmem_swaplist_mutex);
	if (list_empty(&info->swaplist))
		list_add(&info->swaplist, &shmem_swaplist);

	if (add_to_swap_cache(page, swap,
<<<<<<< HEAD
			__GFP_HIGH | __GFP_NOMEMALLOC | __GFP_NOWARN) == 0) {
=======
			__GFP_HIGH | __GFP_NOMEMALLOC | __GFP_NOWARN,
			NULL) == 0) {
>>>>>>> 7d2a07b7
		spin_lock_irq(&info->lock);
		shmem_recalc_inode(inode);
		info->swapped++;
		spin_unlock_irq(&info->lock);

		swap_shmem_alloc(swap);
		shmem_delete_from_page_cache(page, swp_to_radix_entry(swap));

		mutex_unlock(&shmem_swaplist_mutex);
		BUG_ON(page_mapped(page));
		swap_writepage(page, wbc);
		return 0;
	}

	mutex_unlock(&shmem_swaplist_mutex);
	put_swap_page(page, swap);
redirty:
	set_page_dirty(page);
	if (wbc->for_reclaim)
		return AOP_WRITEPAGE_ACTIVATE;	/* Return with page locked */
	unlock_page(page);
	return 0;
}

#if defined(CONFIG_NUMA) && defined(CONFIG_TMPFS)
static void shmem_show_mpol(struct seq_file *seq, struct mempolicy *mpol)
{
	char buffer[64];

	if (!mpol || mpol->mode == MPOL_DEFAULT)
		return;		/* show nothing */

	mpol_to_str(buffer, sizeof(buffer), mpol);

	seq_printf(seq, ",mpol=%s", buffer);
}

static struct mempolicy *shmem_get_sbmpol(struct shmem_sb_info *sbinfo)
{
	struct mempolicy *mpol = NULL;
	if (sbinfo->mpol) {
		spin_lock(&sbinfo->stat_lock);	/* prevent replace/use races */
		mpol = sbinfo->mpol;
		mpol_get(mpol);
		spin_unlock(&sbinfo->stat_lock);
	}
	return mpol;
}
#else /* !CONFIG_NUMA || !CONFIG_TMPFS */
static inline void shmem_show_mpol(struct seq_file *seq, struct mempolicy *mpol)
{
}
static inline struct mempolicy *shmem_get_sbmpol(struct shmem_sb_info *sbinfo)
{
	return NULL;
}
#endif /* CONFIG_NUMA && CONFIG_TMPFS */
#ifndef CONFIG_NUMA
#define vm_policy vm_private_data
#endif

static void shmem_pseudo_vma_init(struct vm_area_struct *vma,
		struct shmem_inode_info *info, pgoff_t index)
{
	/* Create a pseudo vma that just contains the policy */
	vma_init(vma, NULL);
	/* Bias interleave by inode number to distribute better across nodes */
	vma->vm_pgoff = index + info->vfs_inode.i_ino;
	vma->vm_policy = mpol_shared_policy_lookup(&info->policy, index);
}

static void shmem_pseudo_vma_destroy(struct vm_area_struct *vma)
{
	/* Drop reference taken by mpol_shared_policy_lookup() */
	mpol_cond_put(vma->vm_policy);
}

static struct page *shmem_swapin(swp_entry_t swap, gfp_t gfp,
			struct shmem_inode_info *info, pgoff_t index)
{
	struct vm_area_struct pvma;
	struct page *page;
	struct vm_fault vmf = {
		.vma = &pvma,
	};

	shmem_pseudo_vma_init(&pvma, info, index);
	page = swap_cluster_readahead(swap, gfp, &vmf);
	shmem_pseudo_vma_destroy(&pvma);

	return page;
}

/*
 * Make sure huge_gfp is always more limited than limit_gfp.
 * Some of the flags set permissions, while others set limitations.
 */
static gfp_t limit_gfp_mask(gfp_t huge_gfp, gfp_t limit_gfp)
{
	gfp_t allowflags = __GFP_IO | __GFP_FS | __GFP_RECLAIM;
	gfp_t denyflags = __GFP_NOWARN | __GFP_NORETRY;
	gfp_t zoneflags = limit_gfp & GFP_ZONEMASK;
	gfp_t result = huge_gfp & ~(allowflags | GFP_ZONEMASK);

	/* Allow allocations only from the originally specified zones. */
	result |= zoneflags;

	/*
	 * Minimize the result gfp by taking the union with the deny flags,
	 * and the intersection of the allow flags.
	 */
	result |= (limit_gfp & denyflags);
	result |= (huge_gfp & limit_gfp) & allowflags;

	return result;
}

static struct page *shmem_alloc_hugepage(gfp_t gfp,
		struct shmem_inode_info *info, pgoff_t index)
{
	struct vm_area_struct pvma;
	struct address_space *mapping = info->vfs_inode.i_mapping;
	pgoff_t hindex;
	struct page *page;

	hindex = round_down(index, HPAGE_PMD_NR);
	if (xa_find(&mapping->i_pages, &hindex, hindex + HPAGE_PMD_NR - 1,
								XA_PRESENT))
		return NULL;

	shmem_pseudo_vma_init(&pvma, info, hindex);
	page = alloc_pages_vma(gfp, HPAGE_PMD_ORDER, &pvma, 0, numa_node_id(),
			       true);
	shmem_pseudo_vma_destroy(&pvma);
	if (page)
		prep_transhuge_page(page);
	else
		count_vm_event(THP_FILE_FALLBACK);
	return page;
}

static struct page *shmem_alloc_page(gfp_t gfp,
			struct shmem_inode_info *info, pgoff_t index)
{
	struct vm_area_struct pvma;
	struct page *page;

	shmem_pseudo_vma_init(&pvma, info, index);
	page = alloc_page_vma(gfp, &pvma, 0);
	shmem_pseudo_vma_destroy(&pvma);

	return page;
}

static struct page *shmem_alloc_and_acct_page(gfp_t gfp,
		struct inode *inode,
		pgoff_t index, bool huge)
{
	struct shmem_inode_info *info = SHMEM_I(inode);
	struct page *page;
	int nr;
	int err = -ENOSPC;

	if (!IS_ENABLED(CONFIG_TRANSPARENT_HUGEPAGE))
		huge = false;
	nr = huge ? HPAGE_PMD_NR : 1;

	if (!shmem_inode_acct_block(inode, nr))
		goto failed;

	if (huge)
		page = shmem_alloc_hugepage(gfp, info, index);
	else
		page = shmem_alloc_page(gfp, info, index);
	if (page) {
		__SetPageLocked(page);
		__SetPageSwapBacked(page);
		return page;
	}

	err = -ENOMEM;
	shmem_inode_unacct_blocks(inode, nr);
failed:
	return ERR_PTR(err);
}

/*
 * When a page is moved from swapcache to shmem filecache (either by the
 * usual swapin of shmem_getpage_gfp(), or by the less common swapoff of
 * shmem_unuse_inode()), it may have been read in earlier from swap, in
 * ignorance of the mapping it belongs to.  If that mapping has special
 * constraints (like the gma500 GEM driver, which requires RAM below 4GB),
 * we may need to copy to a suitable page before moving to filecache.
 *
 * In a future release, this may well be extended to respect cpuset and
 * NUMA mempolicy, and applied also to anonymous pages in do_swap_page();
 * but for now it is a simple matter of zone.
 */
static bool shmem_should_replace_page(struct page *page, gfp_t gfp)
{
	return page_zonenum(page) > gfp_zone(gfp);
}

static int shmem_replace_page(struct page **pagep, gfp_t gfp,
				struct shmem_inode_info *info, pgoff_t index)
{
	struct page *oldpage, *newpage;
	struct address_space *swap_mapping;
	swp_entry_t entry;
	pgoff_t swap_index;
	int error;

	oldpage = *pagep;
	entry.val = page_private(oldpage);
	swap_index = swp_offset(entry);
	swap_mapping = page_mapping(oldpage);

	/*
	 * We have arrived here because our zones are constrained, so don't
	 * limit chance of success by further cpuset and node constraints.
	 */
	gfp &= ~GFP_CONSTRAINT_MASK;
	newpage = shmem_alloc_page(gfp, info, index);
	if (!newpage)
		return -ENOMEM;

	get_page(newpage);
	copy_highpage(newpage, oldpage);
	flush_dcache_page(newpage);

	__SetPageLocked(newpage);
	__SetPageSwapBacked(newpage);
	SetPageUptodate(newpage);
	set_page_private(newpage, entry.val);
	SetPageSwapCache(newpage);

	/*
	 * Our caller will very soon move newpage out of swapcache, but it's
	 * a nice clean interface for us to replace oldpage by newpage there.
	 */
	xa_lock_irq(&swap_mapping->i_pages);
	error = shmem_replace_entry(swap_mapping, swap_index, oldpage, newpage);
	if (!error) {
		mem_cgroup_migrate(oldpage, newpage);
		__inc_lruvec_page_state(newpage, NR_FILE_PAGES);
		__dec_lruvec_page_state(oldpage, NR_FILE_PAGES);
	}
	xa_unlock_irq(&swap_mapping->i_pages);

	if (unlikely(error)) {
		/*
		 * Is this possible?  I think not, now that our callers check
		 * both PageSwapCache and page_private after getting page lock;
		 * but be defensive.  Reverse old to newpage for clear and free.
		 */
		oldpage = newpage;
	} else {
		lru_cache_add(newpage);
		*pagep = newpage;
	}

	ClearPageSwapCache(oldpage);
	set_page_private(oldpage, 0);

	unlock_page(oldpage);
	put_page(oldpage);
	put_page(oldpage);
	return error;
}

/*
 * Swap in the page pointed to by *pagep.
 * Caller has to make sure that *pagep contains a valid swapped page.
 * Returns 0 and the page in pagep if success. On failure, returns the
 * error code and NULL in *pagep.
 */
static int shmem_swapin_page(struct inode *inode, pgoff_t index,
			     struct page **pagep, enum sgp_type sgp,
			     gfp_t gfp, struct vm_area_struct *vma,
			     vm_fault_t *fault_type)
{
	struct address_space *mapping = inode->i_mapping;
	struct shmem_inode_info *info = SHMEM_I(inode);
	struct mm_struct *charge_mm = vma ? vma->vm_mm : NULL;
	struct page *page;
	swp_entry_t swap;
	int error;

	VM_BUG_ON(!*pagep || !xa_is_value(*pagep));
	swap = radix_to_swp_entry(*pagep);
	*pagep = NULL;

	/* Look it up and read it in.. */
	page = lookup_swap_cache(swap, NULL, 0);
	if (!page) {
		/* Or update major stats only when swapin succeeds?? */
		if (fault_type) {
			*fault_type |= VM_FAULT_MAJOR;
			count_vm_event(PGMAJFAULT);
			count_memcg_event_mm(charge_mm, PGMAJFAULT);
		}
		/* Here we actually start the io */
		page = shmem_swapin(swap, gfp, info, index);
		if (!page) {
			error = -ENOMEM;
			goto failed;
		}
	}

	/* We have to do this with page locked to prevent races */
	lock_page(page);
	if (!PageSwapCache(page) || page_private(page) != swap.val ||
	    !shmem_confirm_swap(mapping, index, swap)) {
		error = -EEXIST;
		goto unlock;
	}
	if (!PageUptodate(page)) {
		error = -EIO;
		goto failed;
	}
	wait_on_page_writeback(page);

	/*
	 * Some architectures may have to restore extra metadata to the
	 * physical page after reading from swap.
	 */
	arch_swap_restore(swap, page);

	if (shmem_should_replace_page(page, gfp)) {
		error = shmem_replace_page(&page, gfp, info, index);
		if (error)
			goto failed;
	}

	error = shmem_add_to_page_cache(page, mapping, index,
					swp_to_radix_entry(swap), gfp,
					charge_mm);
	if (error)
		goto failed;

	spin_lock_irq(&info->lock);
	info->swapped--;
	shmem_recalc_inode(inode);
	spin_unlock_irq(&info->lock);

	if (sgp == SGP_WRITE)
		mark_page_accessed(page);

	delete_from_swap_cache(page);
	set_page_dirty(page);
	swap_free(swap);

	*pagep = page;
	return 0;
failed:
	if (!shmem_confirm_swap(mapping, index, swap))
		error = -EEXIST;
unlock:
	if (page) {
		unlock_page(page);
		put_page(page);
	}

	return error;
}

/*
 * shmem_getpage_gfp - find page in cache, or get from swap, or allocate
 *
 * If we allocate a new one we do not mark it dirty. That's up to the
 * vm. If we swap it in we mark it dirty since we also free the swap
 * entry since a page cannot live in both the swap and page cache.
 *
 * vma, vmf, and fault_type are only supplied by shmem_fault:
 * otherwise they are NULL.
 */
static int shmem_getpage_gfp(struct inode *inode, pgoff_t index,
	struct page **pagep, enum sgp_type sgp, gfp_t gfp,
	struct vm_area_struct *vma, struct vm_fault *vmf,
			vm_fault_t *fault_type)
{
	struct address_space *mapping = inode->i_mapping;
	struct shmem_inode_info *info = SHMEM_I(inode);
	struct shmem_sb_info *sbinfo;
	struct mm_struct *charge_mm;
	struct page *page;
	enum sgp_type sgp_huge = sgp;
	pgoff_t hindex = index;
	gfp_t huge_gfp;
	int error;
	int once = 0;
	int alloced = 0;

	if (index > (MAX_LFS_FILESIZE >> PAGE_SHIFT))
		return -EFBIG;
	if (sgp == SGP_NOHUGE || sgp == SGP_HUGE)
		sgp = SGP_CACHE;
repeat:
	if (sgp <= SGP_CACHE &&
	    ((loff_t)index << PAGE_SHIFT) >= i_size_read(inode)) {
		return -EINVAL;
	}

	sbinfo = SHMEM_SB(inode->i_sb);
	charge_mm = vma ? vma->vm_mm : NULL;

	page = pagecache_get_page(mapping, index,
					FGP_ENTRY | FGP_HEAD | FGP_LOCK, 0);

	if (page && vma && userfaultfd_minor(vma)) {
		if (!xa_is_value(page)) {
			unlock_page(page);
			put_page(page);
		}
		*fault_type = handle_userfault(vmf, VM_UFFD_MINOR);
		return 0;
	}

	if (xa_is_value(page)) {
		error = shmem_swapin_page(inode, index, &page,
					  sgp, gfp, vma, fault_type);
		if (error == -EEXIST)
			goto repeat;

		*pagep = page;
		return error;
	}

	if (page)
		hindex = page->index;
	if (page && sgp == SGP_WRITE)
		mark_page_accessed(page);

	/* fallocated page? */
	if (page && !PageUptodate(page)) {
		if (sgp != SGP_READ)
			goto clear;
		unlock_page(page);
		put_page(page);
		page = NULL;
		hindex = index;
	}
	if (page || sgp == SGP_READ)
		goto out;

	/*
	 * Fast cache lookup did not find it:
	 * bring it back from swap or allocate.
	 */

	if (vma && userfaultfd_missing(vma)) {
		*fault_type = handle_userfault(vmf, VM_UFFD_MISSING);
		return 0;
	}

	/* shmem_symlink() */
	if (!shmem_mapping(mapping))
		goto alloc_nohuge;
	if (shmem_huge == SHMEM_HUGE_DENY || sgp_huge == SGP_NOHUGE)
		goto alloc_nohuge;
	if (shmem_huge == SHMEM_HUGE_FORCE)
		goto alloc_huge;
	switch (sbinfo->huge) {
	case SHMEM_HUGE_NEVER:
		goto alloc_nohuge;
	case SHMEM_HUGE_WITHIN_SIZE: {
		loff_t i_size;
		pgoff_t off;

		off = round_up(index, HPAGE_PMD_NR);
		i_size = round_up(i_size_read(inode), PAGE_SIZE);
		if (i_size >= HPAGE_PMD_SIZE &&
		    i_size >> PAGE_SHIFT >= off)
			goto alloc_huge;

		fallthrough;
	}
	case SHMEM_HUGE_ADVISE:
		if (sgp_huge == SGP_HUGE)
			goto alloc_huge;
		/* TODO: implement fadvise() hints */
		goto alloc_nohuge;
	}

alloc_huge:
	huge_gfp = vma_thp_gfp_mask(vma);
	huge_gfp = limit_gfp_mask(huge_gfp, gfp);
	page = shmem_alloc_and_acct_page(huge_gfp, inode, index, true);
	if (IS_ERR(page)) {
alloc_nohuge:
		page = shmem_alloc_and_acct_page(gfp, inode,
						 index, false);
	}
	if (IS_ERR(page)) {
		int retry = 5;

		error = PTR_ERR(page);
		page = NULL;
		if (error != -ENOSPC)
			goto unlock;
		/*
		 * Try to reclaim some space by splitting a huge page
		 * beyond i_size on the filesystem.
		 */
		while (retry--) {
			int ret;

			ret = shmem_unused_huge_shrink(sbinfo, NULL, 1);
			if (ret == SHRINK_STOP)
				break;
			if (ret)
				goto alloc_nohuge;
		}
		goto unlock;
	}

	if (PageTransHuge(page))
		hindex = round_down(index, HPAGE_PMD_NR);
	else
		hindex = index;

	if (sgp == SGP_WRITE)
		__SetPageReferenced(page);

	error = shmem_add_to_page_cache(page, mapping, hindex,
					NULL, gfp & GFP_RECLAIM_MASK,
					charge_mm);
	if (error)
		goto unacct;
	lru_cache_add(page);

	spin_lock_irq(&info->lock);
	info->alloced += compound_nr(page);
	inode->i_blocks += BLOCKS_PER_PAGE << compound_order(page);
	shmem_recalc_inode(inode);
	spin_unlock_irq(&info->lock);
	alloced = true;

	if (PageTransHuge(page) &&
	    DIV_ROUND_UP(i_size_read(inode), PAGE_SIZE) <
			hindex + HPAGE_PMD_NR - 1) {
		/*
		 * Part of the huge page is beyond i_size: subject
		 * to shrink under memory pressure.
		 */
		spin_lock(&sbinfo->shrinklist_lock);
		/*
		 * _careful to defend against unlocked access to
		 * ->shrink_list in shmem_unused_huge_shrink()
		 */
		if (list_empty_careful(&info->shrinklist)) {
			list_add_tail(&info->shrinklist,
				      &sbinfo->shrinklist);
			sbinfo->shrinklist_len++;
		}
		spin_unlock(&sbinfo->shrinklist_lock);
	}

	/*
	 * Let SGP_FALLOC use the SGP_WRITE optimization on a new page.
	 */
	if (sgp == SGP_FALLOC)
		sgp = SGP_WRITE;
clear:
	/*
	 * Let SGP_WRITE caller clear ends if write does not fill page;
	 * but SGP_FALLOC on a page fallocated earlier must initialize
	 * it now, lest undo on failure cancel our earlier guarantee.
	 */
	if (sgp != SGP_WRITE && !PageUptodate(page)) {
		int i;

<<<<<<< HEAD
		for (i = 0; i < compound_nr(head); i++) {
			clear_highpage(head + i);
			flush_dcache_page(head + i);
=======
		for (i = 0; i < compound_nr(page); i++) {
			clear_highpage(page + i);
			flush_dcache_page(page + i);
>>>>>>> 7d2a07b7
		}
		SetPageUptodate(page);
	}

	/* Perhaps the file has been truncated since we checked */
	if (sgp <= SGP_CACHE &&
	    ((loff_t)index << PAGE_SHIFT) >= i_size_read(inode)) {
		if (alloced) {
			ClearPageDirty(page);
			delete_from_page_cache(page);
			spin_lock_irq(&info->lock);
			shmem_recalc_inode(inode);
			spin_unlock_irq(&info->lock);
		}
		error = -EINVAL;
		goto unlock;
	}
out:
	*pagep = page + index - hindex;
	return 0;

	/*
	 * Error recovery.
	 */
unacct:
	shmem_inode_unacct_blocks(inode, compound_nr(page));

	if (PageTransHuge(page)) {
		unlock_page(page);
		put_page(page);
		goto alloc_nohuge;
	}
unlock:
	if (page) {
		unlock_page(page);
		put_page(page);
	}
	if (error == -ENOSPC && !once++) {
		spin_lock_irq(&info->lock);
		shmem_recalc_inode(inode);
		spin_unlock_irq(&info->lock);
		goto repeat;
	}
	if (error == -EEXIST)
		goto repeat;
	return error;
}

/*
 * This is like autoremove_wake_function, but it removes the wait queue
 * entry unconditionally - even if something else had already woken the
 * target.
 */
static int synchronous_wake_function(wait_queue_entry_t *wait, unsigned mode, int sync, void *key)
{
	int ret = default_wake_function(wait, mode, sync, key);
	list_del_init(&wait->entry);
	return ret;
}

static vm_fault_t shmem_fault(struct vm_fault *vmf)
{
	struct vm_area_struct *vma = vmf->vma;
	struct inode *inode = file_inode(vma->vm_file);
	gfp_t gfp = mapping_gfp_mask(inode->i_mapping);
	enum sgp_type sgp;
	int err;
	vm_fault_t ret = VM_FAULT_LOCKED;

	/*
	 * Trinity finds that probing a hole which tmpfs is punching can
	 * prevent the hole-punch from ever completing: which in turn
	 * locks writers out with its hold on i_mutex.  So refrain from
	 * faulting pages into the hole while it's being punched.  Although
	 * shmem_undo_range() does remove the additions, it may be unable to
	 * keep up, as each new page needs its own unmap_mapping_range() call,
	 * and the i_mmap tree grows ever slower to scan if new vmas are added.
	 *
	 * It does not matter if we sometimes reach this check just before the
	 * hole-punch begins, so that one fault then races with the punch:
	 * we just need to make racing faults a rare case.
	 *
	 * The implementation below would be much simpler if we just used a
	 * standard mutex or completion: but we cannot take i_mutex in fault,
	 * and bloating every shmem inode for this unlikely case would be sad.
	 */
	if (unlikely(inode->i_private)) {
		struct shmem_falloc *shmem_falloc;

		spin_lock(&inode->i_lock);
		shmem_falloc = inode->i_private;
		if (shmem_falloc &&
		    shmem_falloc->waitq &&
		    vmf->pgoff >= shmem_falloc->start &&
		    vmf->pgoff < shmem_falloc->next) {
			struct file *fpin;
			wait_queue_head_t *shmem_falloc_waitq;
			DEFINE_WAIT_FUNC(shmem_fault_wait, synchronous_wake_function);

			ret = VM_FAULT_NOPAGE;
			fpin = maybe_unlock_mmap_for_io(vmf, NULL);
			if (fpin)
				ret = VM_FAULT_RETRY;

			shmem_falloc_waitq = shmem_falloc->waitq;
			prepare_to_wait(shmem_falloc_waitq, &shmem_fault_wait,
					TASK_UNINTERRUPTIBLE);
			spin_unlock(&inode->i_lock);
			schedule();

			/*
			 * shmem_falloc_waitq points into the shmem_fallocate()
			 * stack of the hole-punching task: shmem_falloc_waitq
			 * is usually invalid by the time we reach here, but
			 * finish_wait() does not dereference it in that case;
			 * though i_lock needed lest racing with wake_up_all().
			 */
			spin_lock(&inode->i_lock);
			finish_wait(shmem_falloc_waitq, &shmem_fault_wait);
			spin_unlock(&inode->i_lock);

			if (fpin)
				fput(fpin);
			return ret;
		}
		spin_unlock(&inode->i_lock);
	}

	sgp = SGP_CACHE;

	if ((vma->vm_flags & VM_NOHUGEPAGE) ||
	    test_bit(MMF_DISABLE_THP, &vma->vm_mm->flags))
		sgp = SGP_NOHUGE;
	else if (vma->vm_flags & VM_HUGEPAGE)
		sgp = SGP_HUGE;

	err = shmem_getpage_gfp(inode, vmf->pgoff, &vmf->page, sgp,
				  gfp, vma, vmf, &ret);
	if (err)
		return vmf_error(err);
	return ret;
}

unsigned long shmem_get_unmapped_area(struct file *file,
				      unsigned long uaddr, unsigned long len,
				      unsigned long pgoff, unsigned long flags)
{
	unsigned long (*get_area)(struct file *,
		unsigned long, unsigned long, unsigned long, unsigned long);
	unsigned long addr;
	unsigned long offset;
	unsigned long inflated_len;
	unsigned long inflated_addr;
	unsigned long inflated_offset;

	if (len > TASK_SIZE)
		return -ENOMEM;

	get_area = current->mm->get_unmapped_area;
	addr = get_area(file, uaddr, len, pgoff, flags);

	if (!IS_ENABLED(CONFIG_TRANSPARENT_HUGEPAGE))
		return addr;
	if (IS_ERR_VALUE(addr))
		return addr;
	if (addr & ~PAGE_MASK)
		return addr;
	if (addr > TASK_SIZE - len)
		return addr;

	if (shmem_huge == SHMEM_HUGE_DENY)
		return addr;
	if (len < HPAGE_PMD_SIZE)
		return addr;
	if (flags & MAP_FIXED)
		return addr;
	/*
	 * Our priority is to support MAP_SHARED mapped hugely;
	 * and support MAP_PRIVATE mapped hugely too, until it is COWed.
	 * But if caller specified an address hint and we allocated area there
	 * successfully, respect that as before.
	 */
	if (uaddr == addr)
		return addr;

	if (shmem_huge != SHMEM_HUGE_FORCE) {
		struct super_block *sb;

		if (file) {
			VM_BUG_ON(file->f_op != &shmem_file_operations);
			sb = file_inode(file)->i_sb;
		} else {
			/*
			 * Called directly from mm/mmap.c, or drivers/char/mem.c
			 * for "/dev/zero", to create a shared anonymous object.
			 */
			if (IS_ERR(shm_mnt))
				return addr;
			sb = shm_mnt->mnt_sb;
		}
		if (SHMEM_SB(sb)->huge == SHMEM_HUGE_NEVER)
			return addr;
	}

	offset = (pgoff << PAGE_SHIFT) & (HPAGE_PMD_SIZE-1);
	if (offset && offset + len < 2 * HPAGE_PMD_SIZE)
		return addr;
	if ((addr & (HPAGE_PMD_SIZE-1)) == offset)
		return addr;

	inflated_len = len + HPAGE_PMD_SIZE - PAGE_SIZE;
	if (inflated_len > TASK_SIZE)
		return addr;
	if (inflated_len < len)
		return addr;

	inflated_addr = get_area(NULL, uaddr, inflated_len, 0, flags);
	if (IS_ERR_VALUE(inflated_addr))
		return addr;
	if (inflated_addr & ~PAGE_MASK)
		return addr;

	inflated_offset = inflated_addr & (HPAGE_PMD_SIZE-1);
	inflated_addr += offset - inflated_offset;
	if (inflated_offset > offset)
		inflated_addr += HPAGE_PMD_SIZE;

	if (inflated_addr > TASK_SIZE - len)
		return addr;
	return inflated_addr;
}

#ifdef CONFIG_NUMA
static int shmem_set_policy(struct vm_area_struct *vma, struct mempolicy *mpol)
{
	struct inode *inode = file_inode(vma->vm_file);
	return mpol_set_shared_policy(&SHMEM_I(inode)->policy, vma, mpol);
}

static struct mempolicy *shmem_get_policy(struct vm_area_struct *vma,
					  unsigned long addr)
{
	struct inode *inode = file_inode(vma->vm_file);
	pgoff_t index;

	index = ((addr - vma->vm_start) >> PAGE_SHIFT) + vma->vm_pgoff;
	return mpol_shared_policy_lookup(&SHMEM_I(inode)->policy, index);
}
#endif

int shmem_lock(struct file *file, int lock, struct ucounts *ucounts)
{
	struct inode *inode = file_inode(file);
	struct shmem_inode_info *info = SHMEM_I(inode);
	int retval = -ENOMEM;

	/*
	 * What serializes the accesses to info->flags?
	 * ipc_lock_object() when called from shmctl_do_lock(),
	 * no serialization needed when called from shm_destroy().
	 */
	if (lock && !(info->flags & VM_LOCKED)) {
		if (!user_shm_lock(inode->i_size, ucounts))
			goto out_nomem;
		info->flags |= VM_LOCKED;
		mapping_set_unevictable(file->f_mapping);
	}
	if (!lock && (info->flags & VM_LOCKED) && ucounts) {
		user_shm_unlock(inode->i_size, ucounts);
		info->flags &= ~VM_LOCKED;
		mapping_clear_unevictable(file->f_mapping);
	}
	retval = 0;

out_nomem:
	return retval;
}

static int shmem_mmap(struct file *file, struct vm_area_struct *vma)
{
	struct shmem_inode_info *info = SHMEM_I(file_inode(file));
	int ret;

	ret = seal_check_future_write(info->seals, vma);
	if (ret)
		return ret;

<<<<<<< HEAD
		/*
		 * Since an F_SEAL_FUTURE_WRITE sealed memfd can be mapped as
		 * MAP_SHARED and read-only, take care to not allow mprotect to
		 * revert protections on such mappings. Do this only for shared
		 * mappings. For private mappings, don't need to mask
		 * VM_MAYWRITE as we still want them to be COW-writable.
		 */
		if (vma->vm_flags & VM_SHARED)
			vma->vm_flags &= ~(VM_MAYWRITE);
	}
=======
	/* arm64 - allow memory tagging on RAM-based files */
	vma->vm_flags |= VM_MTE_ALLOWED;
>>>>>>> 7d2a07b7

	file_accessed(file);
	vma->vm_ops = &shmem_vm_ops;
	if (IS_ENABLED(CONFIG_TRANSPARENT_HUGEPAGE) &&
			((vma->vm_start + ~HPAGE_PMD_MASK) & HPAGE_PMD_MASK) <
			(vma->vm_end & HPAGE_PMD_MASK)) {
		khugepaged_enter(vma, vma->vm_flags);
	}
	return 0;
}

static struct inode *shmem_get_inode(struct super_block *sb, const struct inode *dir,
				     umode_t mode, dev_t dev, unsigned long flags)
{
	struct inode *inode;
	struct shmem_inode_info *info;
	struct shmem_sb_info *sbinfo = SHMEM_SB(sb);
	ino_t ino;

	if (shmem_reserve_inode(sb, &ino))
		return NULL;

	inode = new_inode(sb);
	if (inode) {
		inode->i_ino = ino;
		inode_init_owner(&init_user_ns, inode, dir, mode);
		inode->i_blocks = 0;
		inode->i_atime = inode->i_mtime = inode->i_ctime = current_time(inode);
		inode->i_generation = prandom_u32();
		info = SHMEM_I(inode);
		memset(info, 0, (char *)inode - (char *)info);
		spin_lock_init(&info->lock);
		atomic_set(&info->stop_eviction, 0);
		info->seals = F_SEAL_SEAL;
		info->flags = flags & VM_NORESERVE;
		INIT_LIST_HEAD(&info->shrinklist);
		INIT_LIST_HEAD(&info->swaplist);
		simple_xattrs_init(&info->xattrs);
		cache_no_acl(inode);

		switch (mode & S_IFMT) {
		default:
			inode->i_op = &shmem_special_inode_operations;
			init_special_inode(inode, mode, dev);
			break;
		case S_IFREG:
			inode->i_mapping->a_ops = &shmem_aops;
			inode->i_op = &shmem_inode_operations;
			inode->i_fop = &shmem_file_operations;
			mpol_shared_policy_init(&info->policy,
						 shmem_get_sbmpol(sbinfo));
			break;
		case S_IFDIR:
			inc_nlink(inode);
			/* Some things misbehave if size == 0 on a directory */
			inode->i_size = 2 * BOGO_DIRENT_SIZE;
			inode->i_op = &shmem_dir_inode_operations;
			inode->i_fop = &simple_dir_operations;
			break;
		case S_IFLNK:
			/*
			 * Must not load anything in the rbtree,
			 * mpol_free_shared_policy will not be called.
			 */
			mpol_shared_policy_init(&info->policy, NULL);
			break;
		}

		lockdep_annotate_inode_mutex_key(inode);
	} else
		shmem_free_inode(sb);
	return inode;
}

#ifdef CONFIG_USERFAULTFD
int shmem_mfill_atomic_pte(struct mm_struct *dst_mm,
			   pmd_t *dst_pmd,
			   struct vm_area_struct *dst_vma,
			   unsigned long dst_addr,
			   unsigned long src_addr,
			   bool zeropage,
			   struct page **pagep)
{
	struct inode *inode = file_inode(dst_vma->vm_file);
	struct shmem_inode_info *info = SHMEM_I(inode);
	struct address_space *mapping = inode->i_mapping;
	gfp_t gfp = mapping_gfp_mask(mapping);
	pgoff_t pgoff = linear_page_index(dst_vma, dst_addr);
	void *page_kaddr;
	struct page *page;
	int ret;
	pgoff_t max_off;

	if (!shmem_inode_acct_block(inode, 1)) {
		/*
		 * We may have got a page, returned -ENOENT triggering a retry,
		 * and now we find ourselves with -ENOMEM. Release the page, to
		 * avoid a BUG_ON in our caller.
		 */
		if (unlikely(*pagep)) {
			put_page(*pagep);
			*pagep = NULL;
		}
		return -ENOMEM;
	}

	if (!*pagep) {
		ret = -ENOMEM;
		page = shmem_alloc_page(gfp, info, pgoff);
		if (!page)
			goto out_unacct_blocks;

		if (!zeropage) {	/* COPY */
			page_kaddr = kmap_atomic(page);
			ret = copy_from_user(page_kaddr,
					     (const void __user *)src_addr,
					     PAGE_SIZE);
			kunmap_atomic(page_kaddr);

			/* fallback to copy_from_user outside mmap_lock */
			if (unlikely(ret)) {
				*pagep = page;
				ret = -ENOENT;
				/* don't free the page */
				goto out_unacct_blocks;
			}
		} else {		/* ZEROPAGE */
			clear_highpage(page);
		}
	} else {
		page = *pagep;
		*pagep = NULL;
	}

	VM_BUG_ON(PageLocked(page));
	VM_BUG_ON(PageSwapBacked(page));
	__SetPageLocked(page);
	__SetPageSwapBacked(page);
	__SetPageUptodate(page);

	ret = -EFAULT;
	max_off = DIV_ROUND_UP(i_size_read(inode), PAGE_SIZE);
	if (unlikely(pgoff >= max_off))
		goto out_release;

	ret = shmem_add_to_page_cache(page, mapping, pgoff, NULL,
				      gfp & GFP_RECLAIM_MASK, dst_mm);
	if (ret)
		goto out_release;

	ret = mfill_atomic_install_pte(dst_mm, dst_pmd, dst_vma, dst_addr,
				       page, true, false);
	if (ret)
		goto out_delete_from_cache;

	spin_lock_irq(&info->lock);
	info->alloced++;
	inode->i_blocks += BLOCKS_PER_PAGE;
	shmem_recalc_inode(inode);
	spin_unlock_irq(&info->lock);

	SetPageDirty(page);
	unlock_page(page);
	return 0;
out_delete_from_cache:
	delete_from_page_cache(page);
out_release:
	unlock_page(page);
	put_page(page);
out_unacct_blocks:
	shmem_inode_unacct_blocks(inode, 1);
	return ret;
}
#endif /* CONFIG_USERFAULTFD */

#ifdef CONFIG_TMPFS
static const struct inode_operations shmem_symlink_inode_operations;
static const struct inode_operations shmem_short_symlink_operations;

#ifdef CONFIG_TMPFS_XATTR
static int shmem_initxattrs(struct inode *, const struct xattr *, void *);
#else
#define shmem_initxattrs NULL
#endif

static int
shmem_write_begin(struct file *file, struct address_space *mapping,
			loff_t pos, unsigned len, unsigned flags,
			struct page **pagep, void **fsdata)
{
	struct inode *inode = mapping->host;
	struct shmem_inode_info *info = SHMEM_I(inode);
	pgoff_t index = pos >> PAGE_SHIFT;

	/* i_mutex is held by caller */
	if (unlikely(info->seals & (F_SEAL_GROW |
				   F_SEAL_WRITE | F_SEAL_FUTURE_WRITE))) {
		if (info->seals & (F_SEAL_WRITE | F_SEAL_FUTURE_WRITE))
			return -EPERM;
		if ((info->seals & F_SEAL_GROW) && pos + len > inode->i_size)
			return -EPERM;
	}

	return shmem_getpage(inode, index, pagep, SGP_WRITE);
}

static int
shmem_write_end(struct file *file, struct address_space *mapping,
			loff_t pos, unsigned len, unsigned copied,
			struct page *page, void *fsdata)
{
	struct inode *inode = mapping->host;

	if (pos + copied > inode->i_size)
		i_size_write(inode, pos + copied);

	if (!PageUptodate(page)) {
		struct page *head = compound_head(page);
		if (PageTransCompound(page)) {
			int i;

			for (i = 0; i < HPAGE_PMD_NR; i++) {
				if (head + i == page)
					continue;
				clear_highpage(head + i);
				flush_dcache_page(head + i);
			}
		}
		if (copied < PAGE_SIZE) {
			unsigned from = pos & (PAGE_SIZE - 1);
			zero_user_segments(page, 0, from,
					from + copied, PAGE_SIZE);
		}
		SetPageUptodate(head);
	}
	set_page_dirty(page);
	unlock_page(page);
	put_page(page);

	return copied;
}

static ssize_t shmem_file_read_iter(struct kiocb *iocb, struct iov_iter *to)
{
	struct file *file = iocb->ki_filp;
	struct inode *inode = file_inode(file);
	struct address_space *mapping = inode->i_mapping;
	pgoff_t index;
	unsigned long offset;
	enum sgp_type sgp = SGP_READ;
	int error = 0;
	ssize_t retval = 0;
	loff_t *ppos = &iocb->ki_pos;

	/*
	 * Might this read be for a stacking filesystem?  Then when reading
	 * holes of a sparse file, we actually need to allocate those pages,
	 * and even mark them dirty, so it cannot exceed the max_blocks limit.
	 */
	if (!iter_is_iovec(to))
		sgp = SGP_CACHE;

	index = *ppos >> PAGE_SHIFT;
	offset = *ppos & ~PAGE_MASK;

	for (;;) {
		struct page *page = NULL;
		pgoff_t end_index;
		unsigned long nr, ret;
		loff_t i_size = i_size_read(inode);

		end_index = i_size >> PAGE_SHIFT;
		if (index > end_index)
			break;
		if (index == end_index) {
			nr = i_size & ~PAGE_MASK;
			if (nr <= offset)
				break;
		}

		error = shmem_getpage(inode, index, &page, sgp);
		if (error) {
			if (error == -EINVAL)
				error = 0;
			break;
		}
		if (page) {
			if (sgp == SGP_CACHE)
				set_page_dirty(page);
			unlock_page(page);
		}

		/*
		 * We must evaluate after, since reads (unlike writes)
		 * are called without i_mutex protection against truncate
		 */
		nr = PAGE_SIZE;
		i_size = i_size_read(inode);
		end_index = i_size >> PAGE_SHIFT;
		if (index == end_index) {
			nr = i_size & ~PAGE_MASK;
			if (nr <= offset) {
				if (page)
					put_page(page);
				break;
			}
		}
		nr -= offset;

		if (page) {
			/*
			 * If users can be writing to this page using arbitrary
			 * virtual addresses, take care about potential aliasing
			 * before reading the page on the kernel side.
			 */
			if (mapping_writably_mapped(mapping))
				flush_dcache_page(page);
			/*
			 * Mark the page accessed if we read the beginning.
			 */
			if (!offset)
				mark_page_accessed(page);
		} else {
			page = ZERO_PAGE(0);
			get_page(page);
		}

		/*
		 * Ok, we have the page, and it's up-to-date, so
		 * now we can copy it to user space...
		 */
		ret = copy_page_to_iter(page, offset, nr, to);
		retval += ret;
		offset += ret;
		index += offset >> PAGE_SHIFT;
		offset &= ~PAGE_MASK;

		put_page(page);
		if (!iov_iter_count(to))
			break;
		if (ret < nr) {
			error = -EFAULT;
			break;
		}
		cond_resched();
	}

	*ppos = ((loff_t) index << PAGE_SHIFT) + offset;
	file_accessed(file);
	return retval ? retval : error;
}

static loff_t shmem_file_llseek(struct file *file, loff_t offset, int whence)
{
	struct address_space *mapping = file->f_mapping;
	struct inode *inode = mapping->host;

	if (whence != SEEK_DATA && whence != SEEK_HOLE)
		return generic_file_llseek_size(file, offset, whence,
					MAX_LFS_FILESIZE, i_size_read(inode));
	if (offset < 0)
		return -ENXIO;

	inode_lock(inode);
	/* We're holding i_mutex so we can access i_size directly */
	offset = mapping_seek_hole_data(mapping, offset, inode->i_size, whence);
	if (offset >= 0)
		offset = vfs_setpos(file, offset, MAX_LFS_FILESIZE);
	inode_unlock(inode);
	return offset;
}

static long shmem_fallocate(struct file *file, int mode, loff_t offset,
							 loff_t len)
{
	struct inode *inode = file_inode(file);
	struct shmem_sb_info *sbinfo = SHMEM_SB(inode->i_sb);
	struct shmem_inode_info *info = SHMEM_I(inode);
	struct shmem_falloc shmem_falloc;
	pgoff_t start, index, end;
	int error;

	if (mode & ~(FALLOC_FL_KEEP_SIZE | FALLOC_FL_PUNCH_HOLE))
		return -EOPNOTSUPP;

	inode_lock(inode);

	if (mode & FALLOC_FL_PUNCH_HOLE) {
		struct address_space *mapping = file->f_mapping;
		loff_t unmap_start = round_up(offset, PAGE_SIZE);
		loff_t unmap_end = round_down(offset + len, PAGE_SIZE) - 1;
		DECLARE_WAIT_QUEUE_HEAD_ONSTACK(shmem_falloc_waitq);

		/* protected by i_mutex */
		if (info->seals & (F_SEAL_WRITE | F_SEAL_FUTURE_WRITE)) {
			error = -EPERM;
			goto out;
		}

		shmem_falloc.waitq = &shmem_falloc_waitq;
		shmem_falloc.start = (u64)unmap_start >> PAGE_SHIFT;
		shmem_falloc.next = (unmap_end + 1) >> PAGE_SHIFT;
		spin_lock(&inode->i_lock);
		inode->i_private = &shmem_falloc;
		spin_unlock(&inode->i_lock);

		if ((u64)unmap_end > (u64)unmap_start)
			unmap_mapping_range(mapping, unmap_start,
					    1 + unmap_end - unmap_start, 0);
		shmem_truncate_range(inode, offset, offset + len - 1);
		/* No need to unmap again: hole-punching leaves COWed pages */

		spin_lock(&inode->i_lock);
		inode->i_private = NULL;
		wake_up_all(&shmem_falloc_waitq);
		WARN_ON_ONCE(!list_empty(&shmem_falloc_waitq.head));
		spin_unlock(&inode->i_lock);
		error = 0;
		goto out;
	}

	/* We need to check rlimit even when FALLOC_FL_KEEP_SIZE */
	error = inode_newsize_ok(inode, offset + len);
	if (error)
		goto out;

	if ((info->seals & F_SEAL_GROW) && offset + len > inode->i_size) {
		error = -EPERM;
		goto out;
	}

	start = offset >> PAGE_SHIFT;
	end = (offset + len + PAGE_SIZE - 1) >> PAGE_SHIFT;
	/* Try to avoid a swapstorm if len is impossible to satisfy */
	if (sbinfo->max_blocks && end - start > sbinfo->max_blocks) {
		error = -ENOSPC;
		goto out;
	}

	shmem_falloc.waitq = NULL;
	shmem_falloc.start = start;
	shmem_falloc.next  = start;
	shmem_falloc.nr_falloced = 0;
	shmem_falloc.nr_unswapped = 0;
	spin_lock(&inode->i_lock);
	inode->i_private = &shmem_falloc;
	spin_unlock(&inode->i_lock);

	for (index = start; index < end; index++) {
		struct page *page;

		/*
		 * Good, the fallocate(2) manpage permits EINTR: we may have
		 * been interrupted because we are using up too much memory.
		 */
		if (signal_pending(current))
			error = -EINTR;
		else if (shmem_falloc.nr_unswapped > shmem_falloc.nr_falloced)
			error = -ENOMEM;
		else
			error = shmem_getpage(inode, index, &page, SGP_FALLOC);
		if (error) {
			/* Remove the !PageUptodate pages we added */
			if (index > start) {
				shmem_undo_range(inode,
				    (loff_t)start << PAGE_SHIFT,
				    ((loff_t)index << PAGE_SHIFT) - 1, true);
			}
			goto undone;
		}

		/*
		 * Inform shmem_writepage() how far we have reached.
		 * No need for lock or barrier: we have the page lock.
		 */
		shmem_falloc.next++;
		if (!PageUptodate(page))
			shmem_falloc.nr_falloced++;

		/*
		 * If !PageUptodate, leave it that way so that freeable pages
		 * can be recognized if we need to rollback on error later.
		 * But set_page_dirty so that memory pressure will swap rather
		 * than free the pages we are allocating (and SGP_CACHE pages
		 * might still be clean: we now need to mark those dirty too).
		 */
		set_page_dirty(page);
		unlock_page(page);
		put_page(page);
		cond_resched();
	}

	if (!(mode & FALLOC_FL_KEEP_SIZE) && offset + len > inode->i_size)
		i_size_write(inode, offset + len);
	inode->i_ctime = current_time(inode);
undone:
	spin_lock(&inode->i_lock);
	inode->i_private = NULL;
	spin_unlock(&inode->i_lock);
out:
	inode_unlock(inode);
	return error;
}

static int shmem_statfs(struct dentry *dentry, struct kstatfs *buf)
{
	struct shmem_sb_info *sbinfo = SHMEM_SB(dentry->d_sb);

	buf->f_type = TMPFS_MAGIC;
	buf->f_bsize = PAGE_SIZE;
	buf->f_namelen = NAME_MAX;
	if (sbinfo->max_blocks) {
		buf->f_blocks = sbinfo->max_blocks;
		buf->f_bavail =
		buf->f_bfree  = sbinfo->max_blocks -
				percpu_counter_sum(&sbinfo->used_blocks);
	}
	if (sbinfo->max_inodes) {
		buf->f_files = sbinfo->max_inodes;
		buf->f_ffree = sbinfo->free_inodes;
	}
	/* else leave those fields 0 like simple_statfs */

	buf->f_fsid = uuid_to_fsid(dentry->d_sb->s_uuid.b);

	return 0;
}

/*
 * File creation. Allocate an inode, and we're done..
 */
static int
shmem_mknod(struct user_namespace *mnt_userns, struct inode *dir,
	    struct dentry *dentry, umode_t mode, dev_t dev)
{
	struct inode *inode;
	int error = -ENOSPC;

	inode = shmem_get_inode(dir->i_sb, dir, mode, dev, VM_NORESERVE);
	if (inode) {
		error = simple_acl_create(dir, inode);
		if (error)
			goto out_iput;
		error = security_inode_init_security(inode, dir,
						     &dentry->d_name,
						     shmem_initxattrs, NULL);
		if (error && error != -EOPNOTSUPP)
			goto out_iput;

		error = 0;
		dir->i_size += BOGO_DIRENT_SIZE;
		dir->i_ctime = dir->i_mtime = current_time(dir);
		d_instantiate(dentry, inode);
		dget(dentry); /* Extra count - pin the dentry in core */
	}
	return error;
out_iput:
	iput(inode);
	return error;
}

static int
shmem_tmpfile(struct user_namespace *mnt_userns, struct inode *dir,
	      struct dentry *dentry, umode_t mode)
{
	struct inode *inode;
	int error = -ENOSPC;

	inode = shmem_get_inode(dir->i_sb, dir, mode, 0, VM_NORESERVE);
	if (inode) {
		error = security_inode_init_security(inode, dir,
						     NULL,
						     shmem_initxattrs, NULL);
		if (error && error != -EOPNOTSUPP)
			goto out_iput;
		error = simple_acl_create(dir, inode);
		if (error)
			goto out_iput;
		d_tmpfile(dentry, inode);
	}
	return error;
out_iput:
	iput(inode);
	return error;
}

static int shmem_mkdir(struct user_namespace *mnt_userns, struct inode *dir,
		       struct dentry *dentry, umode_t mode)
{
	int error;

	if ((error = shmem_mknod(&init_user_ns, dir, dentry,
				 mode | S_IFDIR, 0)))
		return error;
	inc_nlink(dir);
	return 0;
}

static int shmem_create(struct user_namespace *mnt_userns, struct inode *dir,
			struct dentry *dentry, umode_t mode, bool excl)
{
	return shmem_mknod(&init_user_ns, dir, dentry, mode | S_IFREG, 0);
}

/*
 * Link a file..
 */
static int shmem_link(struct dentry *old_dentry, struct inode *dir, struct dentry *dentry)
{
	struct inode *inode = d_inode(old_dentry);
	int ret = 0;

	/*
	 * No ordinary (disk based) filesystem counts links as inodes;
	 * but each new link needs a new dentry, pinning lowmem, and
	 * tmpfs dentries cannot be pruned until they are unlinked.
	 * But if an O_TMPFILE file is linked into the tmpfs, the
	 * first link must skip that, to get the accounting right.
	 */
	if (inode->i_nlink) {
		ret = shmem_reserve_inode(inode->i_sb, NULL);
		if (ret)
			goto out;
	}

	dir->i_size += BOGO_DIRENT_SIZE;
	inode->i_ctime = dir->i_ctime = dir->i_mtime = current_time(inode);
	inc_nlink(inode);
	ihold(inode);	/* New dentry reference */
	dget(dentry);		/* Extra pinning count for the created dentry */
	d_instantiate(dentry, inode);
out:
	return ret;
}

static int shmem_unlink(struct inode *dir, struct dentry *dentry)
{
	struct inode *inode = d_inode(dentry);

	if (inode->i_nlink > 1 && !S_ISDIR(inode->i_mode))
		shmem_free_inode(inode->i_sb);

	dir->i_size -= BOGO_DIRENT_SIZE;
	inode->i_ctime = dir->i_ctime = dir->i_mtime = current_time(inode);
	drop_nlink(inode);
	dput(dentry);	/* Undo the count from "create" - this does all the work */
	return 0;
}

static int shmem_rmdir(struct inode *dir, struct dentry *dentry)
{
	if (!simple_empty(dentry))
		return -ENOTEMPTY;

	drop_nlink(d_inode(dentry));
	drop_nlink(dir);
	return shmem_unlink(dir, dentry);
}

static int shmem_exchange(struct inode *old_dir, struct dentry *old_dentry, struct inode *new_dir, struct dentry *new_dentry)
{
	bool old_is_dir = d_is_dir(old_dentry);
	bool new_is_dir = d_is_dir(new_dentry);

	if (old_dir != new_dir && old_is_dir != new_is_dir) {
		if (old_is_dir) {
			drop_nlink(old_dir);
			inc_nlink(new_dir);
		} else {
			drop_nlink(new_dir);
			inc_nlink(old_dir);
		}
	}
	old_dir->i_ctime = old_dir->i_mtime =
	new_dir->i_ctime = new_dir->i_mtime =
	d_inode(old_dentry)->i_ctime =
	d_inode(new_dentry)->i_ctime = current_time(old_dir);

	return 0;
}

static int shmem_whiteout(struct user_namespace *mnt_userns,
			  struct inode *old_dir, struct dentry *old_dentry)
{
	struct dentry *whiteout;
	int error;

	whiteout = d_alloc(old_dentry->d_parent, &old_dentry->d_name);
	if (!whiteout)
		return -ENOMEM;

	error = shmem_mknod(&init_user_ns, old_dir, whiteout,
			    S_IFCHR | WHITEOUT_MODE, WHITEOUT_DEV);
	dput(whiteout);
	if (error)
		return error;

	/*
	 * Cheat and hash the whiteout while the old dentry is still in
	 * place, instead of playing games with FS_RENAME_DOES_D_MOVE.
	 *
	 * d_lookup() will consistently find one of them at this point,
	 * not sure which one, but that isn't even important.
	 */
	d_rehash(whiteout);
	return 0;
}

/*
 * The VFS layer already does all the dentry stuff for rename,
 * we just have to decrement the usage count for the target if
 * it exists so that the VFS layer correctly free's it when it
 * gets overwritten.
 */
static int shmem_rename2(struct user_namespace *mnt_userns,
			 struct inode *old_dir, struct dentry *old_dentry,
			 struct inode *new_dir, struct dentry *new_dentry,
			 unsigned int flags)
{
	struct inode *inode = d_inode(old_dentry);
	int they_are_dirs = S_ISDIR(inode->i_mode);

	if (flags & ~(RENAME_NOREPLACE | RENAME_EXCHANGE | RENAME_WHITEOUT))
		return -EINVAL;

	if (flags & RENAME_EXCHANGE)
		return shmem_exchange(old_dir, old_dentry, new_dir, new_dentry);

	if (!simple_empty(new_dentry))
		return -ENOTEMPTY;

	if (flags & RENAME_WHITEOUT) {
		int error;

		error = shmem_whiteout(&init_user_ns, old_dir, old_dentry);
		if (error)
			return error;
	}

	if (d_really_is_positive(new_dentry)) {
		(void) shmem_unlink(new_dir, new_dentry);
		if (they_are_dirs) {
			drop_nlink(d_inode(new_dentry));
			drop_nlink(old_dir);
		}
	} else if (they_are_dirs) {
		drop_nlink(old_dir);
		inc_nlink(new_dir);
	}

	old_dir->i_size -= BOGO_DIRENT_SIZE;
	new_dir->i_size += BOGO_DIRENT_SIZE;
	old_dir->i_ctime = old_dir->i_mtime =
	new_dir->i_ctime = new_dir->i_mtime =
	inode->i_ctime = current_time(old_dir);
	return 0;
}

static int shmem_symlink(struct user_namespace *mnt_userns, struct inode *dir,
			 struct dentry *dentry, const char *symname)
{
	int error;
	int len;
	struct inode *inode;
	struct page *page;

	len = strlen(symname) + 1;
	if (len > PAGE_SIZE)
		return -ENAMETOOLONG;

	inode = shmem_get_inode(dir->i_sb, dir, S_IFLNK | 0777, 0,
				VM_NORESERVE);
	if (!inode)
		return -ENOSPC;

	error = security_inode_init_security(inode, dir, &dentry->d_name,
					     shmem_initxattrs, NULL);
	if (error && error != -EOPNOTSUPP) {
		iput(inode);
		return error;
	}

	inode->i_size = len-1;
	if (len <= SHORT_SYMLINK_LEN) {
		inode->i_link = kmemdup(symname, len, GFP_KERNEL);
		if (!inode->i_link) {
			iput(inode);
			return -ENOMEM;
		}
		inode->i_op = &shmem_short_symlink_operations;
	} else {
		inode_nohighmem(inode);
		error = shmem_getpage(inode, 0, &page, SGP_WRITE);
		if (error) {
			iput(inode);
			return error;
		}
		inode->i_mapping->a_ops = &shmem_aops;
		inode->i_op = &shmem_symlink_inode_operations;
		memcpy(page_address(page), symname, len);
		SetPageUptodate(page);
		set_page_dirty(page);
		unlock_page(page);
		put_page(page);
	}
	dir->i_size += BOGO_DIRENT_SIZE;
	dir->i_ctime = dir->i_mtime = current_time(dir);
	d_instantiate(dentry, inode);
	dget(dentry);
	return 0;
}

static void shmem_put_link(void *arg)
{
	mark_page_accessed(arg);
	put_page(arg);
}

static const char *shmem_get_link(struct dentry *dentry,
				  struct inode *inode,
				  struct delayed_call *done)
{
	struct page *page = NULL;
	int error;
	if (!dentry) {
		page = find_get_page(inode->i_mapping, 0);
		if (!page)
			return ERR_PTR(-ECHILD);
		if (!PageUptodate(page)) {
			put_page(page);
			return ERR_PTR(-ECHILD);
		}
	} else {
		error = shmem_getpage(inode, 0, &page, SGP_READ);
		if (error)
			return ERR_PTR(error);
		unlock_page(page);
	}
	set_delayed_call(done, shmem_put_link, page);
	return page_address(page);
}

#ifdef CONFIG_TMPFS_XATTR
/*
 * Superblocks without xattr inode operations may get some security.* xattr
 * support from the LSM "for free". As soon as we have any other xattrs
 * like ACLs, we also need to implement the security.* handlers at
 * filesystem level, though.
 */

/*
 * Callback for security_inode_init_security() for acquiring xattrs.
 */
static int shmem_initxattrs(struct inode *inode,
			    const struct xattr *xattr_array,
			    void *fs_info)
{
	struct shmem_inode_info *info = SHMEM_I(inode);
	const struct xattr *xattr;
	struct simple_xattr *new_xattr;
	size_t len;

	for (xattr = xattr_array; xattr->name != NULL; xattr++) {
		new_xattr = simple_xattr_alloc(xattr->value, xattr->value_len);
		if (!new_xattr)
			return -ENOMEM;

		len = strlen(xattr->name) + 1;
		new_xattr->name = kmalloc(XATTR_SECURITY_PREFIX_LEN + len,
					  GFP_KERNEL);
		if (!new_xattr->name) {
			kvfree(new_xattr);
			return -ENOMEM;
		}

		memcpy(new_xattr->name, XATTR_SECURITY_PREFIX,
		       XATTR_SECURITY_PREFIX_LEN);
		memcpy(new_xattr->name + XATTR_SECURITY_PREFIX_LEN,
		       xattr->name, len);

		simple_xattr_list_add(&info->xattrs, new_xattr);
	}

	return 0;
}

static int shmem_xattr_handler_get(const struct xattr_handler *handler,
				   struct dentry *unused, struct inode *inode,
				   const char *name, void *buffer, size_t size)
{
	struct shmem_inode_info *info = SHMEM_I(inode);

	name = xattr_full_name(handler, name);
	return simple_xattr_get(&info->xattrs, name, buffer, size);
}

static int shmem_xattr_handler_set(const struct xattr_handler *handler,
				   struct user_namespace *mnt_userns,
				   struct dentry *unused, struct inode *inode,
				   const char *name, const void *value,
				   size_t size, int flags)
{
	struct shmem_inode_info *info = SHMEM_I(inode);

	name = xattr_full_name(handler, name);
	return simple_xattr_set(&info->xattrs, name, value, size, flags, NULL);
}

static const struct xattr_handler shmem_security_xattr_handler = {
	.prefix = XATTR_SECURITY_PREFIX,
	.get = shmem_xattr_handler_get,
	.set = shmem_xattr_handler_set,
};

static const struct xattr_handler shmem_trusted_xattr_handler = {
	.prefix = XATTR_TRUSTED_PREFIX,
	.get = shmem_xattr_handler_get,
	.set = shmem_xattr_handler_set,
};

static const struct xattr_handler *shmem_xattr_handlers[] = {
#ifdef CONFIG_TMPFS_POSIX_ACL
	&posix_acl_access_xattr_handler,
	&posix_acl_default_xattr_handler,
#endif
	&shmem_security_xattr_handler,
	&shmem_trusted_xattr_handler,
	NULL
};

static ssize_t shmem_listxattr(struct dentry *dentry, char *buffer, size_t size)
{
	struct shmem_inode_info *info = SHMEM_I(d_inode(dentry));
	return simple_xattr_list(d_inode(dentry), &info->xattrs, buffer, size);
}
#endif /* CONFIG_TMPFS_XATTR */

static const struct inode_operations shmem_short_symlink_operations = {
	.get_link	= simple_get_link,
#ifdef CONFIG_TMPFS_XATTR
	.listxattr	= shmem_listxattr,
#endif
};

static const struct inode_operations shmem_symlink_inode_operations = {
	.get_link	= shmem_get_link,
#ifdef CONFIG_TMPFS_XATTR
	.listxattr	= shmem_listxattr,
#endif
};

static struct dentry *shmem_get_parent(struct dentry *child)
{
	return ERR_PTR(-ESTALE);
}

static int shmem_match(struct inode *ino, void *vfh)
{
	__u32 *fh = vfh;
	__u64 inum = fh[2];
	inum = (inum << 32) | fh[1];
	return ino->i_ino == inum && fh[0] == ino->i_generation;
}

/* Find any alias of inode, but prefer a hashed alias */
static struct dentry *shmem_find_alias(struct inode *inode)
{
	struct dentry *alias = d_find_alias(inode);

	return alias ?: d_find_any_alias(inode);
}


static struct dentry *shmem_fh_to_dentry(struct super_block *sb,
		struct fid *fid, int fh_len, int fh_type)
{
	struct inode *inode;
	struct dentry *dentry = NULL;
	u64 inum;

	if (fh_len < 3)
		return NULL;

	inum = fid->raw[2];
	inum = (inum << 32) | fid->raw[1];

	inode = ilookup5(sb, (unsigned long)(inum + fid->raw[0]),
			shmem_match, fid->raw);
	if (inode) {
		dentry = shmem_find_alias(inode);
		iput(inode);
	}

	return dentry;
}

static int shmem_encode_fh(struct inode *inode, __u32 *fh, int *len,
				struct inode *parent)
{
	if (*len < 3) {
		*len = 3;
		return FILEID_INVALID;
	}

	if (inode_unhashed(inode)) {
		/* Unfortunately insert_inode_hash is not idempotent,
		 * so as we hash inodes here rather than at creation
		 * time, we need a lock to ensure we only try
		 * to do it once
		 */
		static DEFINE_SPINLOCK(lock);
		spin_lock(&lock);
		if (inode_unhashed(inode))
			__insert_inode_hash(inode,
					    inode->i_ino + inode->i_generation);
		spin_unlock(&lock);
	}

	fh[0] = inode->i_generation;
	fh[1] = inode->i_ino;
	fh[2] = ((__u64)inode->i_ino) >> 32;

	*len = 3;
	return 1;
}

static const struct export_operations shmem_export_ops = {
	.get_parent     = shmem_get_parent,
	.encode_fh      = shmem_encode_fh,
	.fh_to_dentry	= shmem_fh_to_dentry,
};

enum shmem_param {
	Opt_gid,
	Opt_huge,
	Opt_mode,
	Opt_mpol,
	Opt_nr_blocks,
	Opt_nr_inodes,
	Opt_size,
	Opt_uid,
	Opt_inode32,
	Opt_inode64,
};

static const struct constant_table shmem_param_enums_huge[] = {
	{"never",	SHMEM_HUGE_NEVER },
	{"always",	SHMEM_HUGE_ALWAYS },
	{"within_size",	SHMEM_HUGE_WITHIN_SIZE },
	{"advise",	SHMEM_HUGE_ADVISE },
	{}
};

const struct fs_parameter_spec shmem_fs_parameters[] = {
	fsparam_u32   ("gid",		Opt_gid),
	fsparam_enum  ("huge",		Opt_huge,  shmem_param_enums_huge),
	fsparam_u32oct("mode",		Opt_mode),
	fsparam_string("mpol",		Opt_mpol),
	fsparam_string("nr_blocks",	Opt_nr_blocks),
	fsparam_string("nr_inodes",	Opt_nr_inodes),
	fsparam_string("size",		Opt_size),
	fsparam_u32   ("uid",		Opt_uid),
	fsparam_flag  ("inode32",	Opt_inode32),
	fsparam_flag  ("inode64",	Opt_inode64),
	{}
};

static int shmem_parse_one(struct fs_context *fc, struct fs_parameter *param)
{
	struct shmem_options *ctx = fc->fs_private;
	struct fs_parse_result result;
	unsigned long long size;
	char *rest;
	int opt;

	opt = fs_parse(fc, shmem_fs_parameters, param, &result);
	if (opt < 0)
		return opt;

	switch (opt) {
	case Opt_size:
		size = memparse(param->string, &rest);
		if (*rest == '%') {
			size <<= PAGE_SHIFT;
			size *= totalram_pages();
			do_div(size, 100);
			rest++;
		}
		if (*rest)
			goto bad_value;
		ctx->blocks = DIV_ROUND_UP(size, PAGE_SIZE);
		ctx->seen |= SHMEM_SEEN_BLOCKS;
		break;
	case Opt_nr_blocks:
		ctx->blocks = memparse(param->string, &rest);
		if (*rest)
			goto bad_value;
		ctx->seen |= SHMEM_SEEN_BLOCKS;
		break;
	case Opt_nr_inodes:
		ctx->inodes = memparse(param->string, &rest);
		if (*rest)
			goto bad_value;
		ctx->seen |= SHMEM_SEEN_INODES;
		break;
	case Opt_mode:
		ctx->mode = result.uint_32 & 07777;
		break;
	case Opt_uid:
		ctx->uid = make_kuid(current_user_ns(), result.uint_32);
		if (!uid_valid(ctx->uid))
			goto bad_value;
		break;
	case Opt_gid:
		ctx->gid = make_kgid(current_user_ns(), result.uint_32);
		if (!gid_valid(ctx->gid))
			goto bad_value;
		break;
	case Opt_huge:
		ctx->huge = result.uint_32;
		if (ctx->huge != SHMEM_HUGE_NEVER &&
		    !(IS_ENABLED(CONFIG_TRANSPARENT_HUGEPAGE) &&
		      has_transparent_hugepage()))
			goto unsupported_parameter;
		ctx->seen |= SHMEM_SEEN_HUGE;
		break;
	case Opt_mpol:
		if (IS_ENABLED(CONFIG_NUMA)) {
			mpol_put(ctx->mpol);
			ctx->mpol = NULL;
			if (mpol_parse_str(param->string, &ctx->mpol))
				goto bad_value;
			break;
		}
		goto unsupported_parameter;
	case Opt_inode32:
		ctx->full_inums = false;
		ctx->seen |= SHMEM_SEEN_INUMS;
		break;
	case Opt_inode64:
		if (sizeof(ino_t) < 8) {
			return invalfc(fc,
				       "Cannot use inode64 with <64bit inums in kernel\n");
		}
		ctx->full_inums = true;
		ctx->seen |= SHMEM_SEEN_INUMS;
		break;
	}
	return 0;

unsupported_parameter:
	return invalfc(fc, "Unsupported parameter '%s'", param->key);
bad_value:
	return invalfc(fc, "Bad value for '%s'", param->key);
}

static int shmem_parse_options(struct fs_context *fc, void *data)
{
	char *options = data;

	if (options) {
		int err = security_sb_eat_lsm_opts(options, &fc->security);
		if (err)
			return err;
	}

	while (options != NULL) {
		char *this_char = options;
		for (;;) {
			/*
			 * NUL-terminate this option: unfortunately,
			 * mount options form a comma-separated list,
			 * but mpol's nodelist may also contain commas.
			 */
			options = strchr(options, ',');
			if (options == NULL)
				break;
			options++;
			if (!isdigit(*options)) {
				options[-1] = '\0';
				break;
			}
		}
		if (*this_char) {
			char *value = strchr(this_char, '=');
			size_t len = 0;
			int err;

			if (value) {
				*value++ = '\0';
				len = strlen(value);
			}
			err = vfs_parse_fs_string(fc, this_char, value, len);
			if (err < 0)
				return err;
		}
	}
	return 0;
}

/*
 * Reconfigure a shmem filesystem.
 *
 * Note that we disallow change from limited->unlimited blocks/inodes while any
 * are in use; but we must separately disallow unlimited->limited, because in
 * that case we have no record of how much is already in use.
 */
static int shmem_reconfigure(struct fs_context *fc)
{
	struct shmem_options *ctx = fc->fs_private;
	struct shmem_sb_info *sbinfo = SHMEM_SB(fc->root->d_sb);
	unsigned long inodes;
	const char *err;

	spin_lock(&sbinfo->stat_lock);
	inodes = sbinfo->max_inodes - sbinfo->free_inodes;
	if ((ctx->seen & SHMEM_SEEN_BLOCKS) && ctx->blocks) {
		if (!sbinfo->max_blocks) {
			err = "Cannot retroactively limit size";
			goto out;
		}
		if (percpu_counter_compare(&sbinfo->used_blocks,
					   ctx->blocks) > 0) {
			err = "Too small a size for current use";
			goto out;
		}
	}
	if ((ctx->seen & SHMEM_SEEN_INODES) && ctx->inodes) {
		if (!sbinfo->max_inodes) {
			err = "Cannot retroactively limit inodes";
			goto out;
		}
		if (ctx->inodes < inodes) {
			err = "Too few inodes for current use";
			goto out;
		}
	}

	if ((ctx->seen & SHMEM_SEEN_INUMS) && !ctx->full_inums &&
	    sbinfo->next_ino > UINT_MAX) {
		err = "Current inum too high to switch to 32-bit inums";
		goto out;
	}

	if (ctx->seen & SHMEM_SEEN_HUGE)
		sbinfo->huge = ctx->huge;
	if (ctx->seen & SHMEM_SEEN_INUMS)
		sbinfo->full_inums = ctx->full_inums;
	if (ctx->seen & SHMEM_SEEN_BLOCKS)
		sbinfo->max_blocks  = ctx->blocks;
	if (ctx->seen & SHMEM_SEEN_INODES) {
		sbinfo->max_inodes  = ctx->inodes;
		sbinfo->free_inodes = ctx->inodes - inodes;
	}

	/*
	 * Preserve previous mempolicy unless mpol remount option was specified.
	 */
	if (ctx->mpol) {
		mpol_put(sbinfo->mpol);
		sbinfo->mpol = ctx->mpol;	/* transfers initial ref */
		ctx->mpol = NULL;
	}
	spin_unlock(&sbinfo->stat_lock);
	return 0;
out:
	spin_unlock(&sbinfo->stat_lock);
	return invalfc(fc, "%s", err);
}

static int shmem_show_options(struct seq_file *seq, struct dentry *root)
{
	struct shmem_sb_info *sbinfo = SHMEM_SB(root->d_sb);

	if (sbinfo->max_blocks != shmem_default_max_blocks())
		seq_printf(seq, ",size=%luk",
			sbinfo->max_blocks << (PAGE_SHIFT - 10));
	if (sbinfo->max_inodes != shmem_default_max_inodes())
		seq_printf(seq, ",nr_inodes=%lu", sbinfo->max_inodes);
	if (sbinfo->mode != (0777 | S_ISVTX))
		seq_printf(seq, ",mode=%03ho", sbinfo->mode);
	if (!uid_eq(sbinfo->uid, GLOBAL_ROOT_UID))
		seq_printf(seq, ",uid=%u",
				from_kuid_munged(&init_user_ns, sbinfo->uid));
	if (!gid_eq(sbinfo->gid, GLOBAL_ROOT_GID))
		seq_printf(seq, ",gid=%u",
				from_kgid_munged(&init_user_ns, sbinfo->gid));

	/*
	 * Showing inode{64,32} might be useful even if it's the system default,
	 * since then people don't have to resort to checking both here and
	 * /proc/config.gz to confirm 64-bit inums were successfully applied
	 * (which may not even exist if IKCONFIG_PROC isn't enabled).
	 *
	 * We hide it when inode64 isn't the default and we are using 32-bit
	 * inodes, since that probably just means the feature isn't even under
	 * consideration.
	 *
	 * As such:
	 *
	 *                     +-----------------+-----------------+
	 *                     | TMPFS_INODE64=y | TMPFS_INODE64=n |
	 *  +------------------+-----------------+-----------------+
	 *  | full_inums=true  | show            | show            |
	 *  | full_inums=false | show            | hide            |
	 *  +------------------+-----------------+-----------------+
	 *
	 */
	if (IS_ENABLED(CONFIG_TMPFS_INODE64) || sbinfo->full_inums)
		seq_printf(seq, ",inode%d", (sbinfo->full_inums ? 64 : 32));
#ifdef CONFIG_TRANSPARENT_HUGEPAGE
	/* Rightly or wrongly, show huge mount option unmasked by shmem_huge */
	if (sbinfo->huge)
		seq_printf(seq, ",huge=%s", shmem_format_huge(sbinfo->huge));
#endif
	shmem_show_mpol(seq, sbinfo->mpol);
	return 0;
}

#endif /* CONFIG_TMPFS */

static void shmem_put_super(struct super_block *sb)
{
	struct shmem_sb_info *sbinfo = SHMEM_SB(sb);

	free_percpu(sbinfo->ino_batch);
	percpu_counter_destroy(&sbinfo->used_blocks);
	mpol_put(sbinfo->mpol);
	kfree(sbinfo);
	sb->s_fs_info = NULL;
}

static int shmem_fill_super(struct super_block *sb, struct fs_context *fc)
{
	struct shmem_options *ctx = fc->fs_private;
	struct inode *inode;
	struct shmem_sb_info *sbinfo;
	int err = -ENOMEM;

	/* Round up to L1_CACHE_BYTES to resist false sharing */
	sbinfo = kzalloc(max((int)sizeof(struct shmem_sb_info),
				L1_CACHE_BYTES), GFP_KERNEL);
	if (!sbinfo)
		return -ENOMEM;

	sb->s_fs_info = sbinfo;

#ifdef CONFIG_TMPFS
	/*
	 * Per default we only allow half of the physical ram per
	 * tmpfs instance, limiting inodes to one per page of lowmem;
	 * but the internal instance is left unlimited.
	 */
	if (!(sb->s_flags & SB_KERNMOUNT)) {
		if (!(ctx->seen & SHMEM_SEEN_BLOCKS))
			ctx->blocks = shmem_default_max_blocks();
		if (!(ctx->seen & SHMEM_SEEN_INODES))
			ctx->inodes = shmem_default_max_inodes();
		if (!(ctx->seen & SHMEM_SEEN_INUMS))
			ctx->full_inums = IS_ENABLED(CONFIG_TMPFS_INODE64);
	} else {
		sb->s_flags |= SB_NOUSER;
	}
	sb->s_export_op = &shmem_export_ops;
	sb->s_flags |= SB_NOSEC;
#else
	sb->s_flags |= SB_NOUSER;
#endif
	sbinfo->max_blocks = ctx->blocks;
	sbinfo->free_inodes = sbinfo->max_inodes = ctx->inodes;
	if (sb->s_flags & SB_KERNMOUNT) {
		sbinfo->ino_batch = alloc_percpu(ino_t);
		if (!sbinfo->ino_batch)
			goto failed;
	}
	sbinfo->uid = ctx->uid;
	sbinfo->gid = ctx->gid;
	sbinfo->full_inums = ctx->full_inums;
	sbinfo->mode = ctx->mode;
	sbinfo->huge = ctx->huge;
	sbinfo->mpol = ctx->mpol;
	ctx->mpol = NULL;

	spin_lock_init(&sbinfo->stat_lock);
	if (percpu_counter_init(&sbinfo->used_blocks, 0, GFP_KERNEL))
		goto failed;
	spin_lock_init(&sbinfo->shrinklist_lock);
	INIT_LIST_HEAD(&sbinfo->shrinklist);

	sb->s_maxbytes = MAX_LFS_FILESIZE;
	sb->s_blocksize = PAGE_SIZE;
	sb->s_blocksize_bits = PAGE_SHIFT;
	sb->s_magic = TMPFS_MAGIC;
	sb->s_op = &shmem_ops;
	sb->s_time_gran = 1;
#ifdef CONFIG_TMPFS_XATTR
	sb->s_xattr = shmem_xattr_handlers;
#endif
#ifdef CONFIG_TMPFS_POSIX_ACL
	sb->s_flags |= SB_POSIXACL;
#endif
	uuid_gen(&sb->s_uuid);

	inode = shmem_get_inode(sb, NULL, S_IFDIR | sbinfo->mode, 0, VM_NORESERVE);
	if (!inode)
		goto failed;
	inode->i_uid = sbinfo->uid;
	inode->i_gid = sbinfo->gid;
	sb->s_root = d_make_root(inode);
	if (!sb->s_root)
		goto failed;
	return 0;

failed:
	shmem_put_super(sb);
	return err;
}

static int shmem_get_tree(struct fs_context *fc)
{
	return get_tree_nodev(fc, shmem_fill_super);
}

static void shmem_free_fc(struct fs_context *fc)
{
	struct shmem_options *ctx = fc->fs_private;

	if (ctx) {
		mpol_put(ctx->mpol);
		kfree(ctx);
	}
}

static const struct fs_context_operations shmem_fs_context_ops = {
	.free			= shmem_free_fc,
	.get_tree		= shmem_get_tree,
#ifdef CONFIG_TMPFS
	.parse_monolithic	= shmem_parse_options,
	.parse_param		= shmem_parse_one,
	.reconfigure		= shmem_reconfigure,
#endif
};

static struct kmem_cache *shmem_inode_cachep;

static struct inode *shmem_alloc_inode(struct super_block *sb)
{
	struct shmem_inode_info *info;
	info = kmem_cache_alloc(shmem_inode_cachep, GFP_KERNEL);
	if (!info)
		return NULL;
	return &info->vfs_inode;
}

static void shmem_free_in_core_inode(struct inode *inode)
{
	if (S_ISLNK(inode->i_mode))
		kfree(inode->i_link);
	kmem_cache_free(shmem_inode_cachep, SHMEM_I(inode));
}

static void shmem_destroy_inode(struct inode *inode)
{
	if (S_ISREG(inode->i_mode))
		mpol_free_shared_policy(&SHMEM_I(inode)->policy);
}

static void shmem_init_inode(void *foo)
{
	struct shmem_inode_info *info = foo;
	inode_init_once(&info->vfs_inode);
}

static void shmem_init_inodecache(void)
{
	shmem_inode_cachep = kmem_cache_create("shmem_inode_cache",
				sizeof(struct shmem_inode_info),
				0, SLAB_PANIC|SLAB_ACCOUNT, shmem_init_inode);
}

static void shmem_destroy_inodecache(void)
{
	kmem_cache_destroy(shmem_inode_cachep);
}

const struct address_space_operations shmem_aops = {
	.writepage	= shmem_writepage,
	.set_page_dirty	= __set_page_dirty_no_writeback,
#ifdef CONFIG_TMPFS
	.write_begin	= shmem_write_begin,
	.write_end	= shmem_write_end,
#endif
#ifdef CONFIG_MIGRATION
	.migratepage	= migrate_page,
#endif
	.error_remove_page = generic_error_remove_page,
};
EXPORT_SYMBOL(shmem_aops);

static const struct file_operations shmem_file_operations = {
	.mmap		= shmem_mmap,
	.get_unmapped_area = shmem_get_unmapped_area,
#ifdef CONFIG_TMPFS
	.llseek		= shmem_file_llseek,
	.read_iter	= shmem_file_read_iter,
	.write_iter	= generic_file_write_iter,
	.fsync		= noop_fsync,
	.splice_read	= generic_file_splice_read,
	.splice_write	= iter_file_splice_write,
	.fallocate	= shmem_fallocate,
#endif
};

static const struct inode_operations shmem_inode_operations = {
	.getattr	= shmem_getattr,
	.setattr	= shmem_setattr,
#ifdef CONFIG_TMPFS_XATTR
	.listxattr	= shmem_listxattr,
	.set_acl	= simple_set_acl,
#endif
};

static const struct inode_operations shmem_dir_inode_operations = {
#ifdef CONFIG_TMPFS
	.create		= shmem_create,
	.lookup		= simple_lookup,
	.link		= shmem_link,
	.unlink		= shmem_unlink,
	.symlink	= shmem_symlink,
	.mkdir		= shmem_mkdir,
	.rmdir		= shmem_rmdir,
	.mknod		= shmem_mknod,
	.rename		= shmem_rename2,
	.tmpfile	= shmem_tmpfile,
#endif
#ifdef CONFIG_TMPFS_XATTR
	.listxattr	= shmem_listxattr,
#endif
#ifdef CONFIG_TMPFS_POSIX_ACL
	.setattr	= shmem_setattr,
	.set_acl	= simple_set_acl,
#endif
};

static const struct inode_operations shmem_special_inode_operations = {
#ifdef CONFIG_TMPFS_XATTR
	.listxattr	= shmem_listxattr,
#endif
#ifdef CONFIG_TMPFS_POSIX_ACL
	.setattr	= shmem_setattr,
	.set_acl	= simple_set_acl,
#endif
};

static const struct super_operations shmem_ops = {
	.alloc_inode	= shmem_alloc_inode,
	.free_inode	= shmem_free_in_core_inode,
	.destroy_inode	= shmem_destroy_inode,
#ifdef CONFIG_TMPFS
	.statfs		= shmem_statfs,
	.show_options	= shmem_show_options,
#endif
	.evict_inode	= shmem_evict_inode,
	.drop_inode	= generic_delete_inode,
	.put_super	= shmem_put_super,
#ifdef CONFIG_TRANSPARENT_HUGEPAGE
	.nr_cached_objects	= shmem_unused_huge_count,
	.free_cached_objects	= shmem_unused_huge_scan,
#endif
};

static const struct vm_operations_struct shmem_vm_ops = {
	.fault		= shmem_fault,
	.map_pages	= filemap_map_pages,
#ifdef CONFIG_NUMA
	.set_policy     = shmem_set_policy,
	.get_policy     = shmem_get_policy,
#endif
};

int shmem_init_fs_context(struct fs_context *fc)
{
	struct shmem_options *ctx;

	ctx = kzalloc(sizeof(struct shmem_options), GFP_KERNEL);
	if (!ctx)
		return -ENOMEM;

	ctx->mode = 0777 | S_ISVTX;
	ctx->uid = current_fsuid();
	ctx->gid = current_fsgid();

	fc->fs_private = ctx;
	fc->ops = &shmem_fs_context_ops;
	return 0;
}

static struct file_system_type shmem_fs_type = {
	.owner		= THIS_MODULE,
	.name		= "tmpfs",
	.init_fs_context = shmem_init_fs_context,
#ifdef CONFIG_TMPFS
	.parameters	= shmem_fs_parameters,
#endif
	.kill_sb	= kill_litter_super,
	.fs_flags	= FS_USERNS_MOUNT | FS_THP_SUPPORT,
};

int __init shmem_init(void)
{
	int error;

	shmem_init_inodecache();

	error = register_filesystem(&shmem_fs_type);
	if (error) {
		pr_err("Could not register tmpfs\n");
		goto out2;
	}

	shm_mnt = kern_mount(&shmem_fs_type);
	if (IS_ERR(shm_mnt)) {
		error = PTR_ERR(shm_mnt);
		pr_err("Could not kern_mount tmpfs\n");
		goto out1;
	}

#ifdef CONFIG_TRANSPARENT_HUGEPAGE
	if (has_transparent_hugepage() && shmem_huge > SHMEM_HUGE_DENY)
		SHMEM_SB(shm_mnt->mnt_sb)->huge = shmem_huge;
	else
		shmem_huge = 0; /* just in case it was patched */
#endif
	return 0;

out1:
	unregister_filesystem(&shmem_fs_type);
out2:
	shmem_destroy_inodecache();
	shm_mnt = ERR_PTR(error);
	return error;
}

#if defined(CONFIG_TRANSPARENT_HUGEPAGE) && defined(CONFIG_SYSFS)
static ssize_t shmem_enabled_show(struct kobject *kobj,
				  struct kobj_attribute *attr, char *buf)
{
	static const int values[] = {
		SHMEM_HUGE_ALWAYS,
		SHMEM_HUGE_WITHIN_SIZE,
		SHMEM_HUGE_ADVISE,
		SHMEM_HUGE_NEVER,
		SHMEM_HUGE_DENY,
		SHMEM_HUGE_FORCE,
	};
	int len = 0;
	int i;

	for (i = 0; i < ARRAY_SIZE(values); i++) {
		len += sysfs_emit_at(buf, len,
				     shmem_huge == values[i] ? "%s[%s]" : "%s%s",
				     i ? " " : "",
				     shmem_format_huge(values[i]));
	}

	len += sysfs_emit_at(buf, len, "\n");

	return len;
}

static ssize_t shmem_enabled_store(struct kobject *kobj,
		struct kobj_attribute *attr, const char *buf, size_t count)
{
	char tmp[16];
	int huge;

	if (count + 1 > sizeof(tmp))
		return -EINVAL;
	memcpy(tmp, buf, count);
	tmp[count] = '\0';
	if (count && tmp[count - 1] == '\n')
		tmp[count - 1] = '\0';

	huge = shmem_parse_huge(tmp);
	if (huge == -EINVAL)
		return -EINVAL;
	if (!has_transparent_hugepage() &&
			huge != SHMEM_HUGE_NEVER && huge != SHMEM_HUGE_DENY)
		return -EINVAL;

	shmem_huge = huge;
	if (shmem_huge > SHMEM_HUGE_DENY)
		SHMEM_SB(shm_mnt->mnt_sb)->huge = shmem_huge;
	return count;
}

struct kobj_attribute shmem_enabled_attr =
	__ATTR(shmem_enabled, 0644, shmem_enabled_show, shmem_enabled_store);
#endif /* CONFIG_TRANSPARENT_HUGEPAGE && CONFIG_SYSFS */

#ifdef CONFIG_TRANSPARENT_HUGEPAGE
bool shmem_huge_enabled(struct vm_area_struct *vma)
{
	struct inode *inode = file_inode(vma->vm_file);
	struct shmem_sb_info *sbinfo = SHMEM_SB(inode->i_sb);
	loff_t i_size;
	pgoff_t off;

	if (!transhuge_vma_enabled(vma, vma->vm_flags))
		return false;
	if (shmem_huge == SHMEM_HUGE_FORCE)
		return true;
	if (shmem_huge == SHMEM_HUGE_DENY)
		return false;
	switch (sbinfo->huge) {
		case SHMEM_HUGE_NEVER:
			return false;
		case SHMEM_HUGE_ALWAYS:
			return true;
		case SHMEM_HUGE_WITHIN_SIZE:
			off = round_up(vma->vm_pgoff, HPAGE_PMD_NR);
			i_size = round_up(i_size_read(inode), PAGE_SIZE);
			if (i_size >= HPAGE_PMD_SIZE &&
					i_size >> PAGE_SHIFT >= off)
				return true;
			fallthrough;
		case SHMEM_HUGE_ADVISE:
			/* TODO: implement fadvise() hints */
			return (vma->vm_flags & VM_HUGEPAGE);
		default:
			VM_BUG_ON(1);
			return false;
	}
}
#endif /* CONFIG_TRANSPARENT_HUGEPAGE */

#else /* !CONFIG_SHMEM */

/*
 * tiny-shmem: simple shmemfs and tmpfs using ramfs code
 *
 * This is intended for small system where the benefits of the full
 * shmem code (swap-backed and resource-limited) are outweighed by
 * their complexity. On systems without swap this code should be
 * effectively equivalent, but much lighter weight.
 */

static struct file_system_type shmem_fs_type = {
	.name		= "tmpfs",
	.init_fs_context = ramfs_init_fs_context,
	.parameters	= ramfs_fs_parameters,
	.kill_sb	= kill_litter_super,
	.fs_flags	= FS_USERNS_MOUNT,
};

int __init shmem_init(void)
{
	BUG_ON(register_filesystem(&shmem_fs_type) != 0);

	shm_mnt = kern_mount(&shmem_fs_type);
	BUG_ON(IS_ERR(shm_mnt));

	return 0;
}

int shmem_unuse(unsigned int type, bool frontswap,
		unsigned long *fs_pages_to_unuse)
{
	return 0;
}

int shmem_lock(struct file *file, int lock, struct ucounts *ucounts)
{
	return 0;
}

void shmem_unlock_mapping(struct address_space *mapping)
{
}

#ifdef CONFIG_MMU
unsigned long shmem_get_unmapped_area(struct file *file,
				      unsigned long addr, unsigned long len,
				      unsigned long pgoff, unsigned long flags)
{
	return current->mm->get_unmapped_area(file, addr, len, pgoff, flags);
}
#endif

void shmem_truncate_range(struct inode *inode, loff_t lstart, loff_t lend)
{
	truncate_inode_pages_range(inode->i_mapping, lstart, lend);
}
EXPORT_SYMBOL_GPL(shmem_truncate_range);

#define shmem_vm_ops				generic_file_vm_ops
#define shmem_file_operations			ramfs_file_operations
#define shmem_get_inode(sb, dir, mode, dev, flags)	ramfs_get_inode(sb, dir, mode, dev)
#define shmem_acct_size(flags, size)		0
#define shmem_unacct_size(flags, size)		do {} while (0)

#endif /* CONFIG_SHMEM */

/* common code */

static struct file *__shmem_file_setup(struct vfsmount *mnt, const char *name, loff_t size,
				       unsigned long flags, unsigned int i_flags)
{
	struct inode *inode;
	struct file *res;

	if (IS_ERR(mnt))
		return ERR_CAST(mnt);

	if (size < 0 || size > MAX_LFS_FILESIZE)
		return ERR_PTR(-EINVAL);

	if (shmem_acct_size(flags, size))
		return ERR_PTR(-ENOMEM);

	inode = shmem_get_inode(mnt->mnt_sb, NULL, S_IFREG | S_IRWXUGO, 0,
				flags);
	if (unlikely(!inode)) {
		shmem_unacct_size(flags, size);
		return ERR_PTR(-ENOSPC);
	}
	inode->i_flags |= i_flags;
	inode->i_size = size;
	clear_nlink(inode);	/* It is unlinked */
	res = ERR_PTR(ramfs_nommu_expand_for_mapping(inode, size));
	if (!IS_ERR(res))
		res = alloc_file_pseudo(inode, mnt, name, O_RDWR,
				&shmem_file_operations);
	if (IS_ERR(res))
		iput(inode);
	return res;
}

/**
 * shmem_kernel_file_setup - get an unlinked file living in tmpfs which must be
 * 	kernel internal.  There will be NO LSM permission checks against the
 * 	underlying inode.  So users of this interface must do LSM checks at a
 *	higher layer.  The users are the big_key and shm implementations.  LSM
 *	checks are provided at the key or shm level rather than the inode.
 * @name: name for dentry (to be seen in /proc/<pid>/maps
 * @size: size to be set for the file
 * @flags: VM_NORESERVE suppresses pre-accounting of the entire object size
 */
struct file *shmem_kernel_file_setup(const char *name, loff_t size, unsigned long flags)
{
	return __shmem_file_setup(shm_mnt, name, size, flags, S_PRIVATE);
}

/**
 * shmem_file_setup - get an unlinked file living in tmpfs
 * @name: name for dentry (to be seen in /proc/<pid>/maps
 * @size: size to be set for the file
 * @flags: VM_NORESERVE suppresses pre-accounting of the entire object size
 */
struct file *shmem_file_setup(const char *name, loff_t size, unsigned long flags)
{
	return __shmem_file_setup(shm_mnt, name, size, flags, 0);
}
EXPORT_SYMBOL_GPL(shmem_file_setup);

/**
 * shmem_file_setup_with_mnt - get an unlinked file living in tmpfs
 * @mnt: the tmpfs mount where the file will be created
 * @name: name for dentry (to be seen in /proc/<pid>/maps
 * @size: size to be set for the file
 * @flags: VM_NORESERVE suppresses pre-accounting of the entire object size
 */
struct file *shmem_file_setup_with_mnt(struct vfsmount *mnt, const char *name,
				       loff_t size, unsigned long flags)
{
	return __shmem_file_setup(mnt, name, size, flags, 0);
}
EXPORT_SYMBOL_GPL(shmem_file_setup_with_mnt);

/**
 * shmem_zero_setup - setup a shared anonymous mapping
 * @vma: the vma to be mmapped is prepared by do_mmap
 */
int shmem_zero_setup(struct vm_area_struct *vma)
{
	struct file *file;
	loff_t size = vma->vm_end - vma->vm_start;

	/*
	 * Cloning a new file under mmap_lock leads to a lock ordering conflict
	 * between XFS directory reading and selinux: since this file is only
	 * accessible to the user through its mapping, use S_PRIVATE flag to
	 * bypass file security, in the same way as shmem_kernel_file_setup().
	 */
	file = shmem_kernel_file_setup("dev/zero", size, vma->vm_flags);
	if (IS_ERR(file))
		return PTR_ERR(file);

	if (vma->vm_file)
		fput(vma->vm_file);
	vma->vm_file = file;
	vma->vm_ops = &shmem_vm_ops;

	if (IS_ENABLED(CONFIG_TRANSPARENT_HUGEPAGE) &&
			((vma->vm_start + ~HPAGE_PMD_MASK) & HPAGE_PMD_MASK) <
			(vma->vm_end & HPAGE_PMD_MASK)) {
		khugepaged_enter(vma, vma->vm_flags);
	}

	return 0;
}

/**
 * shmem_read_mapping_page_gfp - read into page cache, using specified page allocation flags.
 * @mapping:	the page's address_space
 * @index:	the page index
 * @gfp:	the page allocator flags to use if allocating
 *
 * This behaves as a tmpfs "read_cache_page_gfp(mapping, index, gfp)",
 * with any new page allocations done using the specified allocation flags.
 * But read_cache_page_gfp() uses the ->readpage() method: which does not
 * suit tmpfs, since it may have pages in swapcache, and needs to find those
 * for itself; although drivers/gpu/drm i915 and ttm rely upon this support.
 *
 * i915_gem_object_get_pages_gtt() mixes __GFP_NORETRY | __GFP_NOWARN in
 * with the mapping_gfp_mask(), to avoid OOMing the machine unnecessarily.
 */
struct page *shmem_read_mapping_page_gfp(struct address_space *mapping,
					 pgoff_t index, gfp_t gfp)
{
#ifdef CONFIG_SHMEM
	struct inode *inode = mapping->host;
	struct page *page;
	int error;

	BUG_ON(!shmem_mapping(mapping));
	error = shmem_getpage_gfp(inode, index, &page, SGP_CACHE,
				  gfp, NULL, NULL, NULL);
	if (error)
		page = ERR_PTR(error);
	else
		unlock_page(page);
	return page;
#else
	/*
	 * The tiny !SHMEM case uses ramfs without swap
	 */
	return read_cache_page_gfp(mapping, index, gfp);
#endif
}
EXPORT_SYMBOL_GPL(shmem_read_mapping_page_gfp);<|MERGE_RESOLUTION|>--- conflicted
+++ resolved
@@ -672,10 +672,7 @@
 	XA_STATE_ORDER(xas, &mapping->i_pages, index, compound_order(page));
 	unsigned long i = 0;
 	unsigned long nr = compound_nr(page);
-<<<<<<< HEAD
-=======
 	int error;
->>>>>>> 7d2a07b7
 
 	VM_BUG_ON_PAGE(PageTail(page), page);
 	VM_BUG_ON_PAGE(index != round_down(index, nr), page);
@@ -1413,12 +1410,8 @@
 		list_add(&info->swaplist, &shmem_swaplist);
 
 	if (add_to_swap_cache(page, swap,
-<<<<<<< HEAD
-			__GFP_HIGH | __GFP_NOMEMALLOC | __GFP_NOWARN) == 0) {
-=======
 			__GFP_HIGH | __GFP_NOMEMALLOC | __GFP_NOWARN,
 			NULL) == 0) {
->>>>>>> 7d2a07b7
 		spin_lock_irq(&info->lock);
 		shmem_recalc_inode(inode);
 		info->swapped++;
@@ -1991,15 +1984,9 @@
 	if (sgp != SGP_WRITE && !PageUptodate(page)) {
 		int i;
 
-<<<<<<< HEAD
-		for (i = 0; i < compound_nr(head); i++) {
-			clear_highpage(head + i);
-			flush_dcache_page(head + i);
-=======
 		for (i = 0; i < compound_nr(page); i++) {
 			clear_highpage(page + i);
 			flush_dcache_page(page + i);
->>>>>>> 7d2a07b7
 		}
 		SetPageUptodate(page);
 	}
@@ -2287,21 +2274,8 @@
 	if (ret)
 		return ret;
 
-<<<<<<< HEAD
-		/*
-		 * Since an F_SEAL_FUTURE_WRITE sealed memfd can be mapped as
-		 * MAP_SHARED and read-only, take care to not allow mprotect to
-		 * revert protections on such mappings. Do this only for shared
-		 * mappings. For private mappings, don't need to mask
-		 * VM_MAYWRITE as we still want them to be COW-writable.
-		 */
-		if (vma->vm_flags & VM_SHARED)
-			vma->vm_flags &= ~(VM_MAYWRITE);
-	}
-=======
 	/* arm64 - allow memory tagging on RAM-based files */
 	vma->vm_flags |= VM_MTE_ALLOWED;
->>>>>>> 7d2a07b7
 
 	file_accessed(file);
 	vma->vm_ops = &shmem_vm_ops;
