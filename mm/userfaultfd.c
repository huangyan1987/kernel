--- conflicted
+++ resolved
@@ -353,13 +353,9 @@
 		 * races with other faulting threads.
 		 */
 		mapping = dst_vma->vm_file->f_mapping;
-<<<<<<< HEAD
-		hash = hugetlb_fault_mutex_hash(h, mapping, idx);
-=======
 		i_mmap_lock_read(mapping);
 		idx = linear_page_index(dst_vma, dst_addr);
 		hash = hugetlb_fault_mutex_hash(mapping, idx);
->>>>>>> 7d2a07b7
 		mutex_lock(&hugetlb_fault_mutex_table[hash]);
 
 		err = -ENOMEM;
