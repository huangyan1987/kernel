/*
 *  linux/mm/vmstat.c
 *
 *  Manages VM statistics
 *  Copyright (C) 1991, 1992, 1993, 1994  Linus Torvalds
 *
 *  zoned VM statistics
 *  Copyright (C) 2006 Silicon Graphics, Inc.,
 *		Christoph Lameter <christoph@lameter.com>
 *  Copyright (C) 2008-2014 Christoph Lameter
 */
#include <linux/fs.h>
#include <linux/mm.h>
#include <linux/err.h>
#include <linux/module.h>
#include <linux/slab.h>
#include <linux/cpu.h>
#include <linux/cpumask.h>
#include <linux/vmstat.h>
#include <linux/proc_fs.h>
#include <linux/seq_file.h>
#include <linux/debugfs.h>
#include <linux/sched.h>
#include <linux/math64.h>
#include <linux/writeback.h>
#include <linux/compaction.h>
#include <linux/mm_inline.h>
#include <linux/page_ext.h>
#include <linux/page_owner.h>

#include "internal.h"

#define NUMA_STATS_THRESHOLD (U16_MAX - 2)

<<<<<<< HEAD
#ifdef CONFIG_NUMA
int sysctl_vm_numa_stat = ENABLE_NUMA_STAT;

/* zero numa counters within a zone */
static void zero_zone_numa_counters(struct zone *zone)
{
	int item, cpu;

	for (item = 0; item < NR_VM_NUMA_STAT_ITEMS; item++) {
		atomic_long_set(&zone->vm_numa_stat[item], 0);
		for_each_online_cpu(cpu)
			per_cpu_ptr(zone->pageset, cpu)->vm_numa_stat_diff[item]
						= 0;
	}
}

/* zero numa counters of all the populated zones */
static void zero_zones_numa_counters(void)
{
	struct zone *zone;

	for_each_populated_zone(zone)
		zero_zone_numa_counters(zone);
}

/* zero global numa counters */
static void zero_global_numa_counters(void)
{
	int item;

	for (item = 0; item < NR_VM_NUMA_STAT_ITEMS; item++)
		atomic_long_set(&vm_numa_stat[item], 0);
}

static void invalid_numa_statistics(void)
{
	zero_zones_numa_counters();
	zero_global_numa_counters();
}

static DEFINE_MUTEX(vm_numa_stat_lock);

int sysctl_vm_numa_stat_handler(struct ctl_table *table, int write,
		void __user *buffer, size_t *length, loff_t *ppos)
{
	int ret, oldval;

	mutex_lock(&vm_numa_stat_lock);
	if (write)
		oldval = sysctl_vm_numa_stat;
	ret = proc_dointvec_minmax(table, write, buffer, length, ppos);
	if (ret || !write)
		goto out;

	if (oldval == sysctl_vm_numa_stat)
		goto out;
	else if (sysctl_vm_numa_stat == ENABLE_NUMA_STAT) {
		static_branch_enable(&vm_numa_stat_key);
		pr_info("enable numa statistics\n");
	} else {
		static_branch_disable(&vm_numa_stat_key);
		invalid_numa_statistics();
		pr_info("disable numa statistics, and clear numa counters\n");
	}

out:
	mutex_unlock(&vm_numa_stat_lock);
	return ret;
}
#endif

=======
>>>>>>> b24e79ac
#ifdef CONFIG_VM_EVENT_COUNTERS
DEFINE_PER_CPU(struct vm_event_state, vm_event_states) = {{0}};
EXPORT_PER_CPU_SYMBOL(vm_event_states);

static void sum_vm_events(unsigned long *ret)
{
	int cpu;
	int i;

	memset(ret, 0, NR_VM_EVENT_ITEMS * sizeof(unsigned long));

	for_each_online_cpu(cpu) {
		struct vm_event_state *this = &per_cpu(vm_event_states, cpu);

		for (i = 0; i < NR_VM_EVENT_ITEMS; i++)
			ret[i] += this->event[i];
	}
}

/*
 * Accumulate the vm event counters across all CPUs.
 * The result is unavoidably approximate - it can change
 * during and after execution of this function.
*/
void all_vm_events(unsigned long *ret)
{
	get_online_cpus();
	sum_vm_events(ret);
	put_online_cpus();
}
EXPORT_SYMBOL_GPL(all_vm_events);

/*
 * Fold the foreign cpu events into our own.
 *
 * This is adding to the events on one processor
 * but keeps the global counts constant.
 */
void vm_events_fold_cpu(int cpu)
{
	struct vm_event_state *fold_state = &per_cpu(vm_event_states, cpu);
	int i;

	for (i = 0; i < NR_VM_EVENT_ITEMS; i++) {
		count_vm_events(i, fold_state->event[i]);
		fold_state->event[i] = 0;
	}
}

#endif /* CONFIG_VM_EVENT_COUNTERS */

/*
 * Manage combined zone based / global counters
 *
 * vm_stat contains the global counters
 */
atomic_long_t vm_zone_stat[NR_VM_ZONE_STAT_ITEMS] __cacheline_aligned_in_smp;
atomic_long_t vm_numa_stat[NR_VM_NUMA_STAT_ITEMS] __cacheline_aligned_in_smp;
atomic_long_t vm_node_stat[NR_VM_NODE_STAT_ITEMS] __cacheline_aligned_in_smp;
EXPORT_SYMBOL(vm_zone_stat);
EXPORT_SYMBOL(vm_numa_stat);
EXPORT_SYMBOL(vm_node_stat);

#ifdef CONFIG_SMP

int calculate_pressure_threshold(struct zone *zone)
{
	int threshold;
	int watermark_distance;

	/*
	 * As vmstats are not up to date, there is drift between the estimated
	 * and real values. For high thresholds and a high number of CPUs, it
	 * is possible for the min watermark to be breached while the estimated
	 * value looks fine. The pressure threshold is a reduced value such
	 * that even the maximum amount of drift will not accidentally breach
	 * the min watermark
	 */
	watermark_distance = low_wmark_pages(zone) - min_wmark_pages(zone);
	threshold = max(1, (int)(watermark_distance / num_online_cpus()));

	/*
	 * Maximum threshold is 125
	 */
	threshold = min(125, threshold);

	return threshold;
}

int calculate_normal_threshold(struct zone *zone)
{
	int threshold;
	int mem;	/* memory in 128 MB units */

	/*
	 * The threshold scales with the number of processors and the amount
	 * of memory per zone. More memory means that we can defer updates for
	 * longer, more processors could lead to more contention.
 	 * fls() is used to have a cheap way of logarithmic scaling.
	 *
	 * Some sample thresholds:
	 *
	 * Threshold	Processors	(fls)	Zonesize	fls(mem+1)
	 * ------------------------------------------------------------------
	 * 8		1		1	0.9-1 GB	4
	 * 16		2		2	0.9-1 GB	4
	 * 20 		2		2	1-2 GB		5
	 * 24		2		2	2-4 GB		6
	 * 28		2		2	4-8 GB		7
	 * 32		2		2	8-16 GB		8
	 * 4		2		2	<128M		1
	 * 30		4		3	2-4 GB		5
	 * 48		4		3	8-16 GB		8
	 * 32		8		4	1-2 GB		4
	 * 32		8		4	0.9-1GB		4
	 * 10		16		5	<128M		1
	 * 40		16		5	900M		4
	 * 70		64		7	2-4 GB		5
	 * 84		64		7	4-8 GB		6
	 * 108		512		9	4-8 GB		6
	 * 125		1024		10	8-16 GB		8
	 * 125		1024		10	16-32 GB	9
	 */

	mem = zone->managed_pages >> (27 - PAGE_SHIFT);

	threshold = 2 * fls(num_online_cpus()) * (1 + fls(mem));

	/*
	 * Maximum threshold is 125
	 */
	threshold = min(125, threshold);

	return threshold;
}

/*
 * Refresh the thresholds for each zone.
 */
void refresh_zone_stat_thresholds(void)
{
	struct pglist_data *pgdat;
	struct zone *zone;
	int cpu;
	int threshold;

	/* Zero current pgdat thresholds */
	for_each_online_pgdat(pgdat) {
		for_each_online_cpu(cpu) {
			per_cpu_ptr(pgdat->per_cpu_nodestats, cpu)->stat_threshold = 0;
		}
	}

	for_each_populated_zone(zone) {
		struct pglist_data *pgdat = zone->zone_pgdat;
		unsigned long max_drift, tolerate_drift;

		threshold = calculate_normal_threshold(zone);

		for_each_online_cpu(cpu) {
			int pgdat_threshold;

			per_cpu_ptr(zone->pageset, cpu)->stat_threshold
							= threshold;

			/* Base nodestat threshold on the largest populated zone. */
			pgdat_threshold = per_cpu_ptr(pgdat->per_cpu_nodestats, cpu)->stat_threshold;
			per_cpu_ptr(pgdat->per_cpu_nodestats, cpu)->stat_threshold
				= max(threshold, pgdat_threshold);
		}

		/*
		 * Only set percpu_drift_mark if there is a danger that
		 * NR_FREE_PAGES reports the low watermark is ok when in fact
		 * the min watermark could be breached by an allocation
		 */
		tolerate_drift = low_wmark_pages(zone) - min_wmark_pages(zone);
		max_drift = num_online_cpus() * threshold;
		if (max_drift > tolerate_drift)
			zone->percpu_drift_mark = high_wmark_pages(zone) +
					max_drift;
	}
}

void set_pgdat_percpu_threshold(pg_data_t *pgdat,
				int (*calculate_pressure)(struct zone *))
{
	struct zone *zone;
	int cpu;
	int threshold;
	int i;

	for (i = 0; i < pgdat->nr_zones; i++) {
		zone = &pgdat->node_zones[i];
		if (!zone->percpu_drift_mark)
			continue;

		threshold = (*calculate_pressure)(zone);
		for_each_online_cpu(cpu)
			per_cpu_ptr(zone->pageset, cpu)->stat_threshold
							= threshold;
	}
}

/*
 * For use when we know that interrupts are disabled,
 * or when we know that preemption is disabled and that
 * particular counter cannot be updated from interrupt context.
 */
void __mod_zone_page_state(struct zone *zone, enum zone_stat_item item,
			   long delta)
{
	struct per_cpu_pageset __percpu *pcp = zone->pageset;
	s8 __percpu *p = pcp->vm_stat_diff + item;
	long x;
	long t;

	x = delta + __this_cpu_read(*p);

	t = __this_cpu_read(pcp->stat_threshold);

	if (unlikely(x > t || x < -t)) {
		zone_page_state_add(x, zone, item);
		x = 0;
	}
	__this_cpu_write(*p, x);
}
EXPORT_SYMBOL(__mod_zone_page_state);

void __mod_node_page_state(struct pglist_data *pgdat, enum node_stat_item item,
				long delta)
{
	struct per_cpu_nodestat __percpu *pcp = pgdat->per_cpu_nodestats;
	s8 __percpu *p = pcp->vm_node_stat_diff + item;
	long x;
	long t;

	x = delta + __this_cpu_read(*p);

	t = __this_cpu_read(pcp->stat_threshold);

	if (unlikely(x > t || x < -t)) {
		node_page_state_add(x, pgdat, item);
		x = 0;
	}
	__this_cpu_write(*p, x);
}
EXPORT_SYMBOL(__mod_node_page_state);

/*
 * Optimized increment and decrement functions.
 *
 * These are only for a single page and therefore can take a struct page *
 * argument instead of struct zone *. This allows the inclusion of the code
 * generated for page_zone(page) into the optimized functions.
 *
 * No overflow check is necessary and therefore the differential can be
 * incremented or decremented in place which may allow the compilers to
 * generate better code.
 * The increment or decrement is known and therefore one boundary check can
 * be omitted.
 *
 * NOTE: These functions are very performance sensitive. Change only
 * with care.
 *
 * Some processors have inc/dec instructions that are atomic vs an interrupt.
 * However, the code must first determine the differential location in a zone
 * based on the processor number and then inc/dec the counter. There is no
 * guarantee without disabling preemption that the processor will not change
 * in between and therefore the atomicity vs. interrupt cannot be exploited
 * in a useful way here.
 */
void __inc_zone_state(struct zone *zone, enum zone_stat_item item)
{
	struct per_cpu_pageset __percpu *pcp = zone->pageset;
	s8 __percpu *p = pcp->vm_stat_diff + item;
	s8 v, t;

	v = __this_cpu_inc_return(*p);
	t = __this_cpu_read(pcp->stat_threshold);
	if (unlikely(v > t)) {
		s8 overstep = t >> 1;

		zone_page_state_add(v + overstep, zone, item);
		__this_cpu_write(*p, -overstep);
	}
}

void __inc_node_state(struct pglist_data *pgdat, enum node_stat_item item)
{
	struct per_cpu_nodestat __percpu *pcp = pgdat->per_cpu_nodestats;
	s8 __percpu *p = pcp->vm_node_stat_diff + item;
	s8 v, t;

	v = __this_cpu_inc_return(*p);
	t = __this_cpu_read(pcp->stat_threshold);
	if (unlikely(v > t)) {
		s8 overstep = t >> 1;

		node_page_state_add(v + overstep, pgdat, item);
		__this_cpu_write(*p, -overstep);
	}
}

void __inc_zone_page_state(struct page *page, enum zone_stat_item item)
{
	__inc_zone_state(page_zone(page), item);
}
EXPORT_SYMBOL(__inc_zone_page_state);

void __inc_node_page_state(struct page *page, enum node_stat_item item)
{
	__inc_node_state(page_pgdat(page), item);
}
EXPORT_SYMBOL(__inc_node_page_state);

void __dec_zone_state(struct zone *zone, enum zone_stat_item item)
{
	struct per_cpu_pageset __percpu *pcp = zone->pageset;
	s8 __percpu *p = pcp->vm_stat_diff + item;
	s8 v, t;

	v = __this_cpu_dec_return(*p);
	t = __this_cpu_read(pcp->stat_threshold);
	if (unlikely(v < - t)) {
		s8 overstep = t >> 1;

		zone_page_state_add(v - overstep, zone, item);
		__this_cpu_write(*p, overstep);
	}
}

void __dec_node_state(struct pglist_data *pgdat, enum node_stat_item item)
{
	struct per_cpu_nodestat __percpu *pcp = pgdat->per_cpu_nodestats;
	s8 __percpu *p = pcp->vm_node_stat_diff + item;
	s8 v, t;

	v = __this_cpu_dec_return(*p);
	t = __this_cpu_read(pcp->stat_threshold);
	if (unlikely(v < - t)) {
		s8 overstep = t >> 1;

		node_page_state_add(v - overstep, pgdat, item);
		__this_cpu_write(*p, overstep);
	}
}

void __dec_zone_page_state(struct page *page, enum zone_stat_item item)
{
	__dec_zone_state(page_zone(page), item);
}
EXPORT_SYMBOL(__dec_zone_page_state);

void __dec_node_page_state(struct page *page, enum node_stat_item item)
{
	__dec_node_state(page_pgdat(page), item);
}
EXPORT_SYMBOL(__dec_node_page_state);

#ifdef CONFIG_HAVE_CMPXCHG_LOCAL
/*
 * If we have cmpxchg_local support then we do not need to incur the overhead
 * that comes with local_irq_save/restore if we use this_cpu_cmpxchg.
 *
 * mod_state() modifies the zone counter state through atomic per cpu
 * operations.
 *
 * Overstep mode specifies how overstep should handled:
 *     0       No overstepping
 *     1       Overstepping half of threshold
 *     -1      Overstepping minus half of threshold
*/
static inline void mod_zone_state(struct zone *zone,
       enum zone_stat_item item, long delta, int overstep_mode)
{
	struct per_cpu_pageset __percpu *pcp = zone->pageset;
	s8 __percpu *p = pcp->vm_stat_diff + item;
	long o, n, t, z;

	do {
		z = 0;  /* overflow to zone counters */

		/*
		 * The fetching of the stat_threshold is racy. We may apply
		 * a counter threshold to the wrong the cpu if we get
		 * rescheduled while executing here. However, the next
		 * counter update will apply the threshold again and
		 * therefore bring the counter under the threshold again.
		 *
		 * Most of the time the thresholds are the same anyways
		 * for all cpus in a zone.
		 */
		t = this_cpu_read(pcp->stat_threshold);

		o = this_cpu_read(*p);
		n = delta + o;

		if (n > t || n < -t) {
			int os = overstep_mode * (t >> 1) ;

			/* Overflow must be added to zone counters */
			z = n + os;
			n = -os;
		}
	} while (this_cpu_cmpxchg(*p, o, n) != o);

	if (z)
		zone_page_state_add(z, zone, item);
}

void mod_zone_page_state(struct zone *zone, enum zone_stat_item item,
			 long delta)
{
	mod_zone_state(zone, item, delta, 0);
}
EXPORT_SYMBOL(mod_zone_page_state);

void inc_zone_page_state(struct page *page, enum zone_stat_item item)
{
	mod_zone_state(page_zone(page), item, 1, 1);
}
EXPORT_SYMBOL(inc_zone_page_state);

void dec_zone_page_state(struct page *page, enum zone_stat_item item)
{
	mod_zone_state(page_zone(page), item, -1, -1);
}
EXPORT_SYMBOL(dec_zone_page_state);

static inline void mod_node_state(struct pglist_data *pgdat,
       enum node_stat_item item, int delta, int overstep_mode)
{
	struct per_cpu_nodestat __percpu *pcp = pgdat->per_cpu_nodestats;
	s8 __percpu *p = pcp->vm_node_stat_diff + item;
	long o, n, t, z;

	do {
		z = 0;  /* overflow to node counters */

		/*
		 * The fetching of the stat_threshold is racy. We may apply
		 * a counter threshold to the wrong the cpu if we get
		 * rescheduled while executing here. However, the next
		 * counter update will apply the threshold again and
		 * therefore bring the counter under the threshold again.
		 *
		 * Most of the time the thresholds are the same anyways
		 * for all cpus in a node.
		 */
		t = this_cpu_read(pcp->stat_threshold);

		o = this_cpu_read(*p);
		n = delta + o;

		if (n > t || n < -t) {
			int os = overstep_mode * (t >> 1) ;

			/* Overflow must be added to node counters */
			z = n + os;
			n = -os;
		}
	} while (this_cpu_cmpxchg(*p, o, n) != o);

	if (z)
		node_page_state_add(z, pgdat, item);
}

void mod_node_page_state(struct pglist_data *pgdat, enum node_stat_item item,
					long delta)
{
	mod_node_state(pgdat, item, delta, 0);
}
EXPORT_SYMBOL(mod_node_page_state);

void inc_node_state(struct pglist_data *pgdat, enum node_stat_item item)
{
	mod_node_state(pgdat, item, 1, 1);
}

void inc_node_page_state(struct page *page, enum node_stat_item item)
{
	mod_node_state(page_pgdat(page), item, 1, 1);
}
EXPORT_SYMBOL(inc_node_page_state);

void dec_node_page_state(struct page *page, enum node_stat_item item)
{
	mod_node_state(page_pgdat(page), item, -1, -1);
}
EXPORT_SYMBOL(dec_node_page_state);
#else
/*
 * Use interrupt disable to serialize counter updates
 */
void mod_zone_page_state(struct zone *zone, enum zone_stat_item item,
			 long delta)
{
	unsigned long flags;

	local_irq_save(flags);
	__mod_zone_page_state(zone, item, delta);
	local_irq_restore(flags);
}
EXPORT_SYMBOL(mod_zone_page_state);

void inc_zone_page_state(struct page *page, enum zone_stat_item item)
{
	unsigned long flags;
	struct zone *zone;

	zone = page_zone(page);
	local_irq_save(flags);
	__inc_zone_state(zone, item);
	local_irq_restore(flags);
}
EXPORT_SYMBOL(inc_zone_page_state);

void dec_zone_page_state(struct page *page, enum zone_stat_item item)
{
	unsigned long flags;

	local_irq_save(flags);
	__dec_zone_page_state(page, item);
	local_irq_restore(flags);
}
EXPORT_SYMBOL(dec_zone_page_state);

void inc_node_state(struct pglist_data *pgdat, enum node_stat_item item)
{
	unsigned long flags;

	local_irq_save(flags);
	__inc_node_state(pgdat, item);
	local_irq_restore(flags);
}
EXPORT_SYMBOL(inc_node_state);

void mod_node_page_state(struct pglist_data *pgdat, enum node_stat_item item,
					long delta)
{
	unsigned long flags;

	local_irq_save(flags);
	__mod_node_page_state(pgdat, item, delta);
	local_irq_restore(flags);
}
EXPORT_SYMBOL(mod_node_page_state);

void inc_node_page_state(struct page *page, enum node_stat_item item)
{
	unsigned long flags;
	struct pglist_data *pgdat;

	pgdat = page_pgdat(page);
	local_irq_save(flags);
	__inc_node_state(pgdat, item);
	local_irq_restore(flags);
}
EXPORT_SYMBOL(inc_node_page_state);

void dec_node_page_state(struct page *page, enum node_stat_item item)
{
	unsigned long flags;

	local_irq_save(flags);
	__dec_node_page_state(page, item);
	local_irq_restore(flags);
}
EXPORT_SYMBOL(dec_node_page_state);
#endif

/*
 * Fold a differential into the global counters.
 * Returns the number of counters updated.
 */
#ifdef CONFIG_NUMA
static int fold_diff(int *zone_diff, int *numa_diff, int *node_diff)
{
	int i;
	int changes = 0;

	for (i = 0; i < NR_VM_ZONE_STAT_ITEMS; i++)
		if (zone_diff[i]) {
			atomic_long_add(zone_diff[i], &vm_zone_stat[i]);
			changes++;
	}

	for (i = 0; i < NR_VM_NUMA_STAT_ITEMS; i++)
		if (numa_diff[i]) {
			atomic_long_add(numa_diff[i], &vm_numa_stat[i]);
			changes++;
	}

	for (i = 0; i < NR_VM_NODE_STAT_ITEMS; i++)
		if (node_diff[i]) {
			atomic_long_add(node_diff[i], &vm_node_stat[i]);
			changes++;
	}
	return changes;
}
#else
static int fold_diff(int *zone_diff, int *node_diff)
{
	int i;
	int changes = 0;

	for (i = 0; i < NR_VM_ZONE_STAT_ITEMS; i++)
		if (zone_diff[i]) {
			atomic_long_add(zone_diff[i], &vm_zone_stat[i]);
			changes++;
	}

	for (i = 0; i < NR_VM_NODE_STAT_ITEMS; i++)
		if (node_diff[i]) {
			atomic_long_add(node_diff[i], &vm_node_stat[i]);
			changes++;
	}
	return changes;
}
#endif /* CONFIG_NUMA */

/*
 * Update the zone counters for the current cpu.
 *
 * Note that refresh_cpu_vm_stats strives to only access
 * node local memory. The per cpu pagesets on remote zones are placed
 * in the memory local to the processor using that pageset. So the
 * loop over all zones will access a series of cachelines local to
 * the processor.
 *
 * The call to zone_page_state_add updates the cachelines with the
 * statistics in the remote zone struct as well as the global cachelines
 * with the global counters. These could cause remote node cache line
 * bouncing and will have to be only done when necessary.
 *
 * The function returns the number of global counters updated.
 */
static int refresh_cpu_vm_stats(bool do_pagesets)
{
	struct pglist_data *pgdat;
	struct zone *zone;
	int i;
	int global_zone_diff[NR_VM_ZONE_STAT_ITEMS] = { 0, };
#ifdef CONFIG_NUMA
	int global_numa_diff[NR_VM_NUMA_STAT_ITEMS] = { 0, };
#endif
	int global_node_diff[NR_VM_NODE_STAT_ITEMS] = { 0, };
	int changes = 0;

	for_each_populated_zone(zone) {
		struct per_cpu_pageset __percpu *p = zone->pageset;

		for (i = 0; i < NR_VM_ZONE_STAT_ITEMS; i++) {
			int v;

			v = this_cpu_xchg(p->vm_stat_diff[i], 0);
			if (v) {

				atomic_long_add(v, &zone->vm_stat[i]);
				global_zone_diff[i] += v;
#ifdef CONFIG_NUMA
				/* 3 seconds idle till flush */
				__this_cpu_write(p->expire, 3);
#endif
			}
		}
#ifdef CONFIG_NUMA
		for (i = 0; i < NR_VM_NUMA_STAT_ITEMS; i++) {
			int v;

			v = this_cpu_xchg(p->vm_numa_stat_diff[i], 0);
			if (v) {

				atomic_long_add(v, &zone->vm_numa_stat[i]);
				global_numa_diff[i] += v;
				__this_cpu_write(p->expire, 3);
			}
		}

		if (do_pagesets) {
			cond_resched();
			/*
			 * Deal with draining the remote pageset of this
			 * processor
			 *
			 * Check if there are pages remaining in this pageset
			 * if not then there is nothing to expire.
			 */
			if (!__this_cpu_read(p->expire) ||
			       !__this_cpu_read(p->pcp.count))
				continue;

			/*
			 * We never drain zones local to this processor.
			 */
			if (zone_to_nid(zone) == numa_node_id()) {
				__this_cpu_write(p->expire, 0);
				continue;
			}

			if (__this_cpu_dec_return(p->expire))
				continue;

			if (__this_cpu_read(p->pcp.count)) {
				drain_zone_pages(zone, this_cpu_ptr(&p->pcp));
				changes++;
			}
		}
#endif
	}

	for_each_online_pgdat(pgdat) {
		struct per_cpu_nodestat __percpu *p = pgdat->per_cpu_nodestats;

		for (i = 0; i < NR_VM_NODE_STAT_ITEMS; i++) {
			int v;

			v = this_cpu_xchg(p->vm_node_stat_diff[i], 0);
			if (v) {
				atomic_long_add(v, &pgdat->vm_stat[i]);
				global_node_diff[i] += v;
			}
		}
	}

#ifdef CONFIG_NUMA
	changes += fold_diff(global_zone_diff, global_numa_diff,
			     global_node_diff);
#else
	changes += fold_diff(global_zone_diff, global_node_diff);
#endif
	return changes;
}

/*
 * Fold the data for an offline cpu into the global array.
 * There cannot be any access by the offline cpu and therefore
 * synchronization is simplified.
 */
void cpu_vm_stats_fold(int cpu)
{
	struct pglist_data *pgdat;
	struct zone *zone;
	int i;
	int global_zone_diff[NR_VM_ZONE_STAT_ITEMS] = { 0, };
#ifdef CONFIG_NUMA
	int global_numa_diff[NR_VM_NUMA_STAT_ITEMS] = { 0, };
#endif
	int global_node_diff[NR_VM_NODE_STAT_ITEMS] = { 0, };

	for_each_populated_zone(zone) {
		struct per_cpu_pageset *p;

		p = per_cpu_ptr(zone->pageset, cpu);

		for (i = 0; i < NR_VM_ZONE_STAT_ITEMS; i++)
			if (p->vm_stat_diff[i]) {
				int v;

				v = p->vm_stat_diff[i];
				p->vm_stat_diff[i] = 0;
				atomic_long_add(v, &zone->vm_stat[i]);
				global_zone_diff[i] += v;
			}

#ifdef CONFIG_NUMA
		for (i = 0; i < NR_VM_NUMA_STAT_ITEMS; i++)
			if (p->vm_numa_stat_diff[i]) {
				int v;

				v = p->vm_numa_stat_diff[i];
				p->vm_numa_stat_diff[i] = 0;
				atomic_long_add(v, &zone->vm_numa_stat[i]);
				global_numa_diff[i] += v;
			}
#endif
	}

	for_each_online_pgdat(pgdat) {
		struct per_cpu_nodestat *p;

		p = per_cpu_ptr(pgdat->per_cpu_nodestats, cpu);

		for (i = 0; i < NR_VM_NODE_STAT_ITEMS; i++)
			if (p->vm_node_stat_diff[i]) {
				int v;

				v = p->vm_node_stat_diff[i];
				p->vm_node_stat_diff[i] = 0;
				atomic_long_add(v, &pgdat->vm_stat[i]);
				global_node_diff[i] += v;
			}
	}

#ifdef CONFIG_NUMA
	fold_diff(global_zone_diff, global_numa_diff, global_node_diff);
#else
	fold_diff(global_zone_diff, global_node_diff);
#endif
}

/*
 * this is only called if !populated_zone(zone), which implies no other users of
 * pset->vm_stat_diff[] exsist.
 */
void drain_zonestat(struct zone *zone, struct per_cpu_pageset *pset)
{
	int i;

	for (i = 0; i < NR_VM_ZONE_STAT_ITEMS; i++)
		if (pset->vm_stat_diff[i]) {
			int v = pset->vm_stat_diff[i];
			pset->vm_stat_diff[i] = 0;
			atomic_long_add(v, &zone->vm_stat[i]);
			atomic_long_add(v, &vm_zone_stat[i]);
		}

#ifdef CONFIG_NUMA
	for (i = 0; i < NR_VM_NUMA_STAT_ITEMS; i++)
		if (pset->vm_numa_stat_diff[i]) {
			int v = pset->vm_numa_stat_diff[i];

			pset->vm_numa_stat_diff[i] = 0;
			atomic_long_add(v, &zone->vm_numa_stat[i]);
			atomic_long_add(v, &vm_numa_stat[i]);
		}
#endif
}
#endif

#ifdef CONFIG_NUMA
void __inc_numa_state(struct zone *zone,
				 enum numa_stat_item item)
{
	struct per_cpu_pageset __percpu *pcp = zone->pageset;
	u16 __percpu *p = pcp->vm_numa_stat_diff + item;
	u16 v;

	v = __this_cpu_inc_return(*p);

	if (unlikely(v > NUMA_STATS_THRESHOLD)) {
		zone_numa_state_add(v, zone, item);
		__this_cpu_write(*p, 0);
	}
}

/*
 * Determine the per node value of a stat item. This function
 * is called frequently in a NUMA machine, so try to be as
 * frugal as possible.
 */
unsigned long sum_zone_node_page_state(int node,
				 enum zone_stat_item item)
{
	struct zone *zones = NODE_DATA(node)->node_zones;
	int i;
	unsigned long count = 0;

	for (i = 0; i < MAX_NR_ZONES; i++)
		count += zone_page_state(zones + i, item);

	return count;
}

/*
 * Determine the per node value of a numa stat item. To avoid deviation,
 * the per cpu stat number in vm_numa_stat_diff[] is also included.
 */
unsigned long sum_zone_numa_state(int node,
				 enum numa_stat_item item)
{
	struct zone *zones = NODE_DATA(node)->node_zones;
	int i;
	unsigned long count = 0;

	for (i = 0; i < MAX_NR_ZONES; i++)
		count += zone_numa_state_snapshot(zones + i, item);

	return count;
}

/*
 * Determine the per node value of a stat item.
 */
unsigned long node_page_state(struct pglist_data *pgdat,
				enum node_stat_item item)
{
	long x = atomic_long_read(&pgdat->vm_stat[item]);
#ifdef CONFIG_SMP
	if (x < 0)
		x = 0;
#endif
	return x;
}
#endif

#ifdef CONFIG_COMPACTION

struct contig_page_info {
	unsigned long free_pages;
	unsigned long free_blocks_total;
	unsigned long free_blocks_suitable;
};

/*
 * Calculate the number of free pages in a zone, how many contiguous
 * pages are free and how many are large enough to satisfy an allocation of
 * the target size. Note that this function makes no attempt to estimate
 * how many suitable free blocks there *might* be if MOVABLE pages were
 * migrated. Calculating that is possible, but expensive and can be
 * figured out from userspace
 */
static void fill_contig_page_info(struct zone *zone,
				unsigned int suitable_order,
				struct contig_page_info *info)
{
	unsigned int order;

	info->free_pages = 0;
	info->free_blocks_total = 0;
	info->free_blocks_suitable = 0;

	for (order = 0; order < MAX_ORDER; order++) {
		unsigned long blocks;

		/* Count number of free blocks */
		blocks = zone->free_area[order].nr_free;
		info->free_blocks_total += blocks;

		/* Count free base pages */
		info->free_pages += blocks << order;

		/* Count the suitable free blocks */
		if (order >= suitable_order)
			info->free_blocks_suitable += blocks <<
						(order - suitable_order);
	}
}

/*
 * A fragmentation index only makes sense if an allocation of a requested
 * size would fail. If that is true, the fragmentation index indicates
 * whether external fragmentation or a lack of memory was the problem.
 * The value can be used to determine if page reclaim or compaction
 * should be used
 */
static int __fragmentation_index(unsigned int order, struct contig_page_info *info)
{
	unsigned long requested = 1UL << order;

	if (!info->free_blocks_total)
		return 0;

	/* Fragmentation index only makes sense when a request would fail */
	if (info->free_blocks_suitable)
		return -1000;

	/*
	 * Index is between 0 and 1 so return within 3 decimal places
	 *
	 * 0 => allocation would fail due to lack of memory
	 * 1 => allocation would fail due to fragmentation
	 */
	return 1000 - div_u64( (1000+(div_u64(info->free_pages * 1000ULL, requested))), info->free_blocks_total);
}

/* Same as __fragmentation index but allocs contig_page_info on stack */
int fragmentation_index(struct zone *zone, unsigned int order)
{
	struct contig_page_info info;

	fill_contig_page_info(zone, order, &info);
	return __fragmentation_index(order, &info);
}
#endif

#if defined(CONFIG_PROC_FS) || defined(CONFIG_SYSFS) || defined(CONFIG_NUMA)
#ifdef CONFIG_ZONE_DMA
#define TEXT_FOR_DMA(xx) xx "_dma",
#else
#define TEXT_FOR_DMA(xx)
#endif

#ifdef CONFIG_ZONE_DMA32
#define TEXT_FOR_DMA32(xx) xx "_dma32",
#else
#define TEXT_FOR_DMA32(xx)
#endif

#ifdef CONFIG_HIGHMEM
#define TEXT_FOR_HIGHMEM(xx) xx "_high",
#else
#define TEXT_FOR_HIGHMEM(xx)
#endif

#define TEXTS_FOR_ZONES(xx) TEXT_FOR_DMA(xx) TEXT_FOR_DMA32(xx) xx "_normal", \
					TEXT_FOR_HIGHMEM(xx) xx "_movable",

const char * const vmstat_text[] = {
	/* enum zone_stat_item countes */
	"nr_free_pages",
	"nr_zone_inactive_anon",
	"nr_zone_active_anon",
	"nr_zone_inactive_file",
	"nr_zone_active_file",
	"nr_zone_unevictable",
	"nr_zone_write_pending",
	"nr_mlock",
	"nr_slab_reclaimable",
	"nr_slab_unreclaimable",
	"nr_page_table_pages",
	"nr_kernel_stack",
	"nr_bounce",
#if IS_ENABLED(CONFIG_ZSMALLOC)
	"nr_zspages",
#endif
	"nr_free_cma",

	/* enum numa_stat_item counters */
#ifdef CONFIG_NUMA
	"numa_hit",
	"numa_miss",
	"numa_foreign",
	"numa_interleave",
	"numa_local",
	"numa_other",
#endif

	/* Node-based counters */
	"nr_inactive_anon",
	"nr_active_anon",
	"nr_inactive_file",
	"nr_active_file",
	"nr_unevictable",
	"nr_isolated_anon",
	"nr_isolated_file",
	"workingset_refault",
	"workingset_activate",
	"workingset_nodereclaim",
	"nr_anon_pages",
	"nr_mapped",
	"nr_file_pages",
	"nr_dirty",
	"nr_writeback",
	"nr_writeback_temp",
	"nr_shmem",
	"nr_shmem_hugepages",
	"nr_shmem_pmdmapped",
	"nr_anon_transparent_hugepages",
	"nr_unstable",
	"nr_vmscan_write",
	"nr_vmscan_immediate_reclaim",
	"nr_dirtied",
	"nr_written",

	/* enum writeback_stat_item counters */
	"nr_dirty_threshold",
	"nr_dirty_background_threshold",

#ifdef CONFIG_VM_EVENT_COUNTERS
	/* enum vm_event_item counters */
	"pgpgin",
	"pgpgout",
	"pswpin",
	"pswpout",

	TEXTS_FOR_ZONES("pgalloc")
	TEXTS_FOR_ZONES("allocstall")
	TEXTS_FOR_ZONES("pgskip")

	"pgfree",
	"pgactivate",
	"pgdeactivate",
	"pglazyfree",

	"pgfault",
	"pgmajfault",
	"pglazyfreed",

	"pgrefill",
	"pgsteal_kswapd",
	"pgsteal_direct",
	"pgscan_kswapd",
	"pgscan_direct",
	"pgscan_direct_throttle",

#ifdef CONFIG_NUMA
	"zone_reclaim_failed",
#endif
	"pginodesteal",
	"slabs_scanned",
	"kswapd_inodesteal",
	"kswapd_low_wmark_hit_quickly",
	"kswapd_high_wmark_hit_quickly",
	"pageoutrun",

	"pgrotated",

	"drop_pagecache",
	"drop_slab",

#ifdef CONFIG_NUMA_BALANCING
	"numa_pte_updates",
	"numa_huge_pte_updates",
	"numa_hint_faults",
	"numa_hint_faults_local",
	"numa_pages_migrated",
#endif
#ifdef CONFIG_MIGRATION
	"pgmigrate_success",
	"pgmigrate_fail",
#endif
#ifdef CONFIG_COMPACTION
	"compact_migrate_scanned",
	"compact_free_scanned",
	"compact_isolated",
	"compact_stall",
	"compact_fail",
	"compact_success",
	"compact_daemon_wake",
	"compact_daemon_migrate_scanned",
	"compact_daemon_free_scanned",
#endif

#ifdef CONFIG_HUGETLB_PAGE
	"htlb_buddy_alloc_success",
	"htlb_buddy_alloc_fail",
#endif
	"unevictable_pgs_culled",
	"unevictable_pgs_scanned",
	"unevictable_pgs_rescued",
	"unevictable_pgs_mlocked",
	"unevictable_pgs_munlocked",
	"unevictable_pgs_cleared",
	"unevictable_pgs_stranded",

#ifdef CONFIG_TRANSPARENT_HUGEPAGE
	"thp_fault_alloc",
	"thp_fault_fallback",
	"thp_collapse_alloc",
	"thp_collapse_alloc_failed",
	"thp_file_alloc",
	"thp_file_mapped",
	"thp_split_page",
	"thp_split_page_failed",
	"thp_deferred_split_page",
	"thp_split_pmd",
#ifdef CONFIG_HAVE_ARCH_TRANSPARENT_HUGEPAGE_PUD
	"thp_split_pud",
#endif
	"thp_zero_page_alloc",
	"thp_zero_page_alloc_failed",
#endif
#ifdef CONFIG_MEMORY_BALLOON
	"balloon_inflate",
	"balloon_deflate",
#ifdef CONFIG_BALLOON_COMPACTION
	"balloon_migrate",
#endif
#endif /* CONFIG_MEMORY_BALLOON */
#ifdef CONFIG_DEBUG_TLBFLUSH
#ifdef CONFIG_SMP
	"nr_tlb_remote_flush",
	"nr_tlb_remote_flush_received",
#endif /* CONFIG_SMP */
	"nr_tlb_local_flush_all",
	"nr_tlb_local_flush_one",
#endif /* CONFIG_DEBUG_TLBFLUSH */

#ifdef CONFIG_DEBUG_VM_VMACACHE
	"vmacache_find_calls",
	"vmacache_find_hits",
	"vmacache_full_flushes",
#endif
#endif /* CONFIG_VM_EVENTS_COUNTERS */

	/* Pagecache limit counters */
	"nr_pagecache_limit_throttled",
	"nr_pagecache_limit_blocked",
};
#endif /* CONFIG_PROC_FS || CONFIG_SYSFS || CONFIG_NUMA */

#if (defined(CONFIG_DEBUG_FS) && defined(CONFIG_COMPACTION)) || \
     defined(CONFIG_PROC_FS)
static void *frag_start(struct seq_file *m, loff_t *pos)
{
	pg_data_t *pgdat;
	loff_t node = *pos;

	for (pgdat = first_online_pgdat();
	     pgdat && node;
	     pgdat = next_online_pgdat(pgdat))
		--node;

	return pgdat;
}

static void *frag_next(struct seq_file *m, void *arg, loff_t *pos)
{
	pg_data_t *pgdat = (pg_data_t *)arg;

	(*pos)++;
	return next_online_pgdat(pgdat);
}

static void frag_stop(struct seq_file *m, void *arg)
{
}

/*
 * Walk zones in a node and print using a callback.
 * If @assert_populated is true, only use callback for zones that are populated.
 */
static void walk_zones_in_node(struct seq_file *m, pg_data_t *pgdat,
		bool assert_populated,
		void (*print)(struct seq_file *m, pg_data_t *, struct zone *))
{
	struct zone *zone;
	struct zone *node_zones = pgdat->node_zones;
	unsigned long flags;

	for (zone = node_zones; zone - node_zones < MAX_NR_ZONES; ++zone) {
		if (assert_populated && !populated_zone(zone))
			continue;

		spin_lock_irqsave(&zone->lock, flags);
		print(m, pgdat, zone);
		spin_unlock_irqrestore(&zone->lock, flags);
	}
}
#endif

#ifdef CONFIG_PROC_FS
static void frag_show_print(struct seq_file *m, pg_data_t *pgdat,
						struct zone *zone)
{
	int order;

	seq_printf(m, "Node %d, zone %8s ", pgdat->node_id, zone->name);
	for (order = 0; order < MAX_ORDER; ++order)
		seq_printf(m, "%6lu ", zone->free_area[order].nr_free);
	seq_putc(m, '\n');
}

/*
 * This walks the free areas for each zone.
 */
static int frag_show(struct seq_file *m, void *arg)
{
	pg_data_t *pgdat = (pg_data_t *)arg;
	walk_zones_in_node(m, pgdat, true, frag_show_print);
	return 0;
}

static void pagetypeinfo_showfree_print(struct seq_file *m,
					pg_data_t *pgdat, struct zone *zone)
{
	int order, mtype;

	for (mtype = 0; mtype < MIGRATE_TYPES; mtype++) {
		seq_printf(m, "Node %4d, zone %8s, type %12s ",
					pgdat->node_id,
					zone->name,
					migratetype_names[mtype]);
		for (order = 0; order < MAX_ORDER; ++order) {
			unsigned long freecount = 0;
			struct free_area *area;
			struct list_head *curr;

			area = &(zone->free_area[order]);

			list_for_each(curr, &area->free_list[mtype])
				freecount++;
			seq_printf(m, "%6lu ", freecount);
		}
		seq_putc(m, '\n');
	}
}

/* Print out the free pages at each order for each migatetype */
static int pagetypeinfo_showfree(struct seq_file *m, void *arg)
{
	int order;
	pg_data_t *pgdat = (pg_data_t *)arg;

	/* Print header */
	seq_printf(m, "%-43s ", "Free pages count per migrate type at order");
	for (order = 0; order < MAX_ORDER; ++order)
		seq_printf(m, "%6d ", order);
	seq_putc(m, '\n');

	walk_zones_in_node(m, pgdat, true, pagetypeinfo_showfree_print);

	return 0;
}

static void pagetypeinfo_showblockcount_print(struct seq_file *m,
					pg_data_t *pgdat, struct zone *zone)
{
	int mtype;
	unsigned long pfn;
	unsigned long start_pfn = zone->zone_start_pfn;
	unsigned long end_pfn = zone_end_pfn(zone);
	unsigned long count[MIGRATE_TYPES] = { 0, };

	for (pfn = start_pfn; pfn < end_pfn; pfn += pageblock_nr_pages) {
		struct page *page;

		page = pfn_to_online_page(pfn);
		if (!page)
			continue;

		/* Watch for unexpected holes punched in the memmap */
		if (!memmap_valid_within(pfn, page, zone))
			continue;

		if (page_zone(page) != zone)
			continue;

		mtype = get_pageblock_migratetype(page);

		if (mtype < MIGRATE_TYPES)
			count[mtype]++;
	}

	/* Print counts */
	seq_printf(m, "Node %d, zone %8s ", pgdat->node_id, zone->name);
	for (mtype = 0; mtype < MIGRATE_TYPES; mtype++)
		seq_printf(m, "%12lu ", count[mtype]);
	seq_putc(m, '\n');
}

/* Print out the free pages at each order for each migratetype */
static int pagetypeinfo_showblockcount(struct seq_file *m, void *arg)
{
	int mtype;
	pg_data_t *pgdat = (pg_data_t *)arg;

	seq_printf(m, "\n%-23s", "Number of blocks type ");
	for (mtype = 0; mtype < MIGRATE_TYPES; mtype++)
		seq_printf(m, "%12s ", migratetype_names[mtype]);
	seq_putc(m, '\n');
	walk_zones_in_node(m, pgdat, true, pagetypeinfo_showblockcount_print);

	return 0;
}

/*
 * Print out the number of pageblocks for each migratetype that contain pages
 * of other types. This gives an indication of how well fallbacks are being
 * contained by rmqueue_fallback(). It requires information from PAGE_OWNER
 * to determine what is going on
 */
static void pagetypeinfo_showmixedcount(struct seq_file *m, pg_data_t *pgdat)
{
#ifdef CONFIG_PAGE_OWNER
	int mtype;

	if (!static_branch_unlikely(&page_owner_inited))
		return;

	drain_all_pages(NULL);

	seq_printf(m, "\n%-23s", "Number of mixed blocks ");
	for (mtype = 0; mtype < MIGRATE_TYPES; mtype++)
		seq_printf(m, "%12s ", migratetype_names[mtype]);
	seq_putc(m, '\n');

	walk_zones_in_node(m, pgdat, true, pagetypeinfo_showmixedcount_print);
#endif /* CONFIG_PAGE_OWNER */
}

/*
 * This prints out statistics in relation to grouping pages by mobility.
 * It is expensive to collect so do not constantly read the file.
 */
static int pagetypeinfo_show(struct seq_file *m, void *arg)
{
	pg_data_t *pgdat = (pg_data_t *)arg;

	/* check memoryless node */
	if (!node_state(pgdat->node_id, N_MEMORY))
		return 0;

	seq_printf(m, "Page block order: %d\n", pageblock_order);
	seq_printf(m, "Pages per block:  %lu\n", pageblock_nr_pages);
	seq_putc(m, '\n');
	pagetypeinfo_showfree(m, pgdat);
	pagetypeinfo_showblockcount(m, pgdat);
	pagetypeinfo_showmixedcount(m, pgdat);

	return 0;
}

static const struct seq_operations fragmentation_op = {
	.start	= frag_start,
	.next	= frag_next,
	.stop	= frag_stop,
	.show	= frag_show,
};

static int fragmentation_open(struct inode *inode, struct file *file)
{
	return seq_open(file, &fragmentation_op);
}

static const struct file_operations fragmentation_file_operations = {
	.open		= fragmentation_open,
	.read		= seq_read,
	.llseek		= seq_lseek,
	.release	= seq_release,
};

static const struct seq_operations pagetypeinfo_op = {
	.start	= frag_start,
	.next	= frag_next,
	.stop	= frag_stop,
	.show	= pagetypeinfo_show,
};

static int pagetypeinfo_open(struct inode *inode, struct file *file)
{
	return seq_open(file, &pagetypeinfo_op);
}

static const struct file_operations pagetypeinfo_file_ops = {
	.open		= pagetypeinfo_open,
	.read		= seq_read,
	.llseek		= seq_lseek,
	.release	= seq_release,
};

static bool is_zone_first_populated(pg_data_t *pgdat, struct zone *zone)
{
	int zid;

	for (zid = 0; zid < MAX_NR_ZONES; zid++) {
		struct zone *compare = &pgdat->node_zones[zid];

		if (populated_zone(compare))
			return zone == compare;
	}

	return false;
}

static void zoneinfo_show_print(struct seq_file *m, pg_data_t *pgdat,
							struct zone *zone)
{
	int i;
	seq_printf(m, "Node %d, zone %8s", pgdat->node_id, zone->name);
	if (is_zone_first_populated(pgdat, zone)) {
		seq_printf(m, "\n  per-node stats");
		for (i = 0; i < NR_VM_NODE_STAT_ITEMS; i++) {
			seq_printf(m, "\n      %-12s %lu",
				vmstat_text[i + NR_VM_ZONE_STAT_ITEMS +
				NR_VM_NUMA_STAT_ITEMS],
				node_page_state(pgdat, i));
		}
	}
	seq_printf(m,
		   "\n  pages free     %lu"
		   "\n        min      %lu"
		   "\n        low      %lu"
		   "\n        high     %lu"
		   "\n        spanned  %lu"
		   "\n        present  %lu"
		   "\n        managed  %lu",
		   zone_page_state(zone, NR_FREE_PAGES),
		   min_wmark_pages(zone),
		   low_wmark_pages(zone),
		   high_wmark_pages(zone),
		   zone->spanned_pages,
		   zone->present_pages,
		   zone->managed_pages);

	seq_printf(m,
		   "\n        protection: (%ld",
		   zone->lowmem_reserve[0]);
	for (i = 1; i < ARRAY_SIZE(zone->lowmem_reserve); i++)
		seq_printf(m, ", %ld", zone->lowmem_reserve[i]);
	seq_putc(m, ')');

	/* If unpopulated, no other information is useful */
	if (!populated_zone(zone)) {
		seq_putc(m, '\n');
		return;
	}

	for (i = 0; i < NR_VM_ZONE_STAT_ITEMS; i++)
		seq_printf(m, "\n      %-12s %lu", vmstat_text[i],
				zone_page_state(zone, i));

#ifdef CONFIG_NUMA
	for (i = 0; i < NR_VM_NUMA_STAT_ITEMS; i++)
		seq_printf(m, "\n      %-12s %lu",
				vmstat_text[i + NR_VM_ZONE_STAT_ITEMS],
				zone_numa_state_snapshot(zone, i));
#endif

	seq_printf(m, "\n  pagesets");
	for_each_online_cpu(i) {
		struct per_cpu_pageset *pageset;

		pageset = per_cpu_ptr(zone->pageset, i);
		seq_printf(m,
			   "\n    cpu: %i"
			   "\n              count: %i"
			   "\n              high:  %i"
			   "\n              batch: %i",
			   i,
			   pageset->pcp.count,
			   pageset->pcp.high,
			   pageset->pcp.batch);
#ifdef CONFIG_SMP
		seq_printf(m, "\n  vm stats threshold: %d",
				pageset->stat_threshold);
#endif
	}
	seq_printf(m,
		   "\n  node_unreclaimable:  %u"
		   "\n  start_pfn:           %lu"
		   "\n  node_inactive_ratio: %u",
		   pgdat->kswapd_failures >= MAX_RECLAIM_RETRIES,
		   zone->zone_start_pfn,
		   zone->zone_pgdat->inactive_ratio);
	seq_putc(m, '\n');
}

/*
 * Output information about zones in @pgdat.  All zones are printed regardless
 * of whether they are populated or not: lowmem_reserve_ratio operates on the
 * set of all zones and userspace would not be aware of such zones if they are
 * suppressed here (zoneinfo displays the effect of lowmem_reserve_ratio).
 */
static int zoneinfo_show(struct seq_file *m, void *arg)
{
	pg_data_t *pgdat = (pg_data_t *)arg;
	walk_zones_in_node(m, pgdat, false, zoneinfo_show_print);
	return 0;
}

static const struct seq_operations zoneinfo_op = {
	.start	= frag_start, /* iterate over all zones. The same as in
			       * fragmentation. */
	.next	= frag_next,
	.stop	= frag_stop,
	.show	= zoneinfo_show,
};

static int zoneinfo_open(struct inode *inode, struct file *file)
{
	return seq_open(file, &zoneinfo_op);
}

static const struct file_operations proc_zoneinfo_file_operations = {
	.open		= zoneinfo_open,
	.read		= seq_read,
	.llseek		= seq_lseek,
	.release	= seq_release,
};

enum writeback_stat_item {
	NR_DIRTY_THRESHOLD,
	NR_DIRTY_BG_THRESHOLD,
	NR_VM_WRITEBACK_STAT_ITEMS,
};

static void *vmstat_start(struct seq_file *m, loff_t *pos)
{
	unsigned long *v;
	int i, stat_items_size;

	if (*pos >= ARRAY_SIZE(vmstat_text))
		return NULL;
	stat_items_size = NR_VM_ZONE_STAT_ITEMS * sizeof(unsigned long) +
			  NR_VM_NUMA_STAT_ITEMS * sizeof(unsigned long) +
			  NR_VM_NODE_STAT_ITEMS * sizeof(unsigned long) +
			  NR_VM_WRITEBACK_STAT_ITEMS * sizeof(unsigned long) +
			  NR_PAGECACHE_LIMIT_ITEMS * sizeof(unsigned long);

#ifdef CONFIG_VM_EVENT_COUNTERS
	stat_items_size += sizeof(struct vm_event_state);
#endif

	v = kmalloc(stat_items_size, GFP_KERNEL);
	m->private = v;
	if (!v)
		return ERR_PTR(-ENOMEM);
	for (i = 0; i < NR_VM_ZONE_STAT_ITEMS; i++)
		v[i] = global_page_state(i);
	v += NR_VM_ZONE_STAT_ITEMS;

#ifdef CONFIG_NUMA
	for (i = 0; i < NR_VM_NUMA_STAT_ITEMS; i++)
		v[i] = global_numa_state(i);
	v += NR_VM_NUMA_STAT_ITEMS;
#endif

	for (i = 0; i < NR_VM_NODE_STAT_ITEMS; i++)
		v[i] = global_node_page_state(i);
	v += NR_VM_NODE_STAT_ITEMS;

	global_dirty_limits(v + NR_DIRTY_BG_THRESHOLD,
			    v + NR_DIRTY_THRESHOLD);
	v += NR_VM_WRITEBACK_STAT_ITEMS;

#ifdef CONFIG_VM_EVENT_COUNTERS
	all_vm_events(v);
	v[PGPGIN] /= 2;		/* sectors -> kbytes */
	v[PGPGOUT] /= 2;
	v += NR_VM_EVENT_ITEMS;
#endif
	all_pagecache_limit_counters(v);

	return (unsigned long *)m->private + *pos;
}

static void *vmstat_next(struct seq_file *m, void *arg, loff_t *pos)
{
	(*pos)++;
	if (*pos >= ARRAY_SIZE(vmstat_text))
		return NULL;
	return (unsigned long *)m->private + *pos;
}

static int vmstat_show(struct seq_file *m, void *arg)
{
	unsigned long *l = arg;
	unsigned long off = l - (unsigned long *)m->private;

	seq_puts(m, vmstat_text[off]);
	seq_put_decimal_ull(m, " ", *l);
	seq_putc(m, '\n');
	return 0;
}

static void vmstat_stop(struct seq_file *m, void *arg)
{
	kfree(m->private);
	m->private = NULL;
}

static const struct seq_operations vmstat_op = {
	.start	= vmstat_start,
	.next	= vmstat_next,
	.stop	= vmstat_stop,
	.show	= vmstat_show,
};

static int vmstat_open(struct inode *inode, struct file *file)
{
	return seq_open(file, &vmstat_op);
}

static const struct file_operations proc_vmstat_file_operations = {
	.open		= vmstat_open,
	.read		= seq_read,
	.llseek		= seq_lseek,
	.release	= seq_release,
};
#endif /* CONFIG_PROC_FS */

#ifdef CONFIG_SMP
static DEFINE_PER_CPU(struct delayed_work, vmstat_work);
int sysctl_stat_interval __read_mostly = HZ;

#ifdef CONFIG_PROC_FS
static void refresh_vm_stats(struct work_struct *work)
{
	refresh_cpu_vm_stats(true);
}

int vmstat_refresh(struct ctl_table *table, int write,
		   void __user *buffer, size_t *lenp, loff_t *ppos)
{
	long val;
	int err;
	int i;

	/*
	 * The regular update, every sysctl_stat_interval, may come later
	 * than expected: leaving a significant amount in per_cpu buckets.
	 * This is particularly misleading when checking a quantity of HUGE
	 * pages, immediately after running a test.  /proc/sys/vm/stat_refresh,
	 * which can equally be echo'ed to or cat'ted from (by root),
	 * can be used to update the stats just before reading them.
	 *
	 * Oh, and since global_page_state() etc. are so careful to hide
	 * transiently negative values, report an error here if any of
	 * the stats is negative, so we know to go looking for imbalance.
	 */
	err = schedule_on_each_cpu(refresh_vm_stats);
	if (err)
		return err;
	for (i = 0; i < NR_VM_ZONE_STAT_ITEMS; i++) {
		val = atomic_long_read(&vm_zone_stat[i]);
		if (val < 0) {
			pr_warn("%s: %s %ld\n",
				__func__, vmstat_text[i], val);
			err = -EINVAL;
		}
	}
#ifdef CONFIG_NUMA
	for (i = 0; i < NR_VM_NUMA_STAT_ITEMS; i++) {
		val = atomic_long_read(&vm_numa_stat[i]);
		if (val < 0) {
			pr_warn("%s: %s %ld\n",
				__func__, vmstat_text[i + NR_VM_ZONE_STAT_ITEMS], val);
			err = -EINVAL;
		}
	}
#endif
	if (err)
		return err;
	if (write)
		*ppos += *lenp;
	else
		*lenp = 0;
	return 0;
}
#endif /* CONFIG_PROC_FS */

static void vmstat_update(struct work_struct *w)
{
	if (refresh_cpu_vm_stats(true)) {
		/*
		 * Counters were updated so we expect more updates
		 * to occur in the future. Keep on running the
		 * update worker thread.
		 */
		queue_delayed_work_on(smp_processor_id(), mm_percpu_wq,
				this_cpu_ptr(&vmstat_work),
				round_jiffies_relative(sysctl_stat_interval));
	}
}

/*
 * Switch off vmstat processing and then fold all the remaining differentials
 * until the diffs stay at zero. The function is used by NOHZ and can only be
 * invoked when tick processing is not active.
 */
/*
 * Check if the diffs for a certain cpu indicate that
 * an update is needed.
 */
static bool need_update(int cpu)
{
	struct zone *zone;

	for_each_populated_zone(zone) {
		struct per_cpu_pageset *p = per_cpu_ptr(zone->pageset, cpu);

		BUILD_BUG_ON(sizeof(p->vm_stat_diff[0]) != 1);
#ifdef CONFIG_NUMA
		BUILD_BUG_ON(sizeof(p->vm_numa_stat_diff[0]) != 2);
#endif

		/*
		 * The fast way of checking if there are any vmstat diffs.
		 */
		if (memchr_inv(p->vm_stat_diff, 0, NR_VM_ZONE_STAT_ITEMS *
			       sizeof(p->vm_stat_diff[0])))
			return true;
#ifdef CONFIG_NUMA
<<<<<<< HEAD
		if (memchr_inv(p->vm_numa_stat_diff, 0, NR_VM_NUMA_STAT_ITEMS))
=======
		if (memchr_inv(p->vm_numa_stat_diff, 0, NR_VM_NUMA_STAT_ITEMS *
			       sizeof(p->vm_numa_stat_diff[0])))
>>>>>>> b24e79ac
			return true;
#endif
	}
	return false;
}

/*
 * Switch off vmstat processing and then fold all the remaining differentials
 * until the diffs stay at zero. The function is used by NOHZ and can only be
 * invoked when tick processing is not active.
 */
void quiet_vmstat(void)
{
	if (system_state != SYSTEM_RUNNING)
		return;

	if (!delayed_work_pending(this_cpu_ptr(&vmstat_work)))
		return;

	if (!need_update(smp_processor_id()))
		return;

	/*
	 * Just refresh counters and do not care about the pending delayed
	 * vmstat_update. It doesn't fire that often to matter and canceling
	 * it would be too expensive from this path.
	 * vmstat_shepherd will take care about that for us.
	 */
	refresh_cpu_vm_stats(false);
}

/*
 * Shepherd worker thread that checks the
 * differentials of processors that have their worker
 * threads for vm statistics updates disabled because of
 * inactivity.
 */
static void vmstat_shepherd(struct work_struct *w);

static DECLARE_DEFERRABLE_WORK(shepherd, vmstat_shepherd);

static void vmstat_shepherd(struct work_struct *w)
{
	int cpu;

	get_online_cpus();
	/* Check processors whose vmstat worker threads have been disabled */
	for_each_online_cpu(cpu) {
		struct delayed_work *dw = &per_cpu(vmstat_work, cpu);

		if (!delayed_work_pending(dw) && need_update(cpu))
			queue_delayed_work_on(cpu, mm_percpu_wq, dw, 0);
	}
	put_online_cpus();

	schedule_delayed_work(&shepherd,
		round_jiffies_relative(sysctl_stat_interval));
}

static void __init start_shepherd_timer(void)
{
	int cpu;

	for_each_possible_cpu(cpu)
		INIT_DEFERRABLE_WORK(per_cpu_ptr(&vmstat_work, cpu),
			vmstat_update);

	schedule_delayed_work(&shepherd,
		round_jiffies_relative(sysctl_stat_interval));
}

static void __init init_cpu_node_state(void)
{
	int node;

	for_each_online_node(node) {
		if (cpumask_weight(cpumask_of_node(node)) > 0)
			node_set_state(node, N_CPU);
	}
}

static int vmstat_cpu_online(unsigned int cpu)
{
	refresh_zone_stat_thresholds();
	node_set_state(cpu_to_node(cpu), N_CPU);
	return 0;
}

static int vmstat_cpu_down_prep(unsigned int cpu)
{
	cancel_delayed_work_sync(&per_cpu(vmstat_work, cpu));
	return 0;
}

static int vmstat_cpu_dead(unsigned int cpu)
{
	const struct cpumask *node_cpus;
	int node;

	node = cpu_to_node(cpu);

	refresh_zone_stat_thresholds();
	node_cpus = cpumask_of_node(node);
	if (cpumask_weight(node_cpus) > 0)
		return 0;

	node_clear_state(node, N_CPU);
	return 0;
}

#endif

struct workqueue_struct *mm_percpu_wq;

void __init init_mm_internals(void)
{
	int ret __maybe_unused;

	mm_percpu_wq = alloc_workqueue("mm_percpu_wq", WQ_MEM_RECLAIM, 0);

#ifdef CONFIG_SMP
	ret = cpuhp_setup_state_nocalls(CPUHP_MM_VMSTAT_DEAD, "mm/vmstat:dead",
					NULL, vmstat_cpu_dead);
	if (ret < 0)
		pr_err("vmstat: failed to register 'dead' hotplug state\n");

	ret = cpuhp_setup_state_nocalls(CPUHP_AP_ONLINE_DYN, "mm/vmstat:online",
					vmstat_cpu_online,
					vmstat_cpu_down_prep);
	if (ret < 0)
		pr_err("vmstat: failed to register 'online' hotplug state\n");

	get_online_cpus();
	init_cpu_node_state();
	put_online_cpus();

	start_shepherd_timer();
#endif
#ifdef CONFIG_PROC_FS
	proc_create("buddyinfo", S_IRUGO, NULL, &fragmentation_file_operations);
	proc_create("pagetypeinfo", S_IRUGO, NULL, &pagetypeinfo_file_ops);
	proc_create("vmstat", S_IRUGO, NULL, &proc_vmstat_file_operations);
	proc_create("zoneinfo", S_IRUGO, NULL, &proc_zoneinfo_file_operations);
#endif
}

#if defined(CONFIG_DEBUG_FS) && defined(CONFIG_COMPACTION)

/*
 * Return an index indicating how much of the available free memory is
 * unusable for an allocation of the requested size.
 */
static int unusable_free_index(unsigned int order,
				struct contig_page_info *info)
{
	/* No free memory is interpreted as all free memory is unusable */
	if (info->free_pages == 0)
		return 1000;

	/*
	 * Index should be a value between 0 and 1. Return a value to 3
	 * decimal places.
	 *
	 * 0 => no fragmentation
	 * 1 => high fragmentation
	 */
	return div_u64((info->free_pages - (info->free_blocks_suitable << order)) * 1000ULL, info->free_pages);

}

static void unusable_show_print(struct seq_file *m,
					pg_data_t *pgdat, struct zone *zone)
{
	unsigned int order;
	int index;
	struct contig_page_info info;

	seq_printf(m, "Node %d, zone %8s ",
				pgdat->node_id,
				zone->name);
	for (order = 0; order < MAX_ORDER; ++order) {
		fill_contig_page_info(zone, order, &info);
		index = unusable_free_index(order, &info);
		seq_printf(m, "%d.%03d ", index / 1000, index % 1000);
	}

	seq_putc(m, '\n');
}

/*
 * Display unusable free space index
 *
 * The unusable free space index measures how much of the available free
 * memory cannot be used to satisfy an allocation of a given size and is a
 * value between 0 and 1. The higher the value, the more of free memory is
 * unusable and by implication, the worse the external fragmentation is. This
 * can be expressed as a percentage by multiplying by 100.
 */
static int unusable_show(struct seq_file *m, void *arg)
{
	pg_data_t *pgdat = (pg_data_t *)arg;

	/* check memoryless node */
	if (!node_state(pgdat->node_id, N_MEMORY))
		return 0;

	walk_zones_in_node(m, pgdat, true, unusable_show_print);

	return 0;
}

static const struct seq_operations unusable_op = {
	.start	= frag_start,
	.next	= frag_next,
	.stop	= frag_stop,
	.show	= unusable_show,
};

static int unusable_open(struct inode *inode, struct file *file)
{
	return seq_open(file, &unusable_op);
}

static const struct file_operations unusable_file_ops = {
	.open		= unusable_open,
	.read		= seq_read,
	.llseek		= seq_lseek,
	.release	= seq_release,
};

static void extfrag_show_print(struct seq_file *m,
					pg_data_t *pgdat, struct zone *zone)
{
	unsigned int order;
	int index;

	/* Alloc on stack as interrupts are disabled for zone walk */
	struct contig_page_info info;

	seq_printf(m, "Node %d, zone %8s ",
				pgdat->node_id,
				zone->name);
	for (order = 0; order < MAX_ORDER; ++order) {
		fill_contig_page_info(zone, order, &info);
		index = __fragmentation_index(order, &info);
		seq_printf(m, "%d.%03d ", index / 1000, index % 1000);
	}

	seq_putc(m, '\n');
}

/*
 * Display fragmentation index for orders that allocations would fail for
 */
static int extfrag_show(struct seq_file *m, void *arg)
{
	pg_data_t *pgdat = (pg_data_t *)arg;

	walk_zones_in_node(m, pgdat, true, extfrag_show_print);

	return 0;
}

static const struct seq_operations extfrag_op = {
	.start	= frag_start,
	.next	= frag_next,
	.stop	= frag_stop,
	.show	= extfrag_show,
};

static int extfrag_open(struct inode *inode, struct file *file)
{
	return seq_open(file, &extfrag_op);
}

static const struct file_operations extfrag_file_ops = {
	.open		= extfrag_open,
	.read		= seq_read,
	.llseek		= seq_lseek,
	.release	= seq_release,
};

static int __init extfrag_debug_init(void)
{
	struct dentry *extfrag_debug_root;

	extfrag_debug_root = debugfs_create_dir("extfrag", NULL);
	if (!extfrag_debug_root)
		return -ENOMEM;

	if (!debugfs_create_file("unusable_index", 0444,
			extfrag_debug_root, NULL, &unusable_file_ops))
		goto fail;

	if (!debugfs_create_file("extfrag_index", 0444,
			extfrag_debug_root, NULL, &extfrag_file_ops))
		goto fail;

	return 0;
fail:
	debugfs_remove_recursive(extfrag_debug_root);
	return -ENOMEM;
}

module_init(extfrag_debug_init);
#endif<|MERGE_RESOLUTION|>--- conflicted
+++ resolved
@@ -32,7 +32,6 @@
 
 #define NUMA_STATS_THRESHOLD (U16_MAX - 2)
 
-<<<<<<< HEAD
 #ifdef CONFIG_NUMA
 int sysctl_vm_numa_stat = ENABLE_NUMA_STAT;
 
@@ -104,8 +103,6 @@
 }
 #endif
 
-=======
->>>>>>> b24e79ac
 #ifdef CONFIG_VM_EVENT_COUNTERS
 DEFINE_PER_CPU(struct vm_event_state, vm_event_states) = {{0}};
 EXPORT_PER_CPU_SYMBOL(vm_event_states);
@@ -1872,12 +1869,8 @@
 			       sizeof(p->vm_stat_diff[0])))
 			return true;
 #ifdef CONFIG_NUMA
-<<<<<<< HEAD
-		if (memchr_inv(p->vm_numa_stat_diff, 0, NR_VM_NUMA_STAT_ITEMS))
-=======
 		if (memchr_inv(p->vm_numa_stat_diff, 0, NR_VM_NUMA_STAT_ITEMS *
 			       sizeof(p->vm_numa_stat_diff[0])))
->>>>>>> b24e79ac
 			return true;
 #endif
 	}
