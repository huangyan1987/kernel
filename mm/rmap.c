/*
 * mm/rmap.c - physical to virtual reverse mappings
 *
 * Copyright 2001, Rik van Riel <riel@conectiva.com.br>
 * Released under the General Public License (GPL).
 *
 * Simple, low overhead reverse mapping scheme.
 * Please try to keep this thing as modular as possible.
 *
 * Provides methods for unmapping each kind of mapped page:
 * the anon methods track anonymous pages, and
 * the file methods track pages belonging to an inode.
 *
 * Original design by Rik van Riel <riel@conectiva.com.br> 2001
 * File methods by Dave McCracken <dmccr@us.ibm.com> 2003, 2004
 * Anonymous methods by Andrea Arcangeli <andrea@suse.de> 2004
 * Contributions by Hugh Dickins 2003, 2004
 */

/*
 * Lock ordering in mm:
 *
 * inode->i_mutex	(while writing or truncating, not reading or faulting)
 *   mm->mmap_lock
 *     page->flags PG_locked (lock_page)   * (see huegtlbfs below)
 *       hugetlbfs_i_mmap_rwsem_key (in huge_pmd_share)
 *         mapping->i_mmap_rwsem
 *           hugetlb_fault_mutex (hugetlbfs specific page fault mutex)
 *           anon_vma->rwsem
 *             mm->page_table_lock or pte_lock
 *               swap_lock (in swap_duplicate, swap_info_get)
 *                 mmlist_lock (in mmput, drain_mmlist and others)
 *                 mapping->private_lock (in __set_page_dirty_buffers)
 *                   lock_page_memcg move_lock (in __set_page_dirty_buffers)
 *                     i_pages lock (widely used)
 *                       lruvec->lru_lock (in lock_page_lruvec_irq)
 *                 inode->i_lock (in set_page_dirty's __mark_inode_dirty)
 *                 bdi.wb->list_lock (in set_page_dirty's __mark_inode_dirty)
 *                   sb_lock (within inode_lock in fs/fs-writeback.c)
 *                   i_pages lock (widely used, in set_page_dirty,
 *                             in arch-dependent flush_dcache_mmap_lock,
 *                             within bdi.wb->list_lock in __sync_single_inode)
 *
 * anon_vma->rwsem,mapping->i_mutex      (memory_failure, collect_procs_anon)
 *   ->tasklist_lock
 *     pte map lock
 *
 * * hugetlbfs PageHuge() pages take locks in this order:
 *         mapping->i_mmap_rwsem
 *           hugetlb_fault_mutex (hugetlbfs specific page fault mutex)
 *             page->flags PG_locked (lock_page)
 */

#include <linux/mm.h>
#include <linux/sched/mm.h>
#include <linux/sched/task.h>
#include <linux/pagemap.h>
#include <linux/swap.h>
#include <linux/swapops.h>
#include <linux/slab.h>
#include <linux/init.h>
#include <linux/ksm.h>
#include <linux/rmap.h>
#include <linux/rcupdate.h>
#include <linux/export.h>
#include <linux/memcontrol.h>
#include <linux/mmu_notifier.h>
#include <linux/migrate.h>
#include <linux/hugetlb.h>
#include <linux/huge_mm.h>
#include <linux/backing-dev.h>
#include <linux/page_idle.h>
#include <linux/memremap.h>
#include <linux/userfaultfd_k.h>

#include <asm/tlbflush.h>

#include <trace/events/tlb.h>

#include "internal.h"

static struct kmem_cache *anon_vma_cachep;
static struct kmem_cache *anon_vma_chain_cachep;

static inline struct anon_vma *anon_vma_alloc(void)
{
	struct anon_vma *anon_vma;

	anon_vma = kmem_cache_alloc(anon_vma_cachep, GFP_KERNEL);
	if (anon_vma) {
		atomic_set(&anon_vma->refcount, 1);
		anon_vma->degree = 1;	/* Reference for first vma */
		anon_vma->parent = anon_vma;
		/*
		 * Initialise the anon_vma root to point to itself. If called
		 * from fork, the root will be reset to the parents anon_vma.
		 */
		anon_vma->root = anon_vma;
	}

	return anon_vma;
}

static inline void anon_vma_free(struct anon_vma *anon_vma)
{
	VM_BUG_ON(atomic_read(&anon_vma->refcount));

	/*
	 * Synchronize against page_lock_anon_vma_read() such that
	 * we can safely hold the lock without the anon_vma getting
	 * freed.
	 *
	 * Relies on the full mb implied by the atomic_dec_and_test() from
	 * put_anon_vma() against the acquire barrier implied by
	 * down_read_trylock() from page_lock_anon_vma_read(). This orders:
	 *
	 * page_lock_anon_vma_read()	VS	put_anon_vma()
	 *   down_read_trylock()		  atomic_dec_and_test()
	 *   LOCK				  MB
	 *   atomic_read()			  rwsem_is_locked()
	 *
	 * LOCK should suffice since the actual taking of the lock must
	 * happen _before_ what follows.
	 */
	might_sleep();
	if (rwsem_is_locked(&anon_vma->root->rwsem)) {
		anon_vma_lock_write(anon_vma);
		anon_vma_unlock_write(anon_vma);
	}

	kmem_cache_free(anon_vma_cachep, anon_vma);
}

static inline struct anon_vma_chain *anon_vma_chain_alloc(gfp_t gfp)
{
	return kmem_cache_alloc(anon_vma_chain_cachep, gfp);
}

static void anon_vma_chain_free(struct anon_vma_chain *anon_vma_chain)
{
	kmem_cache_free(anon_vma_chain_cachep, anon_vma_chain);
}

static void anon_vma_chain_link(struct vm_area_struct *vma,
				struct anon_vma_chain *avc,
				struct anon_vma *anon_vma)
{
	avc->vma = vma;
	avc->anon_vma = anon_vma;
	list_add(&avc->same_vma, &vma->anon_vma_chain);
	anon_vma_interval_tree_insert(avc, &anon_vma->rb_root);
}

/**
 * __anon_vma_prepare - attach an anon_vma to a memory region
 * @vma: the memory region in question
 *
 * This makes sure the memory mapping described by 'vma' has
 * an 'anon_vma' attached to it, so that we can associate the
 * anonymous pages mapped into it with that anon_vma.
 *
 * The common case will be that we already have one, which
 * is handled inline by anon_vma_prepare(). But if
 * not we either need to find an adjacent mapping that we
 * can re-use the anon_vma from (very common when the only
 * reason for splitting a vma has been mprotect()), or we
 * allocate a new one.
 *
 * Anon-vma allocations are very subtle, because we may have
 * optimistically looked up an anon_vma in page_lock_anon_vma_read()
 * and that may actually touch the rwsem even in the newly
 * allocated vma (it depends on RCU to make sure that the
 * anon_vma isn't actually destroyed).
 *
 * As a result, we need to do proper anon_vma locking even
 * for the new allocation. At the same time, we do not want
 * to do any locking for the common case of already having
 * an anon_vma.
 *
 * This must be called with the mmap_lock held for reading.
 */
int __anon_vma_prepare(struct vm_area_struct *vma)
{
	struct mm_struct *mm = vma->vm_mm;
	struct anon_vma *anon_vma, *allocated;
	struct anon_vma_chain *avc;

	might_sleep();

	avc = anon_vma_chain_alloc(GFP_KERNEL);
	if (!avc)
		goto out_enomem;

	anon_vma = find_mergeable_anon_vma(vma);
	allocated = NULL;
	if (!anon_vma) {
		anon_vma = anon_vma_alloc();
		if (unlikely(!anon_vma))
			goto out_enomem_free_avc;
		allocated = anon_vma;
	}

	anon_vma_lock_write(anon_vma);
	/* page_table_lock to protect against threads */
	spin_lock(&mm->page_table_lock);
	if (likely(!vma->anon_vma)) {
		vma->anon_vma = anon_vma;
		anon_vma_chain_link(vma, avc, anon_vma);
		/* vma reference or self-parent link for new root */
		anon_vma->degree++;
		allocated = NULL;
		avc = NULL;
	}
	spin_unlock(&mm->page_table_lock);
	anon_vma_unlock_write(anon_vma);

	if (unlikely(allocated))
		put_anon_vma(allocated);
	if (unlikely(avc))
		anon_vma_chain_free(avc);

	return 0;

 out_enomem_free_avc:
	anon_vma_chain_free(avc);
 out_enomem:
	return -ENOMEM;
}

/*
 * This is a useful helper function for locking the anon_vma root as
 * we traverse the vma->anon_vma_chain, looping over anon_vma's that
 * have the same vma.
 *
 * Such anon_vma's should have the same root, so you'd expect to see
 * just a single mutex_lock for the whole traversal.
 */
static inline struct anon_vma *lock_anon_vma_root(struct anon_vma *root, struct anon_vma *anon_vma)
{
	struct anon_vma *new_root = anon_vma->root;
	if (new_root != root) {
		if (WARN_ON_ONCE(root))
			up_write(&root->rwsem);
		root = new_root;
		down_write(&root->rwsem);
	}
	return root;
}

static inline void unlock_anon_vma_root(struct anon_vma *root)
{
	if (root)
		up_write(&root->rwsem);
}

/*
 * Attach the anon_vmas from src to dst.
 * Returns 0 on success, -ENOMEM on failure.
 *
 * anon_vma_clone() is called by __vma_adjust(), __split_vma(), copy_vma() and
 * anon_vma_fork(). The first three want an exact copy of src, while the last
 * one, anon_vma_fork(), may try to reuse an existing anon_vma to prevent
 * endless growth of anon_vma. Since dst->anon_vma is set to NULL before call,
 * we can identify this case by checking (!dst->anon_vma && src->anon_vma).
 *
 * If (!dst->anon_vma && src->anon_vma) is true, this function tries to find
 * and reuse existing anon_vma which has no vmas and only one child anon_vma.
 * This prevents degradation of anon_vma hierarchy to endless linear chain in
 * case of constantly forking task. On the other hand, an anon_vma with more
 * than one child isn't reused even if there was no alive vma, thus rmap
 * walker has a good chance of avoiding scanning the whole hierarchy when it
 * searches where page is mapped.
 */
int anon_vma_clone(struct vm_area_struct *dst, struct vm_area_struct *src)
{
	struct anon_vma_chain *avc, *pavc;
	struct anon_vma *root = NULL;

	list_for_each_entry_reverse(pavc, &src->anon_vma_chain, same_vma) {
		struct anon_vma *anon_vma;

		avc = anon_vma_chain_alloc(GFP_NOWAIT | __GFP_NOWARN);
		if (unlikely(!avc)) {
			unlock_anon_vma_root(root);
			root = NULL;
			avc = anon_vma_chain_alloc(GFP_KERNEL);
			if (!avc)
				goto enomem_failure;
		}
		anon_vma = pavc->anon_vma;
		root = lock_anon_vma_root(root, anon_vma);
		anon_vma_chain_link(dst, avc, anon_vma);

		/*
		 * Reuse existing anon_vma if its degree lower than two,
		 * that means it has no vma and only one anon_vma child.
		 *
		 * Do not chose parent anon_vma, otherwise first child
		 * will always reuse it. Root anon_vma is never reused:
		 * it has self-parent reference and at least one child.
		 */
		if (!dst->anon_vma && src->anon_vma &&
		    anon_vma != src->anon_vma && anon_vma->degree < 2)
			dst->anon_vma = anon_vma;
	}
	if (dst->anon_vma)
		dst->anon_vma->degree++;
	unlock_anon_vma_root(root);
	return 0;

 enomem_failure:
	/*
	 * dst->anon_vma is dropped here otherwise its degree can be incorrectly
	 * decremented in unlink_anon_vmas().
	 * We can safely do this because callers of anon_vma_clone() don't care
	 * about dst->anon_vma if anon_vma_clone() failed.
	 */
	dst->anon_vma = NULL;
	unlink_anon_vmas(dst);
	return -ENOMEM;
}

/*
 * Attach vma to its own anon_vma, as well as to the anon_vmas that
 * the corresponding VMA in the parent process is attached to.
 * Returns 0 on success, non-zero on failure.
 */
int anon_vma_fork(struct vm_area_struct *vma, struct vm_area_struct *pvma)
{
	struct anon_vma_chain *avc;
	struct anon_vma *anon_vma;
	int error;

	/* Don't bother if the parent process has no anon_vma here. */
	if (!pvma->anon_vma)
		return 0;

	/* Drop inherited anon_vma, we'll reuse existing or allocate new. */
	vma->anon_vma = NULL;

	/*
	 * First, attach the new VMA to the parent VMA's anon_vmas,
	 * so rmap can find non-COWed pages in child processes.
	 */
	error = anon_vma_clone(vma, pvma);
	if (error)
		return error;

	/* An existing anon_vma has been reused, all done then. */
	if (vma->anon_vma)
		return 0;

	/* Then add our own anon_vma. */
	anon_vma = anon_vma_alloc();
	if (!anon_vma)
		goto out_error;
	avc = anon_vma_chain_alloc(GFP_KERNEL);
	if (!avc)
		goto out_error_free_anon_vma;

	/*
	 * The root anon_vma's rwsem is the lock actually used when we
	 * lock any of the anon_vmas in this anon_vma tree.
	 */
	anon_vma->root = pvma->anon_vma->root;
	anon_vma->parent = pvma->anon_vma;
	/*
	 * With refcounts, an anon_vma can stay around longer than the
	 * process it belongs to. The root anon_vma needs to be pinned until
	 * this anon_vma is freed, because the lock lives in the root.
	 */
	get_anon_vma(anon_vma->root);
	/* Mark this anon_vma as the one where our new (COWed) pages go. */
	vma->anon_vma = anon_vma;
	anon_vma_lock_write(anon_vma);
	anon_vma_chain_link(vma, avc, anon_vma);
	anon_vma->parent->degree++;
	anon_vma_unlock_write(anon_vma);

	return 0;

 out_error_free_anon_vma:
	put_anon_vma(anon_vma);
 out_error:
	unlink_anon_vmas(vma);
	return -ENOMEM;
}

void unlink_anon_vmas(struct vm_area_struct *vma)
{
	struct anon_vma_chain *avc, *next;
	struct anon_vma *root = NULL;

	/*
	 * Unlink each anon_vma chained to the VMA.  This list is ordered
	 * from newest to oldest, ensuring the root anon_vma gets freed last.
	 */
	list_for_each_entry_safe(avc, next, &vma->anon_vma_chain, same_vma) {
		struct anon_vma *anon_vma = avc->anon_vma;

		root = lock_anon_vma_root(root, anon_vma);
		anon_vma_interval_tree_remove(avc, &anon_vma->rb_root);

		/*
		 * Leave empty anon_vmas on the list - we'll need
		 * to free them outside the lock.
		 */
		if (RB_EMPTY_ROOT(&anon_vma->rb_root.rb_root)) {
			anon_vma->parent->degree--;
			continue;
		}

		list_del(&avc->same_vma);
		anon_vma_chain_free(avc);
	}
	if (vma->anon_vma) {
		vma->anon_vma->degree--;

		/*
		 * vma would still be needed after unlink, and anon_vma will be prepared
		 * when handle fault.
		 */
		vma->anon_vma = NULL;
	}
	unlock_anon_vma_root(root);

	/*
	 * Iterate the list once more, it now only contains empty and unlinked
	 * anon_vmas, destroy them. Could not do before due to __put_anon_vma()
	 * needing to write-acquire the anon_vma->root->rwsem.
	 */
	list_for_each_entry_safe(avc, next, &vma->anon_vma_chain, same_vma) {
		struct anon_vma *anon_vma = avc->anon_vma;

		VM_WARN_ON(anon_vma->degree);
		put_anon_vma(anon_vma);

		list_del(&avc->same_vma);
		anon_vma_chain_free(avc);
	}
}

static void anon_vma_ctor(void *data)
{
	struct anon_vma *anon_vma = data;

	init_rwsem(&anon_vma->rwsem);
	atomic_set(&anon_vma->refcount, 0);
	anon_vma->rb_root = RB_ROOT_CACHED;
}

void __init anon_vma_init(void)
{
	anon_vma_cachep = kmem_cache_create("anon_vma", sizeof(struct anon_vma),
			0, SLAB_TYPESAFE_BY_RCU|SLAB_PANIC|SLAB_ACCOUNT,
			anon_vma_ctor);
	anon_vma_chain_cachep = KMEM_CACHE(anon_vma_chain,
			SLAB_PANIC|SLAB_ACCOUNT);
}

/*
 * Getting a lock on a stable anon_vma from a page off the LRU is tricky!
 *
 * Since there is no serialization what so ever against page_remove_rmap()
 * the best this function can do is return a refcount increased anon_vma
 * that might have been relevant to this page.
 *
 * The page might have been remapped to a different anon_vma or the anon_vma
 * returned may already be freed (and even reused).
 *
 * In case it was remapped to a different anon_vma, the new anon_vma will be a
 * child of the old anon_vma, and the anon_vma lifetime rules will therefore
 * ensure that any anon_vma obtained from the page will still be valid for as
 * long as we observe page_mapped() [ hence all those page_mapped() tests ].
 *
 * All users of this function must be very careful when walking the anon_vma
 * chain and verify that the page in question is indeed mapped in it
 * [ something equivalent to page_mapped_in_vma() ].
 *
 * Since anon_vma's slab is SLAB_TYPESAFE_BY_RCU and we know from
 * page_remove_rmap() that the anon_vma pointer from page->mapping is valid
 * if there is a mapcount, we can dereference the anon_vma after observing
 * those.
 */
struct anon_vma *page_get_anon_vma(struct page *page)
{
	struct anon_vma *anon_vma = NULL;
	unsigned long anon_mapping;

	rcu_read_lock();
	anon_mapping = (unsigned long)READ_ONCE(page->mapping);
	if ((anon_mapping & PAGE_MAPPING_FLAGS) != PAGE_MAPPING_ANON)
		goto out;
	if (!page_mapped(page))
		goto out;

	anon_vma = (struct anon_vma *) (anon_mapping - PAGE_MAPPING_ANON);
	if (!atomic_inc_not_zero(&anon_vma->refcount)) {
		anon_vma = NULL;
		goto out;
	}

	/*
	 * If this page is still mapped, then its anon_vma cannot have been
	 * freed.  But if it has been unmapped, we have no security against the
	 * anon_vma structure being freed and reused (for another anon_vma:
	 * SLAB_TYPESAFE_BY_RCU guarantees that - so the atomic_inc_not_zero()
	 * above cannot corrupt).
	 */
	if (!page_mapped(page)) {
		rcu_read_unlock();
		put_anon_vma(anon_vma);
		return NULL;
	}
out:
	rcu_read_unlock();

	return anon_vma;
}

/*
 * Similar to page_get_anon_vma() except it locks the anon_vma.
 *
 * Its a little more complex as it tries to keep the fast path to a single
 * atomic op -- the trylock. If we fail the trylock, we fall back to getting a
 * reference like with page_get_anon_vma() and then block on the mutex.
 */
struct anon_vma *page_lock_anon_vma_read(struct page *page)
{
	struct anon_vma *anon_vma = NULL;
	struct anon_vma *root_anon_vma;
	unsigned long anon_mapping;

	rcu_read_lock();
	anon_mapping = (unsigned long)READ_ONCE(page->mapping);
	if ((anon_mapping & PAGE_MAPPING_FLAGS) != PAGE_MAPPING_ANON)
		goto out;
	if (!page_mapped(page))
		goto out;

	anon_vma = (struct anon_vma *) (anon_mapping - PAGE_MAPPING_ANON);
	root_anon_vma = READ_ONCE(anon_vma->root);
	if (down_read_trylock(&root_anon_vma->rwsem)) {
		/*
		 * If the page is still mapped, then this anon_vma is still
		 * its anon_vma, and holding the mutex ensures that it will
		 * not go away, see anon_vma_free().
		 */
		if (!page_mapped(page)) {
			up_read(&root_anon_vma->rwsem);
			anon_vma = NULL;
		}
		goto out;
	}

	/* trylock failed, we got to sleep */
	if (!atomic_inc_not_zero(&anon_vma->refcount)) {
		anon_vma = NULL;
		goto out;
	}

	if (!page_mapped(page)) {
		rcu_read_unlock();
		put_anon_vma(anon_vma);
		return NULL;
	}

	/* we pinned the anon_vma, its safe to sleep */
	rcu_read_unlock();
	anon_vma_lock_read(anon_vma);

	if (atomic_dec_and_test(&anon_vma->refcount)) {
		/*
		 * Oops, we held the last refcount, release the lock
		 * and bail -- can't simply use put_anon_vma() because
		 * we'll deadlock on the anon_vma_lock_write() recursion.
		 */
		anon_vma_unlock_read(anon_vma);
		__put_anon_vma(anon_vma);
		anon_vma = NULL;
	}

	return anon_vma;

out:
	rcu_read_unlock();
	return anon_vma;
}

void page_unlock_anon_vma_read(struct anon_vma *anon_vma)
{
	anon_vma_unlock_read(anon_vma);
}

#ifdef CONFIG_ARCH_WANT_BATCHED_UNMAP_TLB_FLUSH
/*
 * Flush TLB entries for recently unmapped pages from remote CPUs. It is
 * important if a PTE was dirty when it was unmapped that it's flushed
 * before any IO is initiated on the page to prevent lost writes. Similarly,
 * it must be flushed before freeing to prevent data leakage.
 */
void try_to_unmap_flush(void)
{
	struct tlbflush_unmap_batch *tlb_ubc = &current->tlb_ubc;

	if (!tlb_ubc->flush_required)
		return;

	arch_tlbbatch_flush(&tlb_ubc->arch);
	tlb_ubc->flush_required = false;
	tlb_ubc->writable = false;
}

/* Flush iff there are potentially writable TLB entries that can race with IO */
void try_to_unmap_flush_dirty(void)
{
	struct tlbflush_unmap_batch *tlb_ubc = &current->tlb_ubc;

	if (tlb_ubc->writable)
		try_to_unmap_flush();
}

static void set_tlb_ubc_flush_pending(struct mm_struct *mm, bool writable)
{
	struct tlbflush_unmap_batch *tlb_ubc = &current->tlb_ubc;

	arch_tlbbatch_add_mm(&tlb_ubc->arch, mm);
	tlb_ubc->flush_required = true;

	/*
	 * Ensure compiler does not re-order the setting of tlb_flush_batched
	 * before the PTE is cleared.
	 */
	barrier();
	mm->tlb_flush_batched = true;

	/*
	 * If the PTE was dirty then it's best to assume it's writable. The
	 * caller must use try_to_unmap_flush_dirty() or try_to_unmap_flush()
	 * before the page is queued for IO.
	 */
	if (writable)
		tlb_ubc->writable = true;
}

/*
 * Returns true if the TLB flush should be deferred to the end of a batch of
 * unmap operations to reduce IPIs.
 */
static bool should_defer_flush(struct mm_struct *mm, enum ttu_flags flags)
{
	bool should_defer = false;

	if (!(flags & TTU_BATCH_FLUSH))
		return false;

	/* If remote CPUs need to be flushed then defer batch the flush */
	if (cpumask_any_but(mm_cpumask(mm), get_cpu()) < nr_cpu_ids)
		should_defer = true;
	put_cpu();

	return should_defer;
}

/*
 * Reclaim unmaps pages under the PTL but do not flush the TLB prior to
 * releasing the PTL if TLB flushes are batched. It's possible for a parallel
 * operation such as mprotect or munmap to race between reclaim unmapping
 * the page and flushing the page. If this race occurs, it potentially allows
 * access to data via a stale TLB entry. Tracking all mm's that have TLB
 * batching in flight would be expensive during reclaim so instead track
 * whether TLB batching occurred in the past and if so then do a flush here
 * if required. This will cost one additional flush per reclaim cycle paid
 * by the first operation at risk such as mprotect and mumap.
 *
 * This must be called under the PTL so that an access to tlb_flush_batched
 * that is potentially a "reclaim vs mprotect/munmap/etc" race will synchronise
 * via the PTL.
 */
void flush_tlb_batched_pending(struct mm_struct *mm)
{
	if (data_race(mm->tlb_flush_batched)) {
		flush_tlb_mm(mm);

		/*
		 * Do not allow the compiler to re-order the clearing of
		 * tlb_flush_batched before the tlb is flushed.
		 */
		barrier();
		mm->tlb_flush_batched = false;
	}
}
#else
static void set_tlb_ubc_flush_pending(struct mm_struct *mm, bool writable)
{
}

static bool should_defer_flush(struct mm_struct *mm, enum ttu_flags flags)
{
	return false;
}
#endif /* CONFIG_ARCH_WANT_BATCHED_UNMAP_TLB_FLUSH */

/*
 * At what user virtual address is page expected in vma?
 * Caller should check the page is actually part of the vma.
 */
unsigned long page_address_in_vma(struct page *page, struct vm_area_struct *vma)
{
	if (PageAnon(page)) {
		struct anon_vma *page__anon_vma = page_anon_vma(page);
		/*
		 * Note: swapoff's unuse_vma() is more efficient with this
		 * check, and needs it to match anon_vma when KSM is active.
		 */
		if (!vma->anon_vma || !page__anon_vma ||
		    vma->anon_vma->root != page__anon_vma->root)
			return -EFAULT;
	} else if (!vma->vm_file) {
		return -EFAULT;
	} else if (vma->vm_file->f_mapping != compound_head(page)->mapping) {
		return -EFAULT;
	}

	return vma_address(page, vma);
}

pmd_t *mm_find_pmd(struct mm_struct *mm, unsigned long address)
{
	pgd_t *pgd;
	p4d_t *p4d;
	pud_t *pud;
	pmd_t *pmd = NULL;
	pmd_t pmde;

	pgd = pgd_offset(mm, address);
	if (!pgd_present(*pgd))
		goto out;

	p4d = p4d_offset(pgd, address);
	if (!p4d_present(*p4d))
		goto out;

	pud = pud_offset(p4d, address);
	if (!pud_present(*pud))
		goto out;

	pmd = pmd_offset(pud, address);
	/*
	 * Some THP functions use the sequence pmdp_huge_clear_flush(), set_pmd_at()
	 * without holding anon_vma lock for write.  So when looking for a
	 * genuine pmde (in which to find pte), test present and !THP together.
	 */
	pmde = *pmd;
	barrier();
	if (!pmd_present(pmde) || pmd_trans_huge(pmde))
		pmd = NULL;
out:
	return pmd;
}

struct page_referenced_arg {
	int mapcount;
	int referenced;
	unsigned long vm_flags;
	struct mem_cgroup *memcg;
};
/*
 * arg: page_referenced_arg will be passed
 */
static bool page_referenced_one(struct page *page, struct vm_area_struct *vma,
			unsigned long address, void *arg)
{
	struct page_referenced_arg *pra = arg;
	struct page_vma_mapped_walk pvmw = {
		.page = page,
		.vma = vma,
		.address = address,
	};
	int referenced = 0;

	while (page_vma_mapped_walk(&pvmw)) {
		address = pvmw.address;

		if (vma->vm_flags & VM_LOCKED) {
			page_vma_mapped_walk_done(&pvmw);
			pra->vm_flags |= VM_LOCKED;
			return false; /* To break the loop */
		}

		if (pvmw.pte) {
			if (ptep_clear_flush_young_notify(vma, address,
						pvmw.pte)) {
				/*
				 * Don't treat a reference through
				 * a sequentially read mapping as such.
				 * If the page has been used in another mapping,
				 * we will catch it; if this other mapping is
				 * already gone, the unmap path will have set
				 * PG_referenced or activated the page.
				 */
				if (likely(!(vma->vm_flags & VM_SEQ_READ)))
					referenced++;
			}
		} else if (IS_ENABLED(CONFIG_TRANSPARENT_HUGEPAGE)) {
			if (pmdp_clear_flush_young_notify(vma, address,
						pvmw.pmd))
				referenced++;
		} else {
			/* unexpected pmd-mapped page? */
			WARN_ON_ONCE(1);
		}

		pra->mapcount--;
	}

	if (referenced)
		clear_page_idle(page);
	if (test_and_clear_page_young(page))
		referenced++;

	if (referenced) {
		pra->referenced++;
		pra->vm_flags |= vma->vm_flags;
	}

	if (!pra->mapcount)
		return false; /* To break the loop */

	return true;
}

static bool invalid_page_referenced_vma(struct vm_area_struct *vma, void *arg)
{
	struct page_referenced_arg *pra = arg;
	struct mem_cgroup *memcg = pra->memcg;

	if (!mm_match_cgroup(vma->vm_mm, memcg))
		return true;

	return false;
}

/**
 * page_referenced - test if the page was referenced
 * @page: the page to test
 * @is_locked: caller holds lock on the page
 * @memcg: target memory cgroup
 * @vm_flags: collect encountered vma->vm_flags who actually referenced the page
 *
 * Quick test_and_clear_referenced for all mappings to a page,
 * returns the number of ptes which referenced the page.
 */
int page_referenced(struct page *page,
		    int is_locked,
		    struct mem_cgroup *memcg,
		    unsigned long *vm_flags)
{
	int we_locked = 0;
	struct page_referenced_arg pra = {
		.mapcount = total_mapcount(page),
		.memcg = memcg,
	};
	struct rmap_walk_control rwc = {
		.rmap_one = page_referenced_one,
		.arg = (void *)&pra,
		.anon_lock = page_lock_anon_vma_read,
	};

	*vm_flags = 0;
	if (!pra.mapcount)
		return 0;

	if (!page_rmapping(page))
		return 0;

	if (!is_locked && (!PageAnon(page) || PageKsm(page))) {
		we_locked = trylock_page(page);
		if (!we_locked)
			return 1;
	}

	/*
	 * If we are reclaiming on behalf of a cgroup, skip
	 * counting on behalf of references from different
	 * cgroups
	 */
	if (memcg) {
		rwc.invalid_vma = invalid_page_referenced_vma;
	}

	rmap_walk(page, &rwc);
	*vm_flags = pra.vm_flags;

	if (we_locked)
		unlock_page(page);

	return pra.referenced;
}

static bool page_mkclean_one(struct page *page, struct vm_area_struct *vma,
			    unsigned long address, void *arg)
{
	struct page_vma_mapped_walk pvmw = {
		.page = page,
		.vma = vma,
		.address = address,
		.flags = PVMW_SYNC,
	};
	struct mmu_notifier_range range;
	int *cleaned = arg;

	/*
	 * We have to assume the worse case ie pmd for invalidation. Note that
	 * the page can not be free from this function.
	 */
	mmu_notifier_range_init(&range, MMU_NOTIFY_PROTECTION_PAGE,
				0, vma, vma->vm_mm, address,
				vma_address_end(page, vma));
	mmu_notifier_invalidate_range_start(&range);

	while (page_vma_mapped_walk(&pvmw)) {
		int ret = 0;

		address = pvmw.address;
		if (pvmw.pte) {
			pte_t entry;
			pte_t *pte = pvmw.pte;

			if (!pte_dirty(*pte) && !pte_write(*pte))
				continue;

			flush_cache_page(vma, address, pte_pfn(*pte));
			entry = ptep_clear_flush(vma, address, pte);
			entry = pte_wrprotect(entry);
			entry = pte_mkclean(entry);
			set_pte_at(vma->vm_mm, address, pte, entry);
			ret = 1;
		} else {
#ifdef CONFIG_TRANSPARENT_HUGEPAGE
			pmd_t *pmd = pvmw.pmd;
			pmd_t entry;

			if (!pmd_dirty(*pmd) && !pmd_write(*pmd))
				continue;

			flush_cache_page(vma, address, page_to_pfn(page));
			entry = pmdp_invalidate(vma, address, pmd);
			entry = pmd_wrprotect(entry);
			entry = pmd_mkclean(entry);
			set_pmd_at(vma->vm_mm, address, pmd, entry);
			ret = 1;
#else
			/* unexpected pmd-mapped page? */
			WARN_ON_ONCE(1);
#endif
		}

		/*
		 * No need to call mmu_notifier_invalidate_range() as we are
		 * downgrading page table protection not changing it to point
		 * to a new page.
		 *
		 * See Documentation/vm/mmu_notifier.rst
		 */
		if (ret)
			(*cleaned)++;
	}

	mmu_notifier_invalidate_range_end(&range);

	return true;
}

static bool invalid_mkclean_vma(struct vm_area_struct *vma, void *arg)
{
	if (vma->vm_flags & VM_SHARED)
		return false;

	return true;
}

int page_mkclean(struct page *page)
{
	int cleaned = 0;
	struct address_space *mapping;
	struct rmap_walk_control rwc = {
		.arg = (void *)&cleaned,
		.rmap_one = page_mkclean_one,
		.invalid_vma = invalid_mkclean_vma,
	};

	BUG_ON(!PageLocked(page));

	if (!page_mapped(page))
		return 0;

	mapping = page_mapping(page);
	if (!mapping)
		return 0;

	rmap_walk(page, &rwc);

	return cleaned;
}
EXPORT_SYMBOL_GPL(page_mkclean);

/**
 * page_move_anon_rmap - move a page to our anon_vma
 * @page:	the page to move to our anon_vma
 * @vma:	the vma the page belongs to
 *
 * When a page belongs exclusively to one process after a COW event,
 * that page can be moved into the anon_vma that belongs to just that
 * process, so the rmap code will not search the parent or sibling
 * processes.
 */
void page_move_anon_rmap(struct page *page, struct vm_area_struct *vma)
{
	struct anon_vma *anon_vma = vma->anon_vma;

	page = compound_head(page);

	VM_BUG_ON_PAGE(!PageLocked(page), page);
	VM_BUG_ON_VMA(!anon_vma, vma);

	anon_vma = (void *) anon_vma + PAGE_MAPPING_ANON;
	/*
	 * Ensure that anon_vma and the PAGE_MAPPING_ANON bit are written
	 * simultaneously, so a concurrent reader (eg page_referenced()'s
	 * PageAnon()) will not see one without the other.
	 */
	WRITE_ONCE(page->mapping, (struct address_space *) anon_vma);
}

/**
 * __page_set_anon_rmap - set up new anonymous rmap
 * @page:	Page or Hugepage to add to rmap
 * @vma:	VM area to add page to.
 * @address:	User virtual address of the mapping	
 * @exclusive:	the page is exclusively owned by the current process
 */
static void __page_set_anon_rmap(struct page *page,
	struct vm_area_struct *vma, unsigned long address, int exclusive)
{
	struct anon_vma *anon_vma = vma->anon_vma;

	BUG_ON(!anon_vma);

	if (PageAnon(page))
		return;

	/*
	 * If the page isn't exclusively mapped into this vma,
	 * we must use the _oldest_ possible anon_vma for the
	 * page mapping!
	 */
	if (!exclusive)
		anon_vma = anon_vma->root;

	/*
	 * page_idle does a lockless/optimistic rmap scan on page->mapping.
	 * Make sure the compiler doesn't split the stores of anon_vma and
	 * the PAGE_MAPPING_ANON type identifier, otherwise the rmap code
	 * could mistake the mapping for a struct address_space and crash.
	 */
	anon_vma = (void *) anon_vma + PAGE_MAPPING_ANON;
	WRITE_ONCE(page->mapping, (struct address_space *) anon_vma);
	page->index = linear_page_index(vma, address);
}

/**
 * __page_check_anon_rmap - sanity check anonymous rmap addition
 * @page:	the page to add the mapping to
 * @vma:	the vm area in which the mapping is added
 * @address:	the user virtual address mapped
 */
static void __page_check_anon_rmap(struct page *page,
	struct vm_area_struct *vma, unsigned long address)
{
	/*
	 * The page's anon-rmap details (mapping and index) are guaranteed to
	 * be set up correctly at this point.
	 *
	 * We have exclusion against page_add_anon_rmap because the caller
	 * always holds the page locked.
	 *
	 * We have exclusion against page_add_new_anon_rmap because those pages
	 * are initially only visible via the pagetables, and the pte is locked
	 * over the call to page_add_new_anon_rmap.
	 */
	VM_BUG_ON_PAGE(page_anon_vma(page)->root != vma->anon_vma->root, page);
	VM_BUG_ON_PAGE(page_to_pgoff(page) != linear_page_index(vma, address),
		       page);
}

/**
 * page_add_anon_rmap - add pte mapping to an anonymous page
 * @page:	the page to add the mapping to
 * @vma:	the vm area in which the mapping is added
 * @address:	the user virtual address mapped
 * @compound:	charge the page as compound or small page
 *
 * The caller needs to hold the pte lock, and the page must be locked in
 * the anon_vma case: to serialize mapping,index checking after setting,
 * and to ensure that PageAnon is not being upgraded racily to PageKsm
 * (but PageKsm is never downgraded to PageAnon).
 */
void page_add_anon_rmap(struct page *page,
	struct vm_area_struct *vma, unsigned long address, bool compound)
{
	do_page_add_anon_rmap(page, vma, address, compound ? RMAP_COMPOUND : 0);
}

/*
 * Special version of the above for do_swap_page, which often runs
 * into pages that are exclusively owned by the current process.
 * Everybody else should continue to use page_add_anon_rmap above.
 */
void do_page_add_anon_rmap(struct page *page,
	struct vm_area_struct *vma, unsigned long address, int flags)
{
	bool compound = flags & RMAP_COMPOUND;
	bool first;

	if (unlikely(PageKsm(page)))
		lock_page_memcg(page);
	else
		VM_BUG_ON_PAGE(!PageLocked(page), page);

	if (compound) {
		atomic_t *mapcount;
		VM_BUG_ON_PAGE(!PageLocked(page), page);
		VM_BUG_ON_PAGE(!PageTransHuge(page), page);
		mapcount = compound_mapcount_ptr(page);
		first = atomic_inc_and_test(mapcount);
	} else {
		first = atomic_inc_and_test(&page->_mapcount);
	}

	if (first) {
		int nr = compound ? thp_nr_pages(page) : 1;
		/*
		 * We use the irq-unsafe __{inc|mod}_zone_page_stat because
		 * these counters are not modified in interrupt context, and
		 * pte lock(a spinlock) is held, which implies preemption
		 * disabled.
		 */
		if (compound)
			__mod_lruvec_page_state(page, NR_ANON_THPS, nr);
		__mod_lruvec_page_state(page, NR_ANON_MAPPED, nr);
	}

	if (unlikely(PageKsm(page))) {
		unlock_page_memcg(page);
		return;
	}

	/* address might be in next vma when migration races vma_adjust */
	if (first)
		__page_set_anon_rmap(page, vma, address,
				flags & RMAP_EXCLUSIVE);
	else
		__page_check_anon_rmap(page, vma, address);
}

/**
 * page_add_new_anon_rmap - add pte mapping to a new anonymous page
 * @page:	the page to add the mapping to
 * @vma:	the vm area in which the mapping is added
 * @address:	the user virtual address mapped
 * @compound:	charge the page as compound or small page
 *
 * Same as page_add_anon_rmap but must only be called on *new* pages.
 * This means the inc-and-test can be bypassed.
 * Page does not have to be locked.
 */
void page_add_new_anon_rmap(struct page *page,
	struct vm_area_struct *vma, unsigned long address, bool compound)
{
	int nr = compound ? thp_nr_pages(page) : 1;

	VM_BUG_ON_VMA(address < vma->vm_start || address >= vma->vm_end, vma);
	__SetPageSwapBacked(page);
	if (compound) {
		VM_BUG_ON_PAGE(!PageTransHuge(page), page);
		/* increment count (starts at -1) */
		atomic_set(compound_mapcount_ptr(page), 0);
		if (hpage_pincount_available(page))
			atomic_set(compound_pincount_ptr(page), 0);

		__mod_lruvec_page_state(page, NR_ANON_THPS, nr);
	} else {
		/* Anon THP always mapped first with PMD */
		VM_BUG_ON_PAGE(PageTransCompound(page), page);
		/* increment count (starts at -1) */
		atomic_set(&page->_mapcount, 0);
	}
	__mod_lruvec_page_state(page, NR_ANON_MAPPED, nr);
	__page_set_anon_rmap(page, vma, address, 1);
}

/**
 * page_add_file_rmap - add pte mapping to a file page
 * @page: the page to add the mapping to
 * @compound: charge the page as compound or small page
 *
 * The caller needs to hold the pte lock.
 */
void page_add_file_rmap(struct page *page, bool compound)
{
	int i, nr = 1;

	VM_BUG_ON_PAGE(compound && !PageTransHuge(page), page);
	lock_page_memcg(page);
	if (compound && PageTransHuge(page)) {
		int nr_pages = thp_nr_pages(page);

		for (i = 0, nr = 0; i < nr_pages; i++) {
			if (atomic_inc_and_test(&page[i]._mapcount))
				nr++;
		}
		if (!atomic_inc_and_test(compound_mapcount_ptr(page)))
			goto out;
		if (PageSwapBacked(page))
			__mod_lruvec_page_state(page, NR_SHMEM_PMDMAPPED,
						nr_pages);
		else
			__mod_lruvec_page_state(page, NR_FILE_PMDMAPPED,
						nr_pages);
	} else {
		if (PageTransCompound(page) && page_mapping(page)) {
			VM_WARN_ON_ONCE(!PageLocked(page));

			SetPageDoubleMap(compound_head(page));
			if (PageMlocked(page))
				clear_page_mlock(compound_head(page));
		}
		if (!atomic_inc_and_test(&page->_mapcount))
			goto out;
	}
	__mod_lruvec_page_state(page, NR_FILE_MAPPED, nr);
out:
	unlock_page_memcg(page);
}

static void page_remove_file_rmap(struct page *page, bool compound)
{
	int i, nr = 1;

	VM_BUG_ON_PAGE(compound && !PageHead(page), page);

	/* Hugepages are not counted in NR_FILE_MAPPED for now. */
	if (unlikely(PageHuge(page))) {
		/* hugetlb pages are always mapped with pmds */
		atomic_dec(compound_mapcount_ptr(page));
		return;
	}

	/* page still mapped by someone else? */
	if (compound && PageTransHuge(page)) {
		int nr_pages = thp_nr_pages(page);

		for (i = 0, nr = 0; i < nr_pages; i++) {
			if (atomic_add_negative(-1, &page[i]._mapcount))
				nr++;
		}
		if (!atomic_add_negative(-1, compound_mapcount_ptr(page)))
			return;
		if (PageSwapBacked(page))
			__mod_lruvec_page_state(page, NR_SHMEM_PMDMAPPED,
						-nr_pages);
		else
			__mod_lruvec_page_state(page, NR_FILE_PMDMAPPED,
						-nr_pages);
	} else {
		if (!atomic_add_negative(-1, &page->_mapcount))
			return;
	}

	/*
	 * We use the irq-unsafe __{inc|mod}_lruvec_page_state because
	 * these counters are not modified in interrupt context, and
	 * pte lock(a spinlock) is held, which implies preemption disabled.
	 */
	__mod_lruvec_page_state(page, NR_FILE_MAPPED, -nr);

	if (unlikely(PageMlocked(page)))
		clear_page_mlock(page);
}

static void page_remove_anon_compound_rmap(struct page *page)
{
	int i, nr;

	if (!atomic_add_negative(-1, compound_mapcount_ptr(page)))
		return;

	/* Hugepages are not counted in NR_ANON_PAGES for now. */
	if (unlikely(PageHuge(page)))
		return;

	if (!IS_ENABLED(CONFIG_TRANSPARENT_HUGEPAGE))
		return;

	__mod_lruvec_page_state(page, NR_ANON_THPS, -thp_nr_pages(page));

	if (TestClearPageDoubleMap(page)) {
		/*
		 * Subpages can be mapped with PTEs too. Check how many of
		 * them are still mapped.
		 */
		for (i = 0, nr = 0; i < thp_nr_pages(page); i++) {
			if (atomic_add_negative(-1, &page[i]._mapcount))
				nr++;
		}

		/*
		 * Queue the page for deferred split if at least one small
		 * page of the compound page is unmapped, but at least one
		 * small page is still mapped.
		 */
		if (nr && nr < thp_nr_pages(page))
			deferred_split_huge_page(page);
	} else {
		nr = thp_nr_pages(page);
	}

	if (unlikely(PageMlocked(page)))
		clear_page_mlock(page);

	if (nr)
		__mod_lruvec_page_state(page, NR_ANON_MAPPED, -nr);
}

/**
 * page_remove_rmap - take down pte mapping from a page
 * @page:	page to remove mapping from
 * @compound:	uncharge the page as compound or small page
 *
 * The caller needs to hold the pte lock.
 */
void page_remove_rmap(struct page *page, bool compound)
{
	lock_page_memcg(page);

	if (!PageAnon(page)) {
		page_remove_file_rmap(page, compound);
		goto out;
	}

	if (compound) {
		page_remove_anon_compound_rmap(page);
		goto out;
	}

	/* page still mapped by someone else? */
	if (!atomic_add_negative(-1, &page->_mapcount))
		goto out;

	/*
	 * We use the irq-unsafe __{inc|mod}_zone_page_stat because
	 * these counters are not modified in interrupt context, and
	 * pte lock(a spinlock) is held, which implies preemption disabled.
	 */
	__dec_lruvec_page_state(page, NR_ANON_MAPPED);

	if (unlikely(PageMlocked(page)))
		clear_page_mlock(page);

	if (PageTransCompound(page))
		deferred_split_huge_page(compound_head(page));

	/*
	 * It would be tidy to reset the PageAnon mapping here,
	 * but that might overwrite a racing page_add_anon_rmap
	 * which increments mapcount after us but sets mapping
	 * before us: so leave the reset to free_unref_page,
	 * and remember that it's only reliable while mapped.
	 * Leaving it set also helps swapoff to reinstate ptes
	 * faster for those pages still in swapcache.
	 */
out:
	unlock_page_memcg(page);
}

/*
 * @arg: enum ttu_flags will be passed to this argument
 */
static bool try_to_unmap_one(struct page *page, struct vm_area_struct *vma,
		     unsigned long address, void *arg)
{
	struct mm_struct *mm = vma->vm_mm;
	struct page_vma_mapped_walk pvmw = {
		.page = page,
		.vma = vma,
		.address = address,
	};
	pte_t pteval;
	struct page *subpage;
	bool ret = true;
	struct mmu_notifier_range range;
	enum ttu_flags flags = (enum ttu_flags)(long)arg;

	/*
	 * When racing against e.g. zap_pte_range() on another cpu,
	 * in between its ptep_get_and_clear_full() and page_remove_rmap(),
	 * try_to_unmap() may return before page_mapped() has become false,
	 * if page table locking is skipped: use TTU_SYNC to wait for that.
	 */
	if (flags & TTU_SYNC)
		pvmw.flags = PVMW_SYNC;

	if (flags & TTU_SPLIT_HUGE_PMD)
		split_huge_pmd_address(vma, address, false, page);

	/*
	 * For THP, we have to assume the worse case ie pmd for invalidation.
	 * For hugetlb, it could be much worse if we need to do pud
	 * invalidation in the case of pmd sharing.
	 *
	 * Note that the page can not be free in this function as call of
	 * try_to_unmap() must hold a reference on the page.
	 */
	range.end = PageKsm(page) ?
			address + PAGE_SIZE : vma_address_end(page, vma);
	mmu_notifier_range_init(&range, MMU_NOTIFY_CLEAR, 0, vma, vma->vm_mm,
				address, range.end);
	if (PageHuge(page)) {
		/*
		 * If sharing is possible, start and end will be adjusted
		 * accordingly.
		 */
		adjust_range_if_pmd_sharing_possible(vma, &range.start,
						     &range.end);
	}
	mmu_notifier_invalidate_range_start(&range);

	while (page_vma_mapped_walk(&pvmw)) {
		/*
		 * If the page is mlock()d, we cannot swap it out.
		 */
		if (!(flags & TTU_IGNORE_MLOCK)) {
			if (vma->vm_flags & VM_LOCKED) {
				/* PTE-mapped THP are never marked as mlocked */
				if (!PageTransCompound(page) ||
				    (PageHead(page) && !PageDoubleMap(page))) {
					/*
					 * Holding pte lock, we do *not* need
					 * mmap_lock here
					 */
					mlock_vma_page(page);
				}
				ret = false;
				page_vma_mapped_walk_done(&pvmw);
				break;
			}
		}

		/* Unexpected PMD-mapped THP? */
		VM_BUG_ON_PAGE(!pvmw.pte, page);

		subpage = page - page_to_pfn(page) + pte_pfn(*pvmw.pte);
		address = pvmw.address;

		if (PageHuge(page) && !PageAnon(page)) {
			/*
			 * To call huge_pmd_unshare, i_mmap_rwsem must be
			 * held in write mode.  Caller needs to explicitly
			 * do this outside rmap routines.
			 */
			VM_BUG_ON(!(flags & TTU_RMAP_LOCKED));
			if (huge_pmd_unshare(mm, vma, &address, pvmw.pte)) {
				/*
				 * huge_pmd_unshare unmapped an entire PMD
				 * page.  There is no way of knowing exactly
				 * which PMDs may be cached for this mm, so
				 * we must flush them all.  start/end were
				 * already adjusted above to cover this range.
				 */
				flush_cache_range(vma, range.start, range.end);
				flush_tlb_range(vma, range.start, range.end);
				mmu_notifier_invalidate_range(mm, range.start,
							      range.end);

				/*
				 * The ref count of the PMD page was dropped
				 * which is part of the way map counting
				 * is done for shared PMDs.  Return 'true'
				 * here.  When there is no other sharing,
				 * huge_pmd_unshare returns false and we will
				 * unmap the actual page and drop map count
				 * to zero.
				 */
				page_vma_mapped_walk_done(&pvmw);
				break;
			}
		}

		/* Nuke the page table entry. */
		flush_cache_page(vma, address, pte_pfn(*pvmw.pte));
		if (should_defer_flush(mm, flags)) {
			/*
			 * We clear the PTE but do not flush so potentially
			 * a remote CPU could still be writing to the page.
			 * If the entry was previously clean then the
			 * architecture must guarantee that a clear->dirty
			 * transition on a cached TLB entry is written through
			 * and traps if the PTE is unmapped.
			 */
			pteval = ptep_get_and_clear(mm, address, pvmw.pte);

			set_tlb_ubc_flush_pending(mm, pte_dirty(pteval));
		} else {
			pteval = ptep_clear_flush(vma, address, pvmw.pte);
		}

		/* Move the dirty bit to the page. Now the pte is gone. */
		if (pte_dirty(pteval))
			set_page_dirty(page);

		/* Update high watermark before we lower rss */
		update_hiwater_rss(mm);

		if (PageHWPoison(page) && !(flags & TTU_IGNORE_HWPOISON)) {
			pteval = swp_entry_to_pte(make_hwpoison_entry(subpage));
			if (PageHuge(page)) {
				hugetlb_count_sub(compound_nr(page), mm);
				set_huge_swap_pte_at(mm, address,
						     pvmw.pte, pteval,
						     vma_mmu_pagesize(vma));
			} else {
				dec_mm_counter(mm, mm_counter(page));
				set_pte_at(mm, address, pvmw.pte, pteval);
			}

		} else if (pte_unused(pteval) && !userfaultfd_armed(vma)) {
			/*
			 * The guest indicated that the page content is of no
			 * interest anymore. Simply discard the pte, vmscan
			 * will take care of the rest.
			 * A future reference will then fault in a new zero
			 * page. When userfaultfd is active, we must not drop
			 * this page though, as its main user (postcopy
			 * migration) will not expect userfaults on already
			 * copied pages.
			 */
			dec_mm_counter(mm, mm_counter(page));
			/* We have to invalidate as we cleared the pte */
			mmu_notifier_invalidate_range(mm, address,
						      address + PAGE_SIZE);
		} else if (PageAnon(page)) {
			swp_entry_t entry = { .val = page_private(subpage) };
			pte_t swp_pte;
			/*
			 * Store the swap location in the pte.
			 * See handle_pte_fault() ...
			 */
			if (unlikely(PageSwapBacked(page) != PageSwapCache(page))) {
				WARN_ON_ONCE(1);
				ret = false;
				/* We have to invalidate as we cleared the pte */
				mmu_notifier_invalidate_range(mm, address,
							address + PAGE_SIZE);
				page_vma_mapped_walk_done(&pvmw);
				break;
			}

			/* MADV_FREE page check */
			if (!PageSwapBacked(page)) {
				if (!PageDirty(page)) {
					/* Invalidate as we cleared the pte */
					mmu_notifier_invalidate_range(mm,
						address, address + PAGE_SIZE);
					dec_mm_counter(mm, MM_ANONPAGES);
					goto discard;
				}

				/*
				 * If the page was redirtied, it cannot be
				 * discarded. Remap the page to page table.
				 */
				set_pte_at(mm, address, pvmw.pte, pteval);
				SetPageSwapBacked(page);
				ret = false;
				page_vma_mapped_walk_done(&pvmw);
				break;
			}

			if (swap_duplicate(entry) < 0) {
				set_pte_at(mm, address, pvmw.pte, pteval);
				ret = false;
				page_vma_mapped_walk_done(&pvmw);
				break;
			}
			if (arch_unmap_one(mm, vma, address, pteval) < 0) {
				set_pte_at(mm, address, pvmw.pte, pteval);
				ret = false;
				page_vma_mapped_walk_done(&pvmw);
				break;
			}
			if (list_empty(&mm->mmlist)) {
				spin_lock(&mmlist_lock);
				if (list_empty(&mm->mmlist))
					list_add(&mm->mmlist, &init_mm.mmlist);
				spin_unlock(&mmlist_lock);
			}
			dec_mm_counter(mm, MM_ANONPAGES);
			inc_mm_counter(mm, MM_SWAPENTS);
			swp_pte = swp_entry_to_pte(entry);
			if (pte_soft_dirty(pteval))
				swp_pte = pte_swp_mksoft_dirty(swp_pte);
			if (pte_uffd_wp(pteval))
				swp_pte = pte_swp_mkuffd_wp(swp_pte);
			set_pte_at(mm, address, pvmw.pte, swp_pte);
			/* Invalidate as we cleared the pte */
			mmu_notifier_invalidate_range(mm, address,
						      address + PAGE_SIZE);
		} else {
			/*
			 * This is a locked file-backed page, thus it cannot
			 * be removed from the page cache and replaced by a new
			 * page before mmu_notifier_invalidate_range_end, so no
			 * concurrent thread might update its page table to
			 * point at new page while a device still is using this
			 * page.
			 *
			 * See Documentation/vm/mmu_notifier.rst
			 */
			dec_mm_counter(mm, mm_counter_file(page));
		}
discard:
		/*
		 * No need to call mmu_notifier_invalidate_range() it has be
		 * done above for all cases requiring it to happen under page
		 * table lock before mmu_notifier_invalidate_range_end()
		 *
		 * See Documentation/vm/mmu_notifier.rst
		 */
		page_remove_rmap(subpage, PageHuge(page));
		put_page(page);
	}

	mmu_notifier_invalidate_range_end(&range);

	return ret;
}

static bool invalid_migration_vma(struct vm_area_struct *vma, void *arg)
{
	return vma_is_temporary_stack(vma);
}

static int page_not_mapped(struct page *page)
{
	return !page_mapped(page);
}

/**
 * try_to_unmap - try to remove all page table mappings to a page
 * @page: the page to get unmapped
 * @flags: action and flags
 *
 * Tries to remove all the page table entries which are mapping this
 * page, used in the pageout path.  Caller must hold the page lock.
 *
 * It is the caller's responsibility to check if the page is still
 * mapped when needed (use TTU_SYNC to prevent accounting races).
 */
void try_to_unmap(struct page *page, enum ttu_flags flags)
{
	struct rmap_walk_control rwc = {
		.rmap_one = try_to_unmap_one,
		.arg = (void *)flags,
		.done = page_not_mapped,
		.anon_lock = page_lock_anon_vma_read,
	};

	if (flags & TTU_RMAP_LOCKED)
		rmap_walk_locked(page, &rwc);
	else
		rmap_walk(page, &rwc);
}

/*
 * @arg: enum ttu_flags will be passed to this argument.
 *
 * If TTU_SPLIT_HUGE_PMD is specified any PMD mappings will be split into PTEs
<<<<<<< HEAD
 * containing migration entries. This and TTU_RMAP_LOCKED are the only supported
 * flags.
=======
 * containing migration entries.
>>>>>>> e73f0f0e
 */
static bool try_to_migrate_one(struct page *page, struct vm_area_struct *vma,
		     unsigned long address, void *arg)
{
	struct mm_struct *mm = vma->vm_mm;
	struct page_vma_mapped_walk pvmw = {
		.page = page,
		.vma = vma,
		.address = address,
	};
	pte_t pteval;
	struct page *subpage;
	bool ret = true;
	struct mmu_notifier_range range;
	enum ttu_flags flags = (enum ttu_flags)(long)arg;

<<<<<<< HEAD
	if (is_zone_device_page(page) && !is_device_private_page(page))
		return true;

=======
>>>>>>> e73f0f0e
	/*
	 * When racing against e.g. zap_pte_range() on another cpu,
	 * in between its ptep_get_and_clear_full() and page_remove_rmap(),
	 * try_to_migrate() may return before page_mapped() has become false,
	 * if page table locking is skipped: use TTU_SYNC to wait for that.
	 */
	if (flags & TTU_SYNC)
		pvmw.flags = PVMW_SYNC;

	/*
	 * unmap_page() in mm/huge_memory.c is the only user of migration with
	 * TTU_SPLIT_HUGE_PMD and it wants to freeze.
	 */
	if (flags & TTU_SPLIT_HUGE_PMD)
		split_huge_pmd_address(vma, address, true, page);

	/*
	 * For THP, we have to assume the worse case ie pmd for invalidation.
	 * For hugetlb, it could be much worse if we need to do pud
	 * invalidation in the case of pmd sharing.
	 *
	 * Note that the page can not be free in this function as call of
	 * try_to_unmap() must hold a reference on the page.
	 */
	range.end = PageKsm(page) ?
			address + PAGE_SIZE : vma_address_end(page, vma);
	mmu_notifier_range_init(&range, MMU_NOTIFY_CLEAR, 0, vma, vma->vm_mm,
				address, range.end);
	if (PageHuge(page)) {
		/*
		 * If sharing is possible, start and end will be adjusted
		 * accordingly.
		 */
		adjust_range_if_pmd_sharing_possible(vma, &range.start,
						     &range.end);
	}
	mmu_notifier_invalidate_range_start(&range);

	while (page_vma_mapped_walk(&pvmw)) {
#ifdef CONFIG_ARCH_ENABLE_THP_MIGRATION
		/* PMD-mapped THP migration entry */
		if (!pvmw.pte) {
			VM_BUG_ON_PAGE(PageHuge(page) ||
				       !PageTransCompound(page), page);

			set_pmd_migration_entry(&pvmw, page);
			continue;
		}
#endif

		/* Unexpected PMD-mapped THP? */
		VM_BUG_ON_PAGE(!pvmw.pte, page);

		subpage = page - page_to_pfn(page) + pte_pfn(*pvmw.pte);
		address = pvmw.address;

		if (PageHuge(page) && !PageAnon(page)) {
			/*
			 * To call huge_pmd_unshare, i_mmap_rwsem must be
			 * held in write mode.  Caller needs to explicitly
			 * do this outside rmap routines.
			 */
			VM_BUG_ON(!(flags & TTU_RMAP_LOCKED));
			if (huge_pmd_unshare(mm, vma, &address, pvmw.pte)) {
				/*
				 * huge_pmd_unshare unmapped an entire PMD
				 * page.  There is no way of knowing exactly
				 * which PMDs may be cached for this mm, so
				 * we must flush them all.  start/end were
				 * already adjusted above to cover this range.
				 */
				flush_cache_range(vma, range.start, range.end);
				flush_tlb_range(vma, range.start, range.end);
				mmu_notifier_invalidate_range(mm, range.start,
							      range.end);

				/*
				 * The ref count of the PMD page was dropped
				 * which is part of the way map counting
				 * is done for shared PMDs.  Return 'true'
				 * here.  When there is no other sharing,
				 * huge_pmd_unshare returns false and we will
				 * unmap the actual page and drop map count
				 * to zero.
				 */
				page_vma_mapped_walk_done(&pvmw);
				break;
			}
		}

		/* Nuke the page table entry. */
		flush_cache_page(vma, address, pte_pfn(*pvmw.pte));
		pteval = ptep_clear_flush(vma, address, pvmw.pte);

		/* Move the dirty bit to the page. Now the pte is gone. */
		if (pte_dirty(pteval))
			set_page_dirty(page);

		/* Update high watermark before we lower rss */
		update_hiwater_rss(mm);

		if (is_zone_device_page(page)) {
			swp_entry_t entry;
			pte_t swp_pte;

			/*
			 * Store the pfn of the page in a special migration
			 * pte. do_swap_page() will wait until the migration
			 * pte is removed and then restart fault handling.
			 */
			entry = make_readable_migration_entry(
							page_to_pfn(page));
			swp_pte = swp_entry_to_pte(entry);

			/*
			 * pteval maps a zone device page and is therefore
			 * a swap pte.
			 */
			if (pte_swp_soft_dirty(pteval))
				swp_pte = pte_swp_mksoft_dirty(swp_pte);
			if (pte_swp_uffd_wp(pteval))
				swp_pte = pte_swp_mkuffd_wp(swp_pte);
			set_pte_at(mm, pvmw.address, pvmw.pte, swp_pte);
			/*
			 * No need to invalidate here it will synchronize on
			 * against the special swap migration pte.
			 *
			 * The assignment to subpage above was computed from a
			 * swap PTE which results in an invalid pointer.
			 * Since only PAGE_SIZE pages can currently be
			 * migrated, just set it to page. This will need to be
			 * changed when hugepage migrations to device private
			 * memory are supported.
			 */
			subpage = page;
		} else if (PageHWPoison(page)) {
			pteval = swp_entry_to_pte(make_hwpoison_entry(subpage));
			if (PageHuge(page)) {
				hugetlb_count_sub(compound_nr(page), mm);
				set_huge_swap_pte_at(mm, address,
						     pvmw.pte, pteval,
						     vma_mmu_pagesize(vma));
			} else {
				dec_mm_counter(mm, mm_counter(page));
				set_pte_at(mm, address, pvmw.pte, pteval);
			}

		} else if (pte_unused(pteval) && !userfaultfd_armed(vma)) {
			/*
			 * The guest indicated that the page content is of no
			 * interest anymore. Simply discard the pte, vmscan
			 * will take care of the rest.
			 * A future reference will then fault in a new zero
			 * page. When userfaultfd is active, we must not drop
			 * this page though, as its main user (postcopy
			 * migration) will not expect userfaults on already
			 * copied pages.
			 */
			dec_mm_counter(mm, mm_counter(page));
			/* We have to invalidate as we cleared the pte */
			mmu_notifier_invalidate_range(mm, address,
						      address + PAGE_SIZE);
		} else {
			swp_entry_t entry;
			pte_t swp_pte;

			if (arch_unmap_one(mm, vma, address, pteval) < 0) {
				set_pte_at(mm, address, pvmw.pte, pteval);
				ret = false;
				page_vma_mapped_walk_done(&pvmw);
				break;
			}

			/*
			 * Store the pfn of the page in a special migration
			 * pte. do_swap_page() will wait until the migration
			 * pte is removed and then restart fault handling.
			 */
			if (pte_write(pteval))
				entry = make_writable_migration_entry(
							page_to_pfn(subpage));
			else
				entry = make_readable_migration_entry(
							page_to_pfn(subpage));

			swp_pte = swp_entry_to_pte(entry);
			if (pte_soft_dirty(pteval))
				swp_pte = pte_swp_mksoft_dirty(swp_pte);
			if (pte_uffd_wp(pteval))
				swp_pte = pte_swp_mkuffd_wp(swp_pte);
			set_pte_at(mm, address, pvmw.pte, swp_pte);
			/*
			 * No need to invalidate here it will synchronize on
			 * against the special swap migration pte.
			 */
		}

		/*
		 * No need to call mmu_notifier_invalidate_range() it has be
		 * done above for all cases requiring it to happen under page
		 * table lock before mmu_notifier_invalidate_range_end()
		 *
		 * See Documentation/vm/mmu_notifier.rst
		 */
		page_remove_rmap(subpage, PageHuge(page));
		put_page(page);
	}

	mmu_notifier_invalidate_range_end(&range);

	return ret;
}

/**
 * try_to_migrate - try to replace all page table mappings with swap entries
 * @page: the page to replace page table entries for
 * @flags: action and flags
 *
 * Tries to remove all the page table entries which are mapping this page and
 * replace them with special swap entries. Caller must hold the page lock.
<<<<<<< HEAD
 *
 * If is successful, return true. Otherwise, false.
=======
>>>>>>> e73f0f0e
 */
void try_to_migrate(struct page *page, enum ttu_flags flags)
{
	struct rmap_walk_control rwc = {
		.rmap_one = try_to_migrate_one,
		.arg = (void *)flags,
		.done = page_not_mapped,
		.anon_lock = page_lock_anon_vma_read,
	};

	/*
	 * Migration always ignores mlock and only supports TTU_RMAP_LOCKED and
	 * TTU_SPLIT_HUGE_PMD and TTU_SYNC flags.
	 */
	if (WARN_ON_ONCE(flags & ~(TTU_RMAP_LOCKED | TTU_SPLIT_HUGE_PMD |
					TTU_SYNC)))
		return;

<<<<<<< HEAD
=======
	if (is_zone_device_page(page) && !is_device_private_page(page))
		return;

>>>>>>> e73f0f0e
	/*
	 * During exec, a temporary VMA is setup and later moved.
	 * The VMA is moved under the anon_vma lock but not the
	 * page tables leading to a race where migration cannot
	 * find the migration ptes. Rather than increasing the
	 * locking requirements of exec(), migration skips
	 * temporary VMAs until after exec() completes.
	 */
	if (!PageKsm(page) && PageAnon(page))
		rwc.invalid_vma = invalid_migration_vma;

	if (flags & TTU_RMAP_LOCKED)
		rmap_walk_locked(page, &rwc);
	else
		rmap_walk(page, &rwc);
}

/*
 * Walks the vma's mapping a page and mlocks the page if any locked vma's are
 * found. Once one is found the page is locked and the scan can be terminated.
 */
static bool page_mlock_one(struct page *page, struct vm_area_struct *vma,
				 unsigned long address, void *unused)
{
	struct page_vma_mapped_walk pvmw = {
		.page = page,
		.vma = vma,
		.address = address,
	};

	/* An un-locked vma doesn't have any pages to lock, continue the scan */
	if (!(vma->vm_flags & VM_LOCKED))
		return true;

	while (page_vma_mapped_walk(&pvmw)) {
		/*
		 * Need to recheck under the ptl to serialise with
		 * __munlock_pagevec_fill() after VM_LOCKED is cleared in
		 * munlock_vma_pages_range().
		 */
		if (vma->vm_flags & VM_LOCKED) {
<<<<<<< HEAD
			/* PTE-mapped THP are never mlocked */
			if (!PageTransCompound(page))
				mlock_vma_page(page);
			page_vma_mapped_walk_done(&pvmw);
		}

		/*
		 * no need to continue scanning other vma's if the page has
		 * been locked.
		 */
		return false;
=======
			/*
			 * PTE-mapped THP are never marked as mlocked, but
			 * this function is never called when PageDoubleMap().
			 */
			mlock_vma_page(page);
			/*
			 * No need to scan further once the page is marked
			 * as mlocked.
			 */
			page_vma_mapped_walk_done(&pvmw);
			return false;
		}
>>>>>>> e73f0f0e
	}

	return true;
}

/**
 * page_mlock - try to mlock a page
 * @page: the page to be mlocked
 *
 * Called from munlock code. Checks all of the VMAs mapping the page and mlocks
 * the page if any are found. The page will be returned with PG_mlocked cleared
 * if it is not mapped by any locked vmas.
 */
void page_mlock(struct page *page)
{
	struct rmap_walk_control rwc = {
		.rmap_one = page_mlock_one,
		.done = page_not_mapped,
		.anon_lock = page_lock_anon_vma_read,

	};

	VM_BUG_ON_PAGE(!PageLocked(page) || PageLRU(page), page);
	VM_BUG_ON_PAGE(PageCompound(page) && PageDoubleMap(page), page);

	rmap_walk(page, &rwc);
}

#ifdef CONFIG_DEVICE_PRIVATE
struct make_exclusive_args {
	struct mm_struct *mm;
	unsigned long address;
	void *owner;
	bool valid;
};

static bool page_make_device_exclusive_one(struct page *page,
		struct vm_area_struct *vma, unsigned long address, void *priv)
{
	struct mm_struct *mm = vma->vm_mm;
	struct page_vma_mapped_walk pvmw = {
		.page = page,
		.vma = vma,
		.address = address,
	};
	struct make_exclusive_args *args = priv;
	pte_t pteval;
	struct page *subpage;
	bool ret = true;
	struct mmu_notifier_range range;
	swp_entry_t entry;
	pte_t swp_pte;

	mmu_notifier_range_init_owner(&range, MMU_NOTIFY_EXCLUSIVE, 0, vma,
				      vma->vm_mm, address, min(vma->vm_end,
				      address + page_size(page)), args->owner);
	mmu_notifier_invalidate_range_start(&range);

	while (page_vma_mapped_walk(&pvmw)) {
		/* Unexpected PMD-mapped THP? */
		VM_BUG_ON_PAGE(!pvmw.pte, page);

		if (!pte_present(*pvmw.pte)) {
			ret = false;
			page_vma_mapped_walk_done(&pvmw);
			break;
		}

		subpage = page - page_to_pfn(page) + pte_pfn(*pvmw.pte);
		address = pvmw.address;

		/* Nuke the page table entry. */
		flush_cache_page(vma, address, pte_pfn(*pvmw.pte));
		pteval = ptep_clear_flush(vma, address, pvmw.pte);

		/* Move the dirty bit to the page. Now the pte is gone. */
		if (pte_dirty(pteval))
			set_page_dirty(page);

		/*
		 * Check that our target page is still mapped at the expected
		 * address.
		 */
		if (args->mm == mm && args->address == address &&
		    pte_write(pteval))
			args->valid = true;

		/*
		 * Store the pfn of the page in a special migration
		 * pte. do_swap_page() will wait until the migration
		 * pte is removed and then restart fault handling.
		 */
		if (pte_write(pteval))
			entry = make_writable_device_exclusive_entry(
							page_to_pfn(subpage));
		else
			entry = make_readable_device_exclusive_entry(
							page_to_pfn(subpage));
		swp_pte = swp_entry_to_pte(entry);
		if (pte_soft_dirty(pteval))
			swp_pte = pte_swp_mksoft_dirty(swp_pte);
		if (pte_uffd_wp(pteval))
			swp_pte = pte_swp_mkuffd_wp(swp_pte);

		set_pte_at(mm, address, pvmw.pte, swp_pte);

		/*
		 * There is a reference on the page for the swap entry which has
		 * been removed, so shouldn't take another.
		 */
		page_remove_rmap(subpage, false);
	}

	mmu_notifier_invalidate_range_end(&range);

	return ret;
}

/**
 * page_make_device_exclusive - mark the page exclusively owned by a device
 * @page: the page to replace page table entries for
 * @mm: the mm_struct where the page is expected to be mapped
 * @address: address where the page is expected to be mapped
 * @owner: passed to MMU_NOTIFY_EXCLUSIVE range notifier callbacks
 *
 * Tries to remove all the page table entries which are mapping this page and
 * replace them with special device exclusive swap entries to grant a device
 * exclusive access to the page. Caller must hold the page lock.
 *
 * Returns false if the page is still mapped, or if it could not be unmapped
 * from the expected address. Otherwise returns true (success).
 */
static bool page_make_device_exclusive(struct page *page, struct mm_struct *mm,
				unsigned long address, void *owner)
{
	struct make_exclusive_args args = {
		.mm = mm,
		.address = address,
		.owner = owner,
		.valid = false,
	};
	struct rmap_walk_control rwc = {
		.rmap_one = page_make_device_exclusive_one,
		.done = page_not_mapped,
		.anon_lock = page_lock_anon_vma_read,
		.arg = &args,
	};

	/*
	 * Restrict to anonymous pages for now to avoid potential writeback
	 * issues. Also tail pages shouldn't be passed to rmap_walk so skip
	 * those.
	 */
	if (!PageAnon(page) || PageTail(page))
		return false;

	rmap_walk(page, &rwc);

	return args.valid && !page_mapcount(page);
}

/**
 * make_device_exclusive_range() - Mark a range for exclusive use by a device
 * @mm: mm_struct of assoicated target process
 * @start: start of the region to mark for exclusive device access
 * @end: end address of region
 * @pages: returns the pages which were successfully marked for exclusive access
 * @owner: passed to MMU_NOTIFY_EXCLUSIVE range notifier to allow filtering
 *
 * Returns: number of pages found in the range by GUP. A page is marked for
 * exclusive access only if the page pointer is non-NULL.
 *
 * This function finds ptes mapping page(s) to the given address range, locks
 * them and replaces mappings with special swap entries preventing userspace CPU
 * access. On fault these entries are replaced with the original mapping after
 * calling MMU notifiers.
 *
 * A driver using this to program access from a device must use a mmu notifier
 * critical section to hold a device specific lock during programming. Once
 * programming is complete it should drop the page lock and reference after
 * which point CPU access to the page will revoke the exclusive access.
 */
int make_device_exclusive_range(struct mm_struct *mm, unsigned long start,
				unsigned long end, struct page **pages,
				void *owner)
{
	long npages = (end - start) >> PAGE_SHIFT;
	long i;

	npages = get_user_pages_remote(mm, start, npages,
				       FOLL_GET | FOLL_WRITE | FOLL_SPLIT_PMD,
				       pages, NULL, NULL);
	if (npages < 0)
		return npages;

	for (i = 0; i < npages; i++, start += PAGE_SIZE) {
		if (!trylock_page(pages[i])) {
			put_page(pages[i]);
			pages[i] = NULL;
			continue;
		}

		if (!page_make_device_exclusive(pages[i], mm, start, owner)) {
			unlock_page(pages[i]);
			put_page(pages[i]);
			pages[i] = NULL;
		}
	}

	return npages;
}
EXPORT_SYMBOL_GPL(make_device_exclusive_range);
#endif

void __put_anon_vma(struct anon_vma *anon_vma)
{
	struct anon_vma *root = anon_vma->root;

	anon_vma_free(anon_vma);
	if (root != anon_vma && atomic_dec_and_test(&root->refcount))
		anon_vma_free(root);
}

static struct anon_vma *rmap_walk_anon_lock(struct page *page,
					struct rmap_walk_control *rwc)
{
	struct anon_vma *anon_vma;

	if (rwc->anon_lock)
		return rwc->anon_lock(page);

	/*
	 * Note: remove_migration_ptes() cannot use page_lock_anon_vma_read()
	 * because that depends on page_mapped(); but not all its usages
	 * are holding mmap_lock. Users without mmap_lock are required to
	 * take a reference count to prevent the anon_vma disappearing
	 */
	anon_vma = page_anon_vma(page);
	if (!anon_vma)
		return NULL;

	anon_vma_lock_read(anon_vma);
	return anon_vma;
}

/*
 * rmap_walk_anon - do something to anonymous page using the object-based
 * rmap method
 * @page: the page to be handled
 * @rwc: control variable according to each walk type
 *
 * Find all the mappings of a page using the mapping pointer and the vma chains
 * contained in the anon_vma struct it points to.
 *
 * When called from page_mlock(), the mmap_lock of the mm containing the vma
 * where the page was found will be held for write.  So, we won't recheck
 * vm_flags for that VMA.  That should be OK, because that vma shouldn't be
 * LOCKED.
 */
static void rmap_walk_anon(struct page *page, struct rmap_walk_control *rwc,
		bool locked)
{
	struct anon_vma *anon_vma;
	pgoff_t pgoff_start, pgoff_end;
	struct anon_vma_chain *avc;

	if (locked) {
		anon_vma = page_anon_vma(page);
		/* anon_vma disappear under us? */
		VM_BUG_ON_PAGE(!anon_vma, page);
	} else {
		anon_vma = rmap_walk_anon_lock(page, rwc);
	}
	if (!anon_vma)
		return;

	pgoff_start = page_to_pgoff(page);
	pgoff_end = pgoff_start + thp_nr_pages(page) - 1;
	anon_vma_interval_tree_foreach(avc, &anon_vma->rb_root,
			pgoff_start, pgoff_end) {
		struct vm_area_struct *vma = avc->vma;
		unsigned long address = vma_address(page, vma);

		VM_BUG_ON_VMA(address == -EFAULT, vma);
		cond_resched();

		if (rwc->invalid_vma && rwc->invalid_vma(vma, rwc->arg))
			continue;

		if (!rwc->rmap_one(page, vma, address, rwc->arg))
			break;
		if (rwc->done && rwc->done(page))
			break;
	}

	if (!locked)
		anon_vma_unlock_read(anon_vma);
}

/*
 * rmap_walk_file - do something to file page using the object-based rmap method
 * @page: the page to be handled
 * @rwc: control variable according to each walk type
 *
 * Find all the mappings of a page using the mapping pointer and the vma chains
 * contained in the address_space struct it points to.
 *
 * When called from page_mlock(), the mmap_lock of the mm containing the vma
 * where the page was found will be held for write.  So, we won't recheck
 * vm_flags for that VMA.  That should be OK, because that vma shouldn't be
 * LOCKED.
 */
static void rmap_walk_file(struct page *page, struct rmap_walk_control *rwc,
		bool locked)
{
	struct address_space *mapping = page_mapping(page);
	pgoff_t pgoff_start, pgoff_end;
	struct vm_area_struct *vma;

	/*
	 * The page lock not only makes sure that page->mapping cannot
	 * suddenly be NULLified by truncation, it makes sure that the
	 * structure at mapping cannot be freed and reused yet,
	 * so we can safely take mapping->i_mmap_rwsem.
	 */
	VM_BUG_ON_PAGE(!PageLocked(page), page);

	if (!mapping)
		return;

	pgoff_start = page_to_pgoff(page);
	pgoff_end = pgoff_start + thp_nr_pages(page) - 1;
	if (!locked)
		i_mmap_lock_read(mapping);
	vma_interval_tree_foreach(vma, &mapping->i_mmap,
			pgoff_start, pgoff_end) {
		unsigned long address = vma_address(page, vma);

		VM_BUG_ON_VMA(address == -EFAULT, vma);
		cond_resched();

		if (rwc->invalid_vma && rwc->invalid_vma(vma, rwc->arg))
			continue;

		if (!rwc->rmap_one(page, vma, address, rwc->arg))
			goto done;
		if (rwc->done && rwc->done(page))
			goto done;
	}

done:
	if (!locked)
		i_mmap_unlock_read(mapping);
}

void rmap_walk(struct page *page, struct rmap_walk_control *rwc)
{
	if (unlikely(PageKsm(page)))
		rmap_walk_ksm(page, rwc);
	else if (PageAnon(page))
		rmap_walk_anon(page, rwc, false);
	else
		rmap_walk_file(page, rwc, false);
}

/* Like rmap_walk, but caller holds relevant rmap lock */
void rmap_walk_locked(struct page *page, struct rmap_walk_control *rwc)
{
	/* no ksm support for now */
	VM_BUG_ON_PAGE(PageKsm(page), page);
	if (PageAnon(page))
		rmap_walk_anon(page, rwc, true);
	else
		rmap_walk_file(page, rwc, true);
}

#ifdef CONFIG_HUGETLB_PAGE
/*
 * The following two functions are for anonymous (private mapped) hugepages.
 * Unlike common anonymous pages, anonymous hugepages have no accounting code
 * and no lru code, because we handle hugepages differently from common pages.
 */
void hugepage_add_anon_rmap(struct page *page,
			    struct vm_area_struct *vma, unsigned long address)
{
	struct anon_vma *anon_vma = vma->anon_vma;
	int first;

	BUG_ON(!PageLocked(page));
	BUG_ON(!anon_vma);
	/* address might be in next vma when migration races vma_adjust */
	first = atomic_inc_and_test(compound_mapcount_ptr(page));
	if (first)
		__page_set_anon_rmap(page, vma, address, 0);
}

void hugepage_add_new_anon_rmap(struct page *page,
			struct vm_area_struct *vma, unsigned long address)
{
	BUG_ON(address < vma->vm_start || address >= vma->vm_end);
	atomic_set(compound_mapcount_ptr(page), 0);
	if (hpage_pincount_available(page))
		atomic_set(compound_pincount_ptr(page), 0);

	__page_set_anon_rmap(page, vma, address, 1);
}
#endif /* CONFIG_HUGETLB_PAGE */<|MERGE_RESOLUTION|>--- conflicted
+++ resolved
@@ -1686,12 +1686,7 @@
  * @arg: enum ttu_flags will be passed to this argument.
  *
  * If TTU_SPLIT_HUGE_PMD is specified any PMD mappings will be split into PTEs
-<<<<<<< HEAD
- * containing migration entries. This and TTU_RMAP_LOCKED are the only supported
- * flags.
-=======
  * containing migration entries.
->>>>>>> e73f0f0e
  */
 static bool try_to_migrate_one(struct page *page, struct vm_area_struct *vma,
 		     unsigned long address, void *arg)
@@ -1708,12 +1703,6 @@
 	struct mmu_notifier_range range;
 	enum ttu_flags flags = (enum ttu_flags)(long)arg;
 
-<<<<<<< HEAD
-	if (is_zone_device_page(page) && !is_device_private_page(page))
-		return true;
-
-=======
->>>>>>> e73f0f0e
 	/*
 	 * When racing against e.g. zap_pte_range() on another cpu,
 	 * in between its ptep_get_and_clear_full() and page_remove_rmap(),
@@ -1934,11 +1923,6 @@
  *
  * Tries to remove all the page table entries which are mapping this page and
  * replace them with special swap entries. Caller must hold the page lock.
-<<<<<<< HEAD
- *
- * If is successful, return true. Otherwise, false.
-=======
->>>>>>> e73f0f0e
  */
 void try_to_migrate(struct page *page, enum ttu_flags flags)
 {
@@ -1957,12 +1941,9 @@
 					TTU_SYNC)))
 		return;
 
-<<<<<<< HEAD
-=======
 	if (is_zone_device_page(page) && !is_device_private_page(page))
 		return;
 
->>>>>>> e73f0f0e
 	/*
 	 * During exec, a temporary VMA is setup and later moved.
 	 * The VMA is moved under the anon_vma lock but not the
@@ -2004,19 +1985,6 @@
 		 * munlock_vma_pages_range().
 		 */
 		if (vma->vm_flags & VM_LOCKED) {
-<<<<<<< HEAD
-			/* PTE-mapped THP are never mlocked */
-			if (!PageTransCompound(page))
-				mlock_vma_page(page);
-			page_vma_mapped_walk_done(&pvmw);
-		}
-
-		/*
-		 * no need to continue scanning other vma's if the page has
-		 * been locked.
-		 */
-		return false;
-=======
 			/*
 			 * PTE-mapped THP are never marked as mlocked, but
 			 * this function is never called when PageDoubleMap().
@@ -2029,7 +1997,6 @@
 			page_vma_mapped_walk_done(&pvmw);
 			return false;
 		}
->>>>>>> e73f0f0e
 	}
 
 	return true;
