// SPDX-License-Identifier: GPL-2.0
#include <linux/mm.h>
#include <linux/mmzone.h>
#include <linux/memblock.h>
#include <linux/page_ext.h>
#include <linux/memory.h>
#include <linux/vmalloc.h>
#include <linux/kmemleak.h>
#include <linux/page_owner.h>
#include <linux/page_idle.h>

/*
 * struct page extension
 *
 * This is the feature to manage memory for extended data per page.
 *
 * Until now, we must modify struct page itself to store extra data per page.
 * This requires rebuilding the kernel and it is really time consuming process.
 * And, sometimes, rebuild is impossible due to third party module dependency.
 * At last, enlarging struct page could cause un-wanted system behaviour change.
 *
 * This feature is intended to overcome above mentioned problems. This feature
 * allocates memory for extended data per page in certain place rather than
 * the struct page itself. This memory can be accessed by the accessor
 * functions provided by this code. During the boot process, it checks whether
 * allocation of huge chunk of memory is needed or not. If not, it avoids
 * allocating memory at all. With this advantage, we can include this feature
 * into the kernel in default and can avoid rebuild and solve related problems.
 *
 * To help these things to work well, there are two callbacks for clients. One
 * is the need callback which is mandatory if user wants to avoid useless
 * memory allocation at boot-time. The other is optional, init callback, which
 * is used to do proper initialization after memory is allocated.
 *
 * The need callback is used to decide whether extended memory allocation is
 * needed or not. Sometimes users want to deactivate some features in this
 * boot and extra memory would be unnecessary. In this case, to avoid
 * allocating huge chunk of memory, each clients represent their need of
 * extra memory through the need callback. If one of the need callbacks
 * returns true, it means that someone needs extra memory so that
 * page extension core should allocates memory for page extension. If
 * none of need callbacks return true, memory isn't needed at all in this boot
 * and page extension core can skip to allocate memory. As result,
 * none of memory is wasted.
 *
 * When need callback returns true, page_ext checks if there is a request for
 * extra memory through size in struct page_ext_operations. If it is non-zero,
 * extra space is allocated for each page_ext entry and offset is returned to
 * user through offset in struct page_ext_operations.
 *
 * The init callback is used to do proper initialization after page extension
 * is completely initialized. In sparse memory system, extra memory is
 * allocated some time later than memmap is allocated. In other words, lifetime
 * of memory for page extension isn't same with memmap for struct page.
 * Therefore, clients can't store extra data until page extension is
 * initialized, even if pages are allocated and used freely. This could
 * cause inadequate state of extra data per page, so, to prevent it, client
 * can utilize this callback to initialize the state of it correctly.
 */

static struct page_ext_operations *page_ext_ops[] = {
#ifdef CONFIG_PAGE_OWNER
	&page_owner_ops,
#endif
#if defined(CONFIG_IDLE_PAGE_TRACKING) && !defined(CONFIG_64BIT)
	&page_idle_ops,
#endif
};

unsigned long page_ext_size = sizeof(struct page_ext);

static unsigned long total_usage;

static bool __init invoke_need_callbacks(void)
{
	int i;
	int entries = ARRAY_SIZE(page_ext_ops);
	bool need = false;

	for (i = 0; i < entries; i++) {
		if (page_ext_ops[i]->need && page_ext_ops[i]->need()) {
			page_ext_ops[i]->offset = page_ext_size;
			page_ext_size += page_ext_ops[i]->size;
			need = true;
		}
	}

	return need;
}

static void __init invoke_init_callbacks(void)
{
	int i;
	int entries = ARRAY_SIZE(page_ext_ops);

	for (i = 0; i < entries; i++) {
		if (page_ext_ops[i]->init)
			page_ext_ops[i]->init();
	}
}

<<<<<<< HEAD
=======
#ifndef CONFIG_SPARSEMEM
void __init page_ext_init_flatmem_late(void)
{
	invoke_init_callbacks();
}
#endif

>>>>>>> 7d2a07b7
static inline struct page_ext *get_entry(void *base, unsigned long index)
{
	return base + page_ext_size * index;
}

#ifndef CONFIG_SPARSEMEM


void __meminit pgdat_page_ext_init(struct pglist_data *pgdat)
{
	pgdat->node_page_ext = NULL;
}

struct page_ext *lookup_page_ext(const struct page *page)
{
	unsigned long pfn = page_to_pfn(page);
	unsigned long index;
	struct page_ext *base;

	base = NODE_DATA(page_to_nid(page))->node_page_ext;
	/*
	 * The sanity checks the page allocator does upon freeing a
	 * page can reach here before the page_ext arrays are
	 * allocated when feeding a range of pages to the allocator
	 * for the first time during bootup or memory hotplug.
	 */
	if (unlikely(!base))
		return NULL;
	index = pfn - round_down(node_start_pfn(page_to_nid(page)),
					MAX_ORDER_NR_PAGES);
	return get_entry(base, index);
}

static int __init alloc_node_page_ext(int nid)
{
	struct page_ext *base;
	unsigned long table_size;
	unsigned long nr_pages;

	nr_pages = NODE_DATA(nid)->node_spanned_pages;
	if (!nr_pages)
		return 0;

	/*
	 * Need extra space if node range is not aligned with
	 * MAX_ORDER_NR_PAGES. When page allocator's buddy algorithm
	 * checks buddy's status, range could be out of exact node range.
	 */
	if (!IS_ALIGNED(node_start_pfn(nid), MAX_ORDER_NR_PAGES) ||
		!IS_ALIGNED(node_end_pfn(nid), MAX_ORDER_NR_PAGES))
		nr_pages += MAX_ORDER_NR_PAGES;

	table_size = page_ext_size * nr_pages;

	base = memblock_alloc_try_nid(
			table_size, PAGE_SIZE, __pa(MAX_DMA_ADDRESS),
			MEMBLOCK_ALLOC_ACCESSIBLE, nid);
	if (!base)
		return -ENOMEM;
	NODE_DATA(nid)->node_page_ext = base;
	total_usage += table_size;
	return 0;
}

void __init page_ext_init_flatmem(void)
{

	int nid, fail;

	if (!invoke_need_callbacks())
		return;

	for_each_online_node(nid)  {
		fail = alloc_node_page_ext(nid);
		if (fail)
			goto fail;
	}
	pr_info("allocated %ld bytes of page_ext\n", total_usage);
	return;

fail:
	pr_crit("allocation of page_ext failed.\n");
	panic("Out of memory");
}

#else /* CONFIG_FLATMEM */

struct page_ext *lookup_page_ext(const struct page *page)
{
	unsigned long pfn = page_to_pfn(page);
	struct mem_section *section = __pfn_to_section(pfn);
	/*
	 * The sanity checks the page allocator does upon freeing a
	 * page can reach here before the page_ext arrays are
	 * allocated when feeding a range of pages to the allocator
	 * for the first time during bootup or memory hotplug.
	 */
	if (!section->page_ext)
		return NULL;
	return get_entry(section->page_ext, pfn);
}

static void *__meminit alloc_page_ext(size_t size, int nid)
{
	gfp_t flags = GFP_KERNEL | __GFP_ZERO | __GFP_NOWARN;
	void *addr = NULL;

	addr = alloc_pages_exact_nid(nid, size, flags);
	if (addr) {
		kmemleak_alloc(addr, size, 1, flags);
		return addr;
	}

	addr = vzalloc_node(size, nid);

	return addr;
}

static int __meminit init_section_page_ext(unsigned long pfn, int nid)
{
	struct mem_section *section;
	struct page_ext *base;
	unsigned long table_size;

	section = __pfn_to_section(pfn);

	if (section->page_ext)
		return 0;

	table_size = page_ext_size * PAGES_PER_SECTION;
	base = alloc_page_ext(table_size, nid);

	/*
	 * The value stored in section->page_ext is (base - pfn)
	 * and it does not point to the memory block allocated above,
	 * causing kmemleak false positives.
	 */
	kmemleak_not_leak(base);

	if (!base) {
		pr_err("page ext allocation failure\n");
		return -ENOMEM;
	}

	/*
	 * The passed "pfn" may not be aligned to SECTION.  For the calculation
	 * we need to apply a mask.
	 */
	pfn &= PAGE_SECTION_MASK;
	section->page_ext = (void *)base - page_ext_size * pfn;
	total_usage += table_size;
	return 0;
}
#ifdef CONFIG_MEMORY_HOTPLUG
static void free_page_ext(void *addr)
{
	if (is_vmalloc_addr(addr)) {
		vfree(addr);
	} else {
		struct page *page = virt_to_page(addr);
		size_t table_size;

		table_size = page_ext_size * PAGES_PER_SECTION;

		BUG_ON(PageReserved(page));
		kmemleak_free(addr);
		free_pages_exact(addr, table_size);
	}
}

static void __free_page_ext(unsigned long pfn)
{
	struct mem_section *ms;
	struct page_ext *base;

	ms = __pfn_to_section(pfn);
	if (!ms || !ms->page_ext)
		return;
	base = get_entry(ms->page_ext, pfn);
	free_page_ext(base);
	ms->page_ext = NULL;
}

static int __meminit online_page_ext(unsigned long start_pfn,
				unsigned long nr_pages,
				int nid)
{
	unsigned long start, end, pfn;
	int fail = 0;

	start = SECTION_ALIGN_DOWN(start_pfn);
	end = SECTION_ALIGN_UP(start_pfn + nr_pages);

	if (nid == NUMA_NO_NODE) {
		/*
		 * In this case, "nid" already exists and contains valid memory.
		 * "start_pfn" passed to us is a pfn which is an arg for
		 * online__pages(), and start_pfn should exist.
		 */
		nid = pfn_to_nid(start_pfn);
		VM_BUG_ON(!node_state(nid, N_ONLINE));
	}

<<<<<<< HEAD
	for (pfn = start; !fail && pfn < end; pfn += PAGES_PER_SECTION) {
		if (!pfn_in_present_section(pfn))
			continue;
=======
	for (pfn = start; !fail && pfn < end; pfn += PAGES_PER_SECTION)
>>>>>>> 7d2a07b7
		fail = init_section_page_ext(pfn, nid);
	if (!fail)
		return 0;

	/* rollback */
	for (pfn = start; pfn < end; pfn += PAGES_PER_SECTION)
		__free_page_ext(pfn);

	return -ENOMEM;
}

static int __meminit offline_page_ext(unsigned long start_pfn,
				unsigned long nr_pages, int nid)
{
	unsigned long start, end, pfn;

	start = SECTION_ALIGN_DOWN(start_pfn);
	end = SECTION_ALIGN_UP(start_pfn + nr_pages);

	for (pfn = start; pfn < end; pfn += PAGES_PER_SECTION)
		__free_page_ext(pfn);
	return 0;

}

static int __meminit page_ext_callback(struct notifier_block *self,
			       unsigned long action, void *arg)
{
	struct memory_notify *mn = arg;
	int ret = 0;

	switch (action) {
	case MEM_GOING_ONLINE:
		ret = online_page_ext(mn->start_pfn,
				   mn->nr_pages, mn->status_change_nid);
		break;
	case MEM_OFFLINE:
		offline_page_ext(mn->start_pfn,
				mn->nr_pages, mn->status_change_nid);
		break;
	case MEM_CANCEL_ONLINE:
		offline_page_ext(mn->start_pfn,
				mn->nr_pages, mn->status_change_nid);
		break;
	case MEM_GOING_OFFLINE:
		break;
	case MEM_ONLINE:
	case MEM_CANCEL_OFFLINE:
		break;
	}

	return notifier_from_errno(ret);
}

#endif

void __init page_ext_init(void)
{
	unsigned long pfn;
	int nid;

	if (!invoke_need_callbacks())
		return;

	for_each_node_state(nid, N_MEMORY) {
		unsigned long start_pfn, end_pfn;

		start_pfn = node_start_pfn(nid);
		end_pfn = node_end_pfn(nid);
		/*
		 * start_pfn and end_pfn may not be aligned to SECTION and the
		 * page->flags of out of node pages are not initialized.  So we
		 * scan [start_pfn, the biggest section's pfn < end_pfn) here.
		 */
		for (pfn = start_pfn; pfn < end_pfn;
			pfn = ALIGN(pfn + 1, PAGES_PER_SECTION)) {

			if (!pfn_valid(pfn))
				continue;
			/*
			 * Nodes's pfns can be overlapping.
			 * We know some arch can have a nodes layout such as
			 * -------------pfn-------------->
			 * N0 | N1 | N2 | N0 | N1 | N2|....
			 */
			if (pfn_to_nid(pfn) != nid)
				continue;
			if (init_section_page_ext(pfn, nid))
				goto oom;
			cond_resched();
		}
	}
	hotplug_memory_notifier(page_ext_callback, 0);
	pr_info("allocated %ld bytes of page_ext\n", total_usage);
	invoke_init_callbacks();
	return;

oom:
	panic("Out of memory");
}

void __meminit pgdat_page_ext_init(struct pglist_data *pgdat)
{
}

#endif<|MERGE_RESOLUTION|>--- conflicted
+++ resolved
@@ -99,8 +99,6 @@
 	}
 }
 
-<<<<<<< HEAD
-=======
 #ifndef CONFIG_SPARSEMEM
 void __init page_ext_init_flatmem_late(void)
 {
@@ -108,7 +106,6 @@
 }
 #endif
 
->>>>>>> 7d2a07b7
 static inline struct page_ext *get_entry(void *base, unsigned long index)
 {
 	return base + page_ext_size * index;
@@ -312,13 +309,7 @@
 		VM_BUG_ON(!node_state(nid, N_ONLINE));
 	}
 
-<<<<<<< HEAD
-	for (pfn = start; !fail && pfn < end; pfn += PAGES_PER_SECTION) {
-		if (!pfn_in_present_section(pfn))
-			continue;
-=======
 	for (pfn = start; !fail && pfn < end; pfn += PAGES_PER_SECTION)
->>>>>>> 7d2a07b7
 		fail = init_section_page_ext(pfn, nid);
 	if (!fail)
 		return 0;
