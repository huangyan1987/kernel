--- conflicted
+++ resolved
@@ -2435,11 +2435,7 @@
 	int nr = 0, ret = 0;
 
 	if (WARN_ON_ONCE(gup_flags & ~(FOLL_WRITE | FOLL_LONGTERM |
-<<<<<<< HEAD
-				       FOLL_FORCE)))
-=======
 				       FOLL_FORCE | FOLL_PIN)))
->>>>>>> 7117be3f
 		return -EINVAL;
 
 	start = untagged_addr(start) & PAGE_MASK;
