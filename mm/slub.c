/*
 * SLUB: A slab allocator that limits cache line use instead of queuing
 * objects in per cpu and per node lists.
 *
 * The allocator synchronizes using per slab locks and only
 * uses a centralized lock to manage a pool of partial slabs.
 *
 * (C) 2007 SGI, Christoph Lameter
 */

#include <linux/mm.h>
#include <linux/swap.h> /* struct reclaim_state */
#include <linux/module.h>
#include <linux/bit_spinlock.h>
#include <linux/interrupt.h>
#include <linux/bitops.h>
#include <linux/slab.h>
#include <linux/proc_fs.h>
#include <linux/seq_file.h>
#include <linux/kmemtrace.h>
#include <linux/kmemcheck.h>
#include <linux/cpu.h>
#include <linux/cpuset.h>
#include <linux/mempolicy.h>
#include <linux/ctype.h>
#include <linux/debugobjects.h>
#include <linux/kallsyms.h>
#include <linux/memory.h>
#include <linux/math64.h>
#include <linux/fault-inject.h>
#include "internal.h"


/*
 * Lock order:
 *   1. slab_lock(page)
 *   2. slab->list_lock
 *
 *   The slab_lock protects operations on the object of a particular
 *   slab and its metadata in the page struct. If the slab lock
 *   has been taken then no allocations nor frees can be performed
 *   on the objects in the slab nor can the slab be added or removed
 *   from the partial or full lists since this would mean modifying
 *   the page_struct of the slab.
 *
 *   The list_lock protects the partial and full list on each node and
 *   the partial slab counter. If taken then no new slabs may be added or
 *   removed from the lists nor make the number of partial slabs be modified.
 *   (Note that the total number of slabs is an atomic value that may be
 *   modified without taking the list lock).
 *
 *   The list_lock is a centralized lock and thus we avoid taking it as
 *   much as possible. As long as SLUB does not have to handle partial
 *   slabs, operations can continue without any centralized lock. F.e.
 *   allocating a long series of objects that fill up slabs does not require
 *   the list lock.
 *
 *   The lock order is sometimes inverted when we are trying to get a slab
 *   off a list. We take the list_lock and then look for a page on the list
 *   to use. While we do that objects in the slabs may be freed. We can
 *   only operate on the slab if we have also taken the slab_lock. So we use
 *   a slab_trylock() on the slab. If trylock was successful then no frees
 *   can occur anymore and we can use the slab for allocations etc. If the
 *   slab_trylock() does not succeed then frees are in progress in the slab and
 *   we must stay away from it for a while since we may cause a bouncing
 *   cacheline if we try to acquire the lock. So go onto the next slab.
 *   If all pages are busy then we may allocate a new slab instead of reusing
 *   a partial slab. A new slab has noone operating on it and thus there is
 *   no danger of cacheline contention.
 *
 *   Interrupts are disabled during allocation and deallocation in order to
 *   make the slab allocator safe to use in the context of an irq. In addition
 *   interrupts are disabled to ensure that the processor does not change
 *   while handling per_cpu slabs, due to kernel preemption.
 *
 * SLUB assigns one slab for allocation to each processor.
 * Allocations only occur from these slabs called cpu slabs.
 *
 * Slabs with free elements are kept on a partial list and during regular
 * operations no list for full slabs is used. If an object in a full slab is
 * freed then the slab will show up again on the partial lists.
 * We track full slabs for debugging purposes though because otherwise we
 * cannot scan all objects.
 *
 * Slabs are freed when they become empty. Teardown and setup is
 * minimal so we rely on the page allocators per cpu caches for
 * fast frees and allocs.
 *
 * Overloading of page flags that are otherwise used for LRU management.
 *
 * PageActive 		The slab is frozen and exempt from list processing.
 * 			This means that the slab is dedicated to a purpose
 * 			such as satisfying allocations for a specific
 * 			processor. Objects may be freed in the slab while
 * 			it is frozen but slab_free will then skip the usual
 * 			list operations. It is up to the processor holding
 * 			the slab to integrate the slab into the slab lists
 * 			when the slab is no longer needed.
 *
 * 			One use of this flag is to mark slabs that are
 * 			used for allocations. Then such a slab becomes a cpu
 * 			slab. The cpu slab may be equipped with an additional
 * 			freelist that allows lockless access to
 * 			free objects in addition to the regular freelist
 * 			that requires the slab lock.
 *
 * PageError		Slab requires special handling due to debug
 * 			options set. This moves	slab handling out of
 * 			the fast path and disables lockless freelists.
 */

#ifdef CONFIG_SLUB_DEBUG
#define SLABDEBUG 1
#else
#define SLABDEBUG 0
#endif

/*
 * Issues still to be resolved:
 *
 * - Support PAGE_ALLOC_DEBUG. Should be easy to do.
 *
 * - Variable sizing of the per node arrays
 */

/* Enable to test recovery from slab corruption on boot */
#undef SLUB_RESILIENCY_TEST

/*
 * Mininum number of partial slabs. These will be left on the partial
 * lists even if they are empty. kmem_cache_shrink may reclaim them.
 */
#define MIN_PARTIAL 5

/*
 * Maximum number of desirable partial slabs.
 * The existence of more partial slabs makes kmem_cache_shrink
 * sort the partial list by the number of objects in the.
 */
#define MAX_PARTIAL 10

#define DEBUG_DEFAULT_FLAGS (SLAB_DEBUG_FREE | SLAB_RED_ZONE | \
				SLAB_POISON | SLAB_STORE_USER)

/*
 * Debugging flags that require metadata to be stored in the slab.  These get
 * disabled when slub_debug=O is used and a cache's min order increases with
 * metadata.
 */
#define DEBUG_METADATA_FLAGS (SLAB_RED_ZONE | SLAB_POISON | SLAB_STORE_USER)

/*
 * Set of flags that will prevent slab merging
 */
#define SLUB_NEVER_MERGE (SLAB_RED_ZONE | SLAB_POISON | SLAB_STORE_USER | \
		SLAB_TRACE | SLAB_DESTROY_BY_RCU | SLAB_NOLEAKTRACE | \
		SLAB_FAILSLAB)

#define SLUB_MERGE_SAME (SLAB_DEBUG_FREE | SLAB_RECLAIM_ACCOUNT | \
		SLAB_CACHE_DMA | SLAB_NOTRACK)

#ifndef ARCH_KMALLOC_MINALIGN
#define ARCH_KMALLOC_MINALIGN __alignof__(unsigned long long)
#endif

#ifndef ARCH_SLAB_MINALIGN
#define ARCH_SLAB_MINALIGN __alignof__(unsigned long long)
#endif

#define OO_SHIFT	16
#define OO_MASK		((1 << OO_SHIFT) - 1)
#define MAX_OBJS_PER_PAGE	65535 /* since page.objects is u16 */

/* Internal SLUB flags */
#define __OBJECT_POISON		0x80000000 /* Poison object */
#define __SYSFS_ADD_DEFERRED	0x40000000 /* Not yet visible via sysfs */

static int kmem_size = sizeof(struct kmem_cache);

#ifdef CONFIG_SMP
static struct notifier_block slab_notifier;
#endif

static enum {
	DOWN,		/* No slab functionality available */
	PARTIAL,	/* kmem_cache_open() works but kmalloc does not */
	UP,		/* Everything works but does not show up in sysfs */
	SYSFS		/* Sysfs up */
} slab_state = DOWN;

/* A list of all slab caches on the system */
static DECLARE_RWSEM(slub_lock);
static LIST_HEAD(slab_caches);

/*
 * Tracking user of a slab.
 */
struct track {
	unsigned long addr;	/* Called from address */
	int cpu;		/* Was running on cpu */
	int pid;		/* Pid context */
	unsigned long when;	/* When did the operation occur */
};

enum track_item { TRACK_ALLOC, TRACK_FREE };

#ifdef CONFIG_SLUB_DEBUG
static int sysfs_slab_add(struct kmem_cache *);
static int sysfs_slab_alias(struct kmem_cache *, const char *);
static void sysfs_slab_remove(struct kmem_cache *);

#else
static inline int sysfs_slab_add(struct kmem_cache *s) { return 0; }
static inline int sysfs_slab_alias(struct kmem_cache *s, const char *p)
							{ return 0; }
static inline void sysfs_slab_remove(struct kmem_cache *s)
{
	kfree(s);
}

#endif

static inline void stat(struct kmem_cache *s, enum stat_item si)
{
#ifdef CONFIG_SLUB_STATS
	__this_cpu_inc(s->cpu_slab->stat[si]);
#endif
}

/********************************************************************
 * 			Core slab cache functions
 *******************************************************************/

int slab_is_available(void)
{
	return slab_state >= UP;
}

static inline struct kmem_cache_node *get_node(struct kmem_cache *s, int node)
{
#ifdef CONFIG_NUMA
	return s->node[node];
#else
	return &s->local_node;
#endif
}

/* Verify that a pointer has an address that is valid within a slab page */
static inline int check_valid_pointer(struct kmem_cache *s,
				struct page *page, const void *object)
{
	void *base;

	if (!object)
		return 1;

	base = page_address(page);
	if (object < base || object >= base + page->objects * s->size ||
		(object - base) % s->size) {
		return 0;
	}

	return 1;
}

static inline void *get_freepointer(struct kmem_cache *s, void *object)
{
	return *(void **)(object + s->offset);
}

static inline void set_freepointer(struct kmem_cache *s, void *object, void *fp)
{
	*(void **)(object + s->offset) = fp;
}

/* Loop over all objects in a slab */
#define for_each_object(__p, __s, __addr, __objects) \
	for (__p = (__addr); __p < (__addr) + (__objects) * (__s)->size;\
			__p += (__s)->size)

/* Scan freelist */
#define for_each_free_object(__p, __s, __free) \
	for (__p = (__free); __p; __p = get_freepointer((__s), __p))

/* Determine object index from a given position */
static inline int slab_index(void *p, struct kmem_cache *s, void *addr)
{
	return (p - addr) / s->size;
}

static inline struct kmem_cache_order_objects oo_make(int order,
						unsigned long size)
{
	struct kmem_cache_order_objects x = {
		(order << OO_SHIFT) + (PAGE_SIZE << order) / size
	};

	return x;
}

static inline int oo_order(struct kmem_cache_order_objects x)
{
	return x.x >> OO_SHIFT;
}

static inline int oo_objects(struct kmem_cache_order_objects x)
{
	return x.x & OO_MASK;
}

#ifdef CONFIG_SLUB_DEBUG
/*
 * Debug settings:
 */
#ifdef CONFIG_SLUB_DEBUG_ON
static int slub_debug = DEBUG_DEFAULT_FLAGS;
#else
static int slub_debug;
#endif

static char *slub_debug_slabs;
static int disable_higher_order_debug;

/*
 * Object debugging
 */
static void print_section(char *text, u8 *addr, unsigned int length)
{
	int i, offset;
	int newline = 1;
	char ascii[17];

	ascii[16] = 0;

	for (i = 0; i < length; i++) {
		if (newline) {
			printk(KERN_ERR "%8s 0x%p: ", text, addr + i);
			newline = 0;
		}
		printk(KERN_CONT " %02x", addr[i]);
		offset = i % 16;
		ascii[offset] = isgraph(addr[i]) ? addr[i] : '.';
		if (offset == 15) {
			printk(KERN_CONT " %s\n", ascii);
			newline = 1;
		}
	}
	if (!newline) {
		i %= 16;
		while (i < 16) {
			printk(KERN_CONT "   ");
			ascii[i] = ' ';
			i++;
		}
		printk(KERN_CONT " %s\n", ascii);
	}
}

static struct track *get_track(struct kmem_cache *s, void *object,
	enum track_item alloc)
{
	struct track *p;

	if (s->offset)
		p = object + s->offset + sizeof(void *);
	else
		p = object + s->inuse;

	return p + alloc;
}

static void set_track(struct kmem_cache *s, void *object,
			enum track_item alloc, unsigned long addr)
{
	struct track *p = get_track(s, object, alloc);

	if (addr) {
		p->addr = addr;
		p->cpu = smp_processor_id();
		p->pid = current->pid;
		p->when = jiffies;
	} else
		memset(p, 0, sizeof(struct track));
}

static void init_tracking(struct kmem_cache *s, void *object)
{
	if (!(s->flags & SLAB_STORE_USER))
		return;

	set_track(s, object, TRACK_FREE, 0UL);
	set_track(s, object, TRACK_ALLOC, 0UL);
}

static void print_track(const char *s, struct track *t)
{
	if (!t->addr)
		return;

	printk(KERN_ERR "INFO: %s in %pS age=%lu cpu=%u pid=%d\n",
		s, (void *)t->addr, jiffies - t->when, t->cpu, t->pid);
}

static void print_tracking(struct kmem_cache *s, void *object)
{
	if (!(s->flags & SLAB_STORE_USER))
		return;

	print_track("Allocated", get_track(s, object, TRACK_ALLOC));
	print_track("Freed", get_track(s, object, TRACK_FREE));
}

static void print_page_info(struct page *page)
{
	printk(KERN_ERR "INFO: Slab 0x%p objects=%u used=%u fp=0x%p flags=0x%04lx\n",
		page, page->objects, page->inuse, page->freelist, page->flags);

}

static void slab_bug(struct kmem_cache *s, char *fmt, ...)
{
	va_list args;
	char buf[100];

	va_start(args, fmt);
	vsnprintf(buf, sizeof(buf), fmt, args);
	va_end(args);
	printk(KERN_ERR "========================================"
			"=====================================\n");
	printk(KERN_ERR "BUG %s: %s\n", s->name, buf);
	printk(KERN_ERR "----------------------------------------"
			"-------------------------------------\n\n");
}

static void slab_fix(struct kmem_cache *s, char *fmt, ...)
{
	va_list args;
	char buf[100];

	va_start(args, fmt);
	vsnprintf(buf, sizeof(buf), fmt, args);
	va_end(args);
	printk(KERN_ERR "FIX %s: %s\n", s->name, buf);
}

static void print_trailer(struct kmem_cache *s, struct page *page, u8 *p)
{
	unsigned int off;	/* Offset of last byte */
	u8 *addr = page_address(page);

	print_tracking(s, p);

	print_page_info(page);

	printk(KERN_ERR "INFO: Object 0x%p @offset=%tu fp=0x%p\n\n",
			p, p - addr, get_freepointer(s, p));

	if (p > addr + 16)
		print_section("Bytes b4", p - 16, 16);

	print_section("Object", p, min_t(unsigned long, s->objsize, PAGE_SIZE));

	if (s->flags & SLAB_RED_ZONE)
		print_section("Redzone", p + s->objsize,
			s->inuse - s->objsize);

	if (s->offset)
		off = s->offset + sizeof(void *);
	else
		off = s->inuse;

	if (s->flags & SLAB_STORE_USER)
		off += 2 * sizeof(struct track);

	if (off != s->size)
		/* Beginning of the filler is the free pointer */
		print_section("Padding", p + off, s->size - off);

	dump_stack();
}

static void object_err(struct kmem_cache *s, struct page *page,
			u8 *object, char *reason)
{
	slab_bug(s, "%s", reason);
	print_trailer(s, page, object);
}

static void slab_err(struct kmem_cache *s, struct page *page, char *fmt, ...)
{
	va_list args;
	char buf[100];

	va_start(args, fmt);
	vsnprintf(buf, sizeof(buf), fmt, args);
	va_end(args);
	slab_bug(s, "%s", buf);
	print_page_info(page);
	dump_stack();
}

static void init_object(struct kmem_cache *s, void *object, int active)
{
	u8 *p = object;

	if (s->flags & __OBJECT_POISON) {
		memset(p, POISON_FREE, s->objsize - 1);
		p[s->objsize - 1] = POISON_END;
	}

	if (s->flags & SLAB_RED_ZONE)
		memset(p + s->objsize,
			active ? SLUB_RED_ACTIVE : SLUB_RED_INACTIVE,
			s->inuse - s->objsize);
}

static u8 *check_bytes(u8 *start, unsigned int value, unsigned int bytes)
{
	while (bytes) {
		if (*start != (u8)value)
			return start;
		start++;
		bytes--;
	}
	return NULL;
}

static void restore_bytes(struct kmem_cache *s, char *message, u8 data,
						void *from, void *to)
{
	slab_fix(s, "Restoring 0x%p-0x%p=0x%x\n", from, to - 1, data);
	memset(from, data, to - from);
}

static int check_bytes_and_report(struct kmem_cache *s, struct page *page,
			u8 *object, char *what,
			u8 *start, unsigned int value, unsigned int bytes)
{
	u8 *fault;
	u8 *end;

	fault = check_bytes(start, value, bytes);
	if (!fault)
		return 1;

	end = start + bytes;
	while (end > fault && end[-1] == value)
		end--;

	slab_bug(s, "%s overwritten", what);
	printk(KERN_ERR "INFO: 0x%p-0x%p. First byte 0x%x instead of 0x%x\n",
					fault, end - 1, fault[0], value);
	print_trailer(s, page, object);

	restore_bytes(s, what, value, fault, end);
	return 0;
}

/*
 * Object layout:
 *
 * object address
 * 	Bytes of the object to be managed.
 * 	If the freepointer may overlay the object then the free
 * 	pointer is the first word of the object.
 *
 * 	Poisoning uses 0x6b (POISON_FREE) and the last byte is
 * 	0xa5 (POISON_END)
 *
 * object + s->objsize
 * 	Padding to reach word boundary. This is also used for Redzoning.
 * 	Padding is extended by another word if Redzoning is enabled and
 * 	objsize == inuse.
 *
 * 	We fill with 0xbb (RED_INACTIVE) for inactive objects and with
 * 	0xcc (RED_ACTIVE) for objects in use.
 *
 * object + s->inuse
 * 	Meta data starts here.
 *
 * 	A. Free pointer (if we cannot overwrite object on free)
 * 	B. Tracking data for SLAB_STORE_USER
 * 	C. Padding to reach required alignment boundary or at mininum
 * 		one word if debugging is on to be able to detect writes
 * 		before the word boundary.
 *
 *	Padding is done using 0x5a (POISON_INUSE)
 *
 * object + s->size
 * 	Nothing is used beyond s->size.
 *
 * If slabcaches are merged then the objsize and inuse boundaries are mostly
 * ignored. And therefore no slab options that rely on these boundaries
 * may be used with merged slabcaches.
 */

static int check_pad_bytes(struct kmem_cache *s, struct page *page, u8 *p)
{
	unsigned long off = s->inuse;	/* The end of info */

	if (s->offset)
		/* Freepointer is placed after the object. */
		off += sizeof(void *);

	if (s->flags & SLAB_STORE_USER)
		/* We also have user information there */
		off += 2 * sizeof(struct track);

	if (s->size == off)
		return 1;

	return check_bytes_and_report(s, page, p, "Object padding",
				p + off, POISON_INUSE, s->size - off);
}

/* Check the pad bytes at the end of a slab page */
static int slab_pad_check(struct kmem_cache *s, struct page *page)
{
	u8 *start;
	u8 *fault;
	u8 *end;
	int length;
	int remainder;

	if (!(s->flags & SLAB_POISON))
		return 1;

	start = page_address(page);
	length = (PAGE_SIZE << compound_order(page));
	end = start + length;
	remainder = length % s->size;
	if (!remainder)
		return 1;

	fault = check_bytes(end - remainder, POISON_INUSE, remainder);
	if (!fault)
		return 1;
	while (end > fault && end[-1] == POISON_INUSE)
		end--;

	slab_err(s, page, "Padding overwritten. 0x%p-0x%p", fault, end - 1);
	print_section("Padding", end - remainder, remainder);

	restore_bytes(s, "slab padding", POISON_INUSE, end - remainder, end);
	return 0;
}

static int check_object(struct kmem_cache *s, struct page *page,
					void *object, int active)
{
	u8 *p = object;
	u8 *endobject = object + s->objsize;

	if (s->flags & SLAB_RED_ZONE) {
		unsigned int red =
			active ? SLUB_RED_ACTIVE : SLUB_RED_INACTIVE;

		if (!check_bytes_and_report(s, page, object, "Redzone",
			endobject, red, s->inuse - s->objsize))
			return 0;
	} else {
		if ((s->flags & SLAB_POISON) && s->objsize < s->inuse) {
			check_bytes_and_report(s, page, p, "Alignment padding",
				endobject, POISON_INUSE, s->inuse - s->objsize);
		}
	}

	if (s->flags & SLAB_POISON) {
		if (!active && (s->flags & __OBJECT_POISON) &&
			(!check_bytes_and_report(s, page, p, "Poison", p,
					POISON_FREE, s->objsize - 1) ||
			 !check_bytes_and_report(s, page, p, "Poison",
				p + s->objsize - 1, POISON_END, 1)))
			return 0;
		/*
		 * check_pad_bytes cleans up on its own.
		 */
		check_pad_bytes(s, page, p);
	}

	if (!s->offset && active)
		/*
		 * Object and freepointer overlap. Cannot check
		 * freepointer while object is allocated.
		 */
		return 1;

	/* Check free pointer validity */
	if (!check_valid_pointer(s, page, get_freepointer(s, p))) {
		object_err(s, page, p, "Freepointer corrupt");
		/*
		 * No choice but to zap it and thus lose the remainder
		 * of the free objects in this slab. May cause
		 * another error because the object count is now wrong.
		 */
		set_freepointer(s, p, NULL);
		return 0;
	}
	return 1;
}

static int check_slab(struct kmem_cache *s, struct page *page)
{
	int maxobj;

	VM_BUG_ON(!irqs_disabled());

	if (!PageSlab(page)) {
		slab_err(s, page, "Not a valid slab page");
		return 0;
	}

	maxobj = (PAGE_SIZE << compound_order(page)) / s->size;
	if (page->objects > maxobj) {
		slab_err(s, page, "objects %u > max %u",
			s->name, page->objects, maxobj);
		return 0;
	}
	if (page->inuse > page->objects) {
		slab_err(s, page, "inuse %u > max %u",
			s->name, page->inuse, page->objects);
		return 0;
	}
	/* Slab_pad_check fixes things up after itself */
	slab_pad_check(s, page);
	return 1;
}

/*
 * Determine if a certain object on a page is on the freelist. Must hold the
 * slab lock to guarantee that the chains are in a consistent state.
 */
static int on_freelist(struct kmem_cache *s, struct page *page, void *search)
{
	int nr = 0;
	void *fp = page->freelist;
	void *object = NULL;
	unsigned long max_objects;

	while (fp && nr <= page->objects) {
		if (fp == search)
			return 1;
		if (!check_valid_pointer(s, page, fp)) {
			if (object) {
				object_err(s, page, object,
					"Freechain corrupt");
				set_freepointer(s, object, NULL);
				break;
			} else {
				slab_err(s, page, "Freepointer corrupt");
				page->freelist = NULL;
				page->inuse = page->objects;
				slab_fix(s, "Freelist cleared");
				return 0;
			}
			break;
		}
		object = fp;
		fp = get_freepointer(s, object);
		nr++;
	}

	max_objects = (PAGE_SIZE << compound_order(page)) / s->size;
	if (max_objects > MAX_OBJS_PER_PAGE)
		max_objects = MAX_OBJS_PER_PAGE;

	if (page->objects != max_objects) {
		slab_err(s, page, "Wrong number of objects. Found %d but "
			"should be %d", page->objects, max_objects);
		page->objects = max_objects;
		slab_fix(s, "Number of objects adjusted.");
	}
	if (page->inuse != page->objects - nr) {
		slab_err(s, page, "Wrong object count. Counter is %d but "
			"counted were %d", page->inuse, page->objects - nr);
		page->inuse = page->objects - nr;
		slab_fix(s, "Object count adjusted.");
	}
	return search == NULL;
}

static void trace(struct kmem_cache *s, struct page *page, void *object,
								int alloc)
{
	if (s->flags & SLAB_TRACE) {
		printk(KERN_INFO "TRACE %s %s 0x%p inuse=%d fp=0x%p\n",
			s->name,
			alloc ? "alloc" : "free",
			object, page->inuse,
			page->freelist);

		if (!alloc)
			print_section("Object", (void *)object, s->objsize);

		dump_stack();
	}
}

/*
 * Tracking of fully allocated slabs for debugging purposes.
 */
static void add_full(struct kmem_cache_node *n, struct page *page)
{
	spin_lock(&n->list_lock);
	list_add(&page->lru, &n->full);
	spin_unlock(&n->list_lock);
}

static void remove_full(struct kmem_cache *s, struct page *page)
{
	struct kmem_cache_node *n;

	if (!(s->flags & SLAB_STORE_USER))
		return;

	n = get_node(s, page_to_nid(page));

	spin_lock(&n->list_lock);
	list_del(&page->lru);
	spin_unlock(&n->list_lock);
}

/* Tracking of the number of slabs for debugging purposes */
static inline unsigned long slabs_node(struct kmem_cache *s, int node)
{
	struct kmem_cache_node *n = get_node(s, node);

	return atomic_long_read(&n->nr_slabs);
}

static inline unsigned long node_nr_slabs(struct kmem_cache_node *n)
{
	return atomic_long_read(&n->nr_slabs);
}

static inline void inc_slabs_node(struct kmem_cache *s, int node, int objects)
{
	struct kmem_cache_node *n = get_node(s, node);

	/*
	 * May be called early in order to allocate a slab for the
	 * kmem_cache_node structure. Solve the chicken-egg
	 * dilemma by deferring the increment of the count during
	 * bootstrap (see early_kmem_cache_node_alloc).
	 */
	if (!NUMA_BUILD || n) {
		atomic_long_inc(&n->nr_slabs);
		atomic_long_add(objects, &n->total_objects);
	}
}
static inline void dec_slabs_node(struct kmem_cache *s, int node, int objects)
{
	struct kmem_cache_node *n = get_node(s, node);

	atomic_long_dec(&n->nr_slabs);
	atomic_long_sub(objects, &n->total_objects);
}

/* Object debug checks for alloc/free paths */
static void setup_object_debug(struct kmem_cache *s, struct page *page,
								void *object)
{
	if (!(s->flags & (SLAB_STORE_USER|SLAB_RED_ZONE|__OBJECT_POISON)))
		return;

	init_object(s, object, 0);
	init_tracking(s, object);
}

static int alloc_debug_processing(struct kmem_cache *s, struct page *page,
					void *object, unsigned long addr)
{
	if (!check_slab(s, page))
		goto bad;

	if (!on_freelist(s, page, object)) {
		object_err(s, page, object, "Object already allocated");
		goto bad;
	}

	if (!check_valid_pointer(s, page, object)) {
		object_err(s, page, object, "Freelist Pointer check fails");
		goto bad;
	}

	if (!check_object(s, page, object, 0))
		goto bad;

	/* Success perform special debug activities for allocs */
	if (s->flags & SLAB_STORE_USER)
		set_track(s, object, TRACK_ALLOC, addr);
	trace(s, page, object, 1);
	init_object(s, object, 1);
	return 1;

bad:
	if (PageSlab(page)) {
		/*
		 * If this is a slab page then lets do the best we can
		 * to avoid issues in the future. Marking all objects
		 * as used avoids touching the remaining objects.
		 */
		slab_fix(s, "Marking all objects used");
		page->inuse = page->objects;
		page->freelist = NULL;
	}
	return 0;
}

static int free_debug_processing(struct kmem_cache *s, struct page *page,
					void *object, unsigned long addr)
{
	if (!check_slab(s, page))
		goto fail;

	if (!check_valid_pointer(s, page, object)) {
		slab_err(s, page, "Invalid object pointer 0x%p", object);
		goto fail;
	}

	if (on_freelist(s, page, object)) {
		object_err(s, page, object, "Object already free");
		goto fail;
	}

	if (!check_object(s, page, object, 1))
		return 0;

	if (unlikely(s != page->slab)) {
		if (!PageSlab(page)) {
			slab_err(s, page, "Attempt to free object(0x%p) "
				"outside of slab", object);
		} else if (!page->slab) {
			printk(KERN_ERR
				"SLUB <none>: no slab for object 0x%p.\n",
						object);
			dump_stack();
		} else
			object_err(s, page, object,
					"page slab pointer corrupt.");
		goto fail;
	}

	/* Special debug activities for freeing objects */
	if (!PageSlubFrozen(page) && !page->freelist)
		remove_full(s, page);
	if (s->flags & SLAB_STORE_USER)
		set_track(s, object, TRACK_FREE, addr);
	trace(s, page, object, 0);
	init_object(s, object, 0);
	return 1;

fail:
	slab_fix(s, "Object at 0x%p not freed", object);
	return 0;
}

static int __init setup_slub_debug(char *str)
{
	slub_debug = DEBUG_DEFAULT_FLAGS;
	if (*str++ != '=' || !*str)
		/*
		 * No options specified. Switch on full debugging.
		 */
		goto out;

	if (*str == ',')
		/*
		 * No options but restriction on slabs. This means full
		 * debugging for slabs matching a pattern.
		 */
		goto check_slabs;

	if (tolower(*str) == 'o') {
		/*
		 * Avoid enabling debugging on caches if its minimum order
		 * would increase as a result.
		 */
		disable_higher_order_debug = 1;
		goto out;
	}

	slub_debug = 0;
	if (*str == '-')
		/*
		 * Switch off all debugging measures.
		 */
		goto out;

	/*
	 * Determine which debug features should be switched on
	 */
	for (; *str && *str != ','; str++) {
		switch (tolower(*str)) {
		case 'f':
			slub_debug |= SLAB_DEBUG_FREE;
			break;
		case 'z':
			slub_debug |= SLAB_RED_ZONE;
			break;
		case 'p':
			slub_debug |= SLAB_POISON;
			break;
		case 'u':
			slub_debug |= SLAB_STORE_USER;
			break;
		case 't':
			slub_debug |= SLAB_TRACE;
			break;
		case 'a':
			slub_debug |= SLAB_FAILSLAB;
			break;
		default:
			printk(KERN_ERR "slub_debug option '%c' "
				"unknown. skipped\n", *str);
		}
	}

check_slabs:
	if (*str == ',')
		slub_debug_slabs = str + 1;
out:
	return 1;
}

__setup("slub_debug", setup_slub_debug);

static unsigned long kmem_cache_flags(unsigned long objsize,
	unsigned long flags, const char *name,
	void (*ctor)(void *))
{
	/*
	 * Enable debugging if selected on the kernel commandline.
	 */
	if (slub_debug && (!slub_debug_slabs ||
		!strncmp(slub_debug_slabs, name, strlen(slub_debug_slabs))))
		flags |= slub_debug;

	return flags;
}
#else
static inline void setup_object_debug(struct kmem_cache *s,
			struct page *page, void *object) {}

static inline int alloc_debug_processing(struct kmem_cache *s,
	struct page *page, void *object, unsigned long addr) { return 0; }

static inline int free_debug_processing(struct kmem_cache *s,
	struct page *page, void *object, unsigned long addr) { return 0; }

static inline int slab_pad_check(struct kmem_cache *s, struct page *page)
			{ return 1; }
static inline int check_object(struct kmem_cache *s, struct page *page,
			void *object, int active) { return 1; }
static inline void add_full(struct kmem_cache_node *n, struct page *page) {}
static inline unsigned long kmem_cache_flags(unsigned long objsize,
	unsigned long flags, const char *name,
	void (*ctor)(void *))
{
	return flags;
}
#define slub_debug 0

#define disable_higher_order_debug 0

static inline unsigned long slabs_node(struct kmem_cache *s, int node)
							{ return 0; }
static inline unsigned long node_nr_slabs(struct kmem_cache_node *n)
							{ return 0; }
static inline void inc_slabs_node(struct kmem_cache *s, int node,
							int objects) {}
static inline void dec_slabs_node(struct kmem_cache *s, int node,
							int objects) {}
#endif

/*
 * Slab allocation and freeing
 */
static inline struct page *alloc_slab_page(gfp_t flags, int node,
					struct kmem_cache_order_objects oo)
{
	int order = oo_order(oo);

	flags |= __GFP_NOTRACK;

	if (node == -1)
		return alloc_pages(flags, order);
	else
		return alloc_pages_node(node, flags, order);
}

static struct page *allocate_slab(struct kmem_cache *s, gfp_t flags, int node)
{
	struct page *page;
	struct kmem_cache_order_objects oo = s->oo;
	gfp_t alloc_gfp;

	flags |= s->allocflags;

	/*
	 * Let the initial higher-order allocation fail under memory pressure
	 * so we fall-back to the minimum order allocation.
	 */
	alloc_gfp = (flags | __GFP_NOWARN | __GFP_NORETRY) & ~__GFP_NOFAIL;

	page = alloc_slab_page(alloc_gfp, node, oo);
	if (unlikely(!page)) {
		oo = s->min;
		/*
		 * Allocation may have failed due to fragmentation.
		 * Try a lower order alloc if possible
		 */
		page = alloc_slab_page(flags, node, oo);
		if (!page)
			return NULL;

		stat(s, ORDER_FALLBACK);
	}

	if (kmemcheck_enabled
		&& !(s->flags & (SLAB_NOTRACK | DEBUG_DEFAULT_FLAGS))) {
		int pages = 1 << oo_order(oo);

		kmemcheck_alloc_shadow(page, oo_order(oo), flags, node);

		/*
		 * Objects from caches that have a constructor don't get
		 * cleared when they're allocated, so we need to do it here.
		 */
		if (s->ctor)
			kmemcheck_mark_uninitialized_pages(page, pages);
		else
			kmemcheck_mark_unallocated_pages(page, pages);
	}

	page->objects = oo_objects(oo);
	mod_zone_page_state(page_zone(page),
		(s->flags & SLAB_RECLAIM_ACCOUNT) ?
		NR_SLAB_RECLAIMABLE : NR_SLAB_UNRECLAIMABLE,
		1 << oo_order(oo));

	return page;
}

static void setup_object(struct kmem_cache *s, struct page *page,
				void *object)
{
	setup_object_debug(s, page, object);
	if (unlikely(s->ctor))
		s->ctor(object);
}

static
struct page *new_slab(struct kmem_cache *s, gfp_t flags, int node, int *reserve)
{
	struct page *page;
	void *start;
	void *last;
	void *p;

	BUG_ON(flags & GFP_SLAB_BUG_MASK);

	page = allocate_slab(s,
		flags & (GFP_RECLAIM_MASK | GFP_CONSTRAINT_MASK), node);
	if (!page)
		goto out;

	*reserve = page->reserve;

	inc_slabs_node(s, page_to_nid(page), page->objects);
	page->slab = s;
	page->flags |= 1 << PG_slab;
	if (s->flags & (SLAB_DEBUG_FREE | SLAB_RED_ZONE | SLAB_POISON |
			SLAB_STORE_USER | SLAB_TRACE))
		__SetPageSlubDebug(page);

	start = page_address(page);

	if (unlikely(s->flags & SLAB_POISON))
		memset(start, POISON_INUSE, PAGE_SIZE << compound_order(page));

	last = start;
	for_each_object(p, s, start, page->objects) {
		setup_object(s, page, last);
		set_freepointer(s, last, p);
		last = p;
	}
	setup_object(s, page, last);
	set_freepointer(s, last, NULL);

	page->freelist = start;
	page->inuse = 0;
out:
	return page;
}

static void __free_slab(struct kmem_cache *s, struct page *page)
{
	int order = compound_order(page);
	int pages = 1 << order;

	if (unlikely(SLABDEBUG && PageSlubDebug(page))) {
		void *p;

		slab_pad_check(s, page);
		for_each_object(p, s, page_address(page),
						page->objects)
			check_object(s, page, p, 0);
		__ClearPageSlubDebug(page);
	}

	kmemcheck_free_shadow(page, compound_order(page));

	mod_zone_page_state(page_zone(page),
		(s->flags & SLAB_RECLAIM_ACCOUNT) ?
		NR_SLAB_RECLAIMABLE : NR_SLAB_UNRECLAIMABLE,
		-pages);

	__ClearPageSlab(page);
	reset_page_mapcount(page);
	if (current->reclaim_state)
		current->reclaim_state->reclaimed_slab += pages;
	__free_pages(page, order);
}

static void rcu_free_slab(struct rcu_head *h)
{
	struct page *page;

	page = container_of((struct list_head *)h, struct page, lru);
	__free_slab(page->slab, page);
}

static void free_slab(struct kmem_cache *s, struct page *page)
{
	if (unlikely(s->flags & SLAB_DESTROY_BY_RCU)) {
		/*
		 * RCU free overloads the RCU head over the LRU
		 */
		struct rcu_head *head = (void *)&page->lru;

		call_rcu(head, rcu_free_slab);
	} else
		__free_slab(s, page);
}

static void discard_slab(struct kmem_cache *s, struct page *page)
{
	dec_slabs_node(s, page_to_nid(page), page->objects);
	free_slab(s, page);
}

/*
 * Per slab locking using the pagelock
 */
static __always_inline void slab_lock(struct page *page)
{
	bit_spin_lock(PG_locked, &page->flags);
}

static __always_inline void slab_unlock(struct page *page)
{
	__bit_spin_unlock(PG_locked, &page->flags);
}

static __always_inline int slab_trylock(struct page *page)
{
	int rc = 1;

	rc = bit_spin_trylock(PG_locked, &page->flags);
	return rc;
}

/*
 * Management of partially allocated slabs
 */
static void add_partial(struct kmem_cache_node *n,
				struct page *page, int tail)
{
	spin_lock(&n->list_lock);
	n->nr_partial++;
	if (tail)
		list_add_tail(&page->lru, &n->partial);
	else
		list_add(&page->lru, &n->partial);
	spin_unlock(&n->list_lock);
}

static void remove_partial(struct kmem_cache *s, struct page *page)
{
	struct kmem_cache_node *n = get_node(s, page_to_nid(page));

	spin_lock(&n->list_lock);
	list_del(&page->lru);
	n->nr_partial--;
	spin_unlock(&n->list_lock);
}

/*
 * Lock slab and remove from the partial list.
 *
 * Must hold list_lock.
 */
static inline int lock_and_freeze_slab(struct kmem_cache_node *n,
							struct page *page)
{
	if (slab_trylock(page)) {
		list_del(&page->lru);
		n->nr_partial--;
		__SetPageSlubFrozen(page);
		return 1;
	}
	return 0;
}

/*
 * Try to allocate a partial slab from a specific node.
 */
static struct page *get_partial_node(struct kmem_cache_node *n)
{
	struct page *page;

	/*
	 * Racy check. If we mistakenly see no partial slabs then we
	 * just allocate an empty slab. If we mistakenly try to get a
	 * partial slab and there is none available then get_partials()
	 * will return NULL.
	 */
	if (!n || !n->nr_partial)
		return NULL;

	spin_lock(&n->list_lock);
	list_for_each_entry(page, &n->partial, lru)
		if (lock_and_freeze_slab(n, page))
			goto out;
	page = NULL;
out:
	spin_unlock(&n->list_lock);
	return page;
}

/*
 * Get a page from somewhere. Search in increasing NUMA distances.
 */
static struct page *get_any_partial(struct kmem_cache *s, gfp_t flags)
{
#ifdef CONFIG_NUMA
	struct zonelist *zonelist;
	struct zoneref *z;
	struct zone *zone;
	enum zone_type high_zoneidx = gfp_zone(flags);
	struct page *page;

	/*
	 * The defrag ratio allows a configuration of the tradeoffs between
	 * inter node defragmentation and node local allocations. A lower
	 * defrag_ratio increases the tendency to do local allocations
	 * instead of attempting to obtain partial slabs from other nodes.
	 *
	 * If the defrag_ratio is set to 0 then kmalloc() always
	 * returns node local objects. If the ratio is higher then kmalloc()
	 * may return off node objects because partial slabs are obtained
	 * from other nodes and filled up.
	 *
	 * If /sys/kernel/slab/xx/defrag_ratio is set to 100 (which makes
	 * defrag_ratio = 1000) then every (well almost) allocation will
	 * first attempt to defrag slab caches on other nodes. This means
	 * scanning over all nodes to look for partial slabs which may be
	 * expensive if we do it every time we are trying to find a slab
	 * with available objects.
	 */
	if (!s->remote_node_defrag_ratio ||
			get_cycles() % 1024 > s->remote_node_defrag_ratio)
		return NULL;

	zonelist = node_zonelist(slab_node(current->mempolicy), flags);
	for_each_zone_zonelist(zone, z, zonelist, high_zoneidx) {
		struct kmem_cache_node *n;

		n = get_node(s, zone_to_nid(zone));

		if (n && cpuset_zone_allowed_hardwall(zone, flags) &&
				n->nr_partial > s->min_partial) {
			page = get_partial_node(n);
			if (page)
				return page;
		}
	}
#endif
	return NULL;
}

/*
 * Get a partial page, lock it and return it.
 */
static struct page *get_partial(struct kmem_cache *s, gfp_t flags, int node)
{
	struct page *page;
	int searchnode = (node == -1) ? numa_node_id() : node;

	page = get_partial_node(get_node(s, searchnode));
	if (page || (flags & __GFP_THISNODE))
		return page;

	return get_any_partial(s, flags);
}

/*
 * Move a page back to the lists.
 *
 * Must be called with the slab lock held.
 *
 * On exit the slab lock will have been dropped.
 */
static void unfreeze_slab(struct kmem_cache *s, struct page *page, int tail)
{
	struct kmem_cache_node *n = get_node(s, page_to_nid(page));

	__ClearPageSlubFrozen(page);
	if (page->inuse) {

		if (page->freelist) {
			add_partial(n, page, tail);
			stat(s, tail ? DEACTIVATE_TO_TAIL : DEACTIVATE_TO_HEAD);
		} else {
			stat(s, DEACTIVATE_FULL);
			if (SLABDEBUG && PageSlubDebug(page) &&
						(s->flags & SLAB_STORE_USER))
				add_full(n, page);
		}
		slab_unlock(page);
	} else {
		stat(s, DEACTIVATE_EMPTY);
		if (n->nr_partial < s->min_partial) {
			/*
			 * Adding an empty slab to the partial slabs in order
			 * to avoid page allocator overhead. This slab needs
			 * to come after the other slabs with objects in
			 * so that the others get filled first. That way the
			 * size of the partial list stays small.
			 *
			 * kmem_cache_shrink can reclaim any empty slabs from
			 * the partial list.
			 */
			add_partial(n, page, 1);
			slab_unlock(page);
		} else {
			slab_unlock(page);
			stat(s, FREE_SLAB);
			discard_slab(s, page);
		}
	}
}

/*
 * Remove the cpu slab
 */
static void deactivate_slab(struct kmem_cache *s, struct kmem_cache_cpu *c)
{
	struct page *page = c->page;
	int tail = 1;

	if (page->freelist)
		stat(s, DEACTIVATE_REMOTE_FREES);
	/*
	 * Merge cpu freelist into slab freelist. Typically we get here
	 * because both freelists are empty. So this is unlikely
	 * to occur.
	 */
	while (unlikely(c->freelist)) {
		void **object;

		tail = 0;	/* Hot objects. Put the slab first */

		/* Retrieve object from cpu_freelist */
		object = c->freelist;
		c->freelist = get_freepointer(s, c->freelist);

		/* And put onto the regular freelist */
		set_freepointer(s, object, page->freelist);
		page->freelist = object;
		page->inuse--;
	}
	c->page = NULL;
	unfreeze_slab(s, page, tail);
}

static inline void flush_slab(struct kmem_cache *s, struct kmem_cache_cpu *c)
{
	stat(s, CPUSLAB_FLUSH);
	slab_lock(c->page);
	deactivate_slab(s, c);
}

/*
 * Flush cpu slab.
 *
 * Called from IPI handler with interrupts disabled.
 */
static inline void __flush_cpu_slab(struct kmem_cache *s, int cpu)
{
	struct kmem_cache_cpu *c = per_cpu_ptr(s->cpu_slab, cpu);

	if (likely(c && c->page))
		flush_slab(s, c);
}

static void flush_cpu_slab(void *d)
{
	struct kmem_cache *s = d;

	__flush_cpu_slab(s, smp_processor_id());
}

static void flush_all(struct kmem_cache *s)
{
	on_each_cpu(flush_cpu_slab, s, 1);
}

/*
 * Check if the objects in a per cpu structure fit numa
 * locality expectations.
 */
static inline int node_match(struct kmem_cache_cpu *c, int node)
{
#ifdef CONFIG_NUMA
	if (node != -1 && c->node != node)
		return 0;
#endif
	return 1;
}

static int count_free(struct page *page)
{
	return page->objects - page->inuse;
}

static unsigned long count_partial(struct kmem_cache_node *n,
					int (*get_count)(struct page *))
{
	unsigned long flags;
	unsigned long x = 0;
	struct page *page;

	spin_lock_irqsave(&n->list_lock, flags);
	list_for_each_entry(page, &n->partial, lru)
		x += get_count(page);
	spin_unlock_irqrestore(&n->list_lock, flags);
	return x;
}

static inline unsigned long node_nr_objs(struct kmem_cache_node *n)
{
#ifdef CONFIG_SLUB_DEBUG
	return atomic_long_read(&n->total_objects);
#else
	return 0;
#endif
}

static noinline void
slab_out_of_memory(struct kmem_cache *s, gfp_t gfpflags, int nid)
{
	int node;

	printk(KERN_WARNING
		"SLUB: Unable to allocate memory on node %d (gfp=0x%x)\n",
		nid, gfpflags);
	printk(KERN_WARNING "  cache: %s, object size: %d, buffer size: %d, "
		"default order: %d, min order: %d\n", s->name, s->objsize,
		s->size, oo_order(s->oo), oo_order(s->min));

	if (oo_order(s->min) > get_order(s->objsize))
		printk(KERN_WARNING "  %s debugging increased min order, use "
		       "slub_debug=O to disable.\n", s->name);

	for_each_online_node(node) {
		struct kmem_cache_node *n = get_node(s, node);
		unsigned long nr_slabs;
		unsigned long nr_objs;
		unsigned long nr_free;

		if (!n)
			continue;

		nr_free  = count_partial(n, count_free);
		nr_slabs = node_nr_slabs(n);
		nr_objs  = node_nr_objs(n);

		printk(KERN_WARNING
			"  node %d: slabs: %ld, objs: %ld, free: %ld\n",
			node, nr_slabs, nr_objs, nr_free);
	}
}

/*
 * Slow path. The lockless freelist is empty or we need to perform
 * debugging duties.
 *
 * Interrupts are disabled.
 *
 * Processing is still very fast if new objects have been freed to the
 * regular freelist. In that case we simply take over the regular freelist
 * as the lockless freelist and zap the regular freelist.
 *
 * If that is not working then we fall back to the partial lists. We take the
 * first element of the freelist as the object to allocate now and move the
 * rest of the freelist to the lockless freelist.
 *
 * And if we were unable to get a new slab from the partial slab lists then
 * we need to allocate a new slab. This is the slowest path since it involves
 * a call to the page allocator and the setup of a new slab.
 */
static void *__slab_alloc(struct kmem_cache *s, gfp_t gfpflags, int node,
			  unsigned long addr, struct kmem_cache_cpu *c)
{
	void **object;
	struct page *new;
	int reserve;

	/* We handle __GFP_ZERO in the caller */
	gfpflags &= ~__GFP_ZERO;

	if (unlikely(c->reserve)) {
		/*
		 * If the current slab is a reserve slab and the current
		 * allocation context does not allow access to the reserves we
		 * must force an allocation to test the current levels.
		 */
		if (!(gfp_to_alloc_flags(gfpflags) & ALLOC_NO_WATERMARKS))
			goto grow_slab;
	}
	if (!c->page)
		goto new_slab;

	slab_lock(c->page);
	if (unlikely(!node_match(c, node)))
		goto another_slab;

	stat(s, ALLOC_REFILL);

load_freelist:
	object = c->page->freelist;
	if (unlikely(!object))
		goto another_slab;
	if (unlikely(PageSlubDebug(c->page) || c->reserve))
		goto slow_path;

	c->freelist = get_freepointer(s, object);
	c->page->inuse = c->page->objects;
	c->page->freelist = NULL;
	c->node = page_to_nid(c->page);
unlock_out:
	slab_unlock(c->page);
	stat(s, ALLOC_SLOWPATH);
	return object;

another_slab:
	deactivate_slab(s, c);

new_slab:
	new = get_partial(s, gfpflags, node);
	if (new) {
		c->page = new;
		stat(s, ALLOC_FROM_PARTIAL);
		goto load_freelist;
	}

grow_slab:
	if (gfpflags & __GFP_WAIT)
		local_irq_enable();

	new = new_slab(s, gfpflags, node, &reserve);

	if (gfpflags & __GFP_WAIT)
		local_irq_disable();

	if (new) {
<<<<<<< HEAD
		c = get_cpu_slab(s, smp_processor_id());
		c->reserve = reserve;
		stat(c, ALLOC_SLAB);
=======
		c = __this_cpu_ptr(s->cpu_slab);
		stat(s, ALLOC_SLAB);
>>>>>>> 57d54889
		if (c->page)
			flush_slab(s, c);
		slab_lock(new);
		__SetPageSlubFrozen(new);
		c->page = new;
		goto load_freelist;
	}
	if (!(gfpflags & __GFP_NOWARN) && printk_ratelimit())
		slab_out_of_memory(s, gfpflags, node);
	return NULL;

slow_path:
	if (PageSlubDebug(c->page) &&
			!alloc_debug_processing(s, c->page, object, addr))
		goto another_slab;

	/*
	 * Avoid the slub fast path in slab_alloc() by not setting
	 * c->freelist and the fast path in slab_free() by making
	 * node_match() fail by setting c->node to -1.
	 *
	 * We use this for for debug and reserve checks which need
	 * to be done for each allocation.
	 */

	c->page->inuse++;
	c->page->freelist = get_freepointer(s, object);
	c->node = -1;
	goto unlock_out;
}

/*
 * Inlined fastpath so that allocation functions (kmalloc, kmem_cache_alloc)
 * have the fastpath folded into their functions. So no function call
 * overhead for requests that can be satisfied on the fastpath.
 *
 * The fastpath works by first checking if the lockless freelist can be used.
 * If not then __slab_alloc is called for slow processing.
 *
 * Otherwise we can simply pick the next object from the lockless free list.
 */
static __always_inline void *slab_alloc(struct kmem_cache *s,
		gfp_t gfpflags, int node, unsigned long addr)
{
	void **object;
	struct kmem_cache_cpu *c;
	unsigned long flags;

	gfpflags &= gfp_allowed_mask;

	lockdep_trace_alloc(gfpflags);
	might_sleep_if(gfpflags & __GFP_WAIT);

	if (should_failslab(s->objsize, gfpflags, s->flags))
		return NULL;

	local_irq_save(flags);
	c = __this_cpu_ptr(s->cpu_slab);
	object = c->freelist;
	if (unlikely(!object || !node_match(c, node)))

		object = __slab_alloc(s, gfpflags, node, addr, c);

	else {
		c->freelist = get_freepointer(s, object);
		stat(s, ALLOC_FASTPATH);
	}
	local_irq_restore(flags);

	if (unlikely(gfpflags & __GFP_ZERO) && object)
		memset(object, 0, s->objsize);

	kmemcheck_slab_alloc(s, gfpflags, object, s->objsize);
	kmemleak_alloc_recursive(object, s->objsize, 1, s->flags, gfpflags);

	return object;
}

void *kmem_cache_alloc(struct kmem_cache *s, gfp_t gfpflags)
{
	void *ret = slab_alloc(s, gfpflags, -1, _RET_IP_);

	trace_kmem_cache_alloc(_RET_IP_, ret, s->objsize, s->size, gfpflags);

	return ret;
}
EXPORT_SYMBOL(kmem_cache_alloc);

#ifdef CONFIG_TRACING
void *kmem_cache_alloc_notrace(struct kmem_cache *s, gfp_t gfpflags)
{
	return slab_alloc(s, gfpflags, -1, _RET_IP_);
}
EXPORT_SYMBOL(kmem_cache_alloc_notrace);
#endif

#ifdef CONFIG_NUMA
void *kmem_cache_alloc_node(struct kmem_cache *s, gfp_t gfpflags, int node)
{
	void *ret = slab_alloc(s, gfpflags, node, _RET_IP_);

	trace_kmem_cache_alloc_node(_RET_IP_, ret,
				    s->objsize, s->size, gfpflags, node);

	return ret;
}
EXPORT_SYMBOL(kmem_cache_alloc_node);
#endif

#ifdef CONFIG_TRACING
void *kmem_cache_alloc_node_notrace(struct kmem_cache *s,
				    gfp_t gfpflags,
				    int node)
{
	return slab_alloc(s, gfpflags, node, _RET_IP_);
}
EXPORT_SYMBOL(kmem_cache_alloc_node_notrace);
#endif

/*
 * Slow patch handling. This may still be called frequently since objects
 * have a longer lifetime than the cpu slabs in most processing loads.
 *
 * So we still attempt to reduce cache line usage. Just take the slab
 * lock and free the item. If there is no additional partial page
 * handling required then we can return immediately.
 */
static void __slab_free(struct kmem_cache *s, struct page *page,
			void *x, unsigned long addr)
{
	void *prior;
	void **object = (void *)x;

	stat(s, FREE_SLOWPATH);
	slab_lock(page);

	if (unlikely(SLABDEBUG && PageSlubDebug(page)))
		goto debug;

checks_ok:
	prior = page->freelist;
	set_freepointer(s, object, prior);
	page->freelist = object;
	page->inuse--;

	if (unlikely(PageSlubFrozen(page))) {
		stat(s, FREE_FROZEN);
		goto out_unlock;
	}

	if (unlikely(!page->inuse))
		goto slab_empty;

	/*
	 * Objects left in the slab. If it was not on the partial list before
	 * then add it.
	 */
	if (unlikely(!prior)) {
		add_partial(get_node(s, page_to_nid(page)), page, 1);
		stat(s, FREE_ADD_PARTIAL);
	}

out_unlock:
	slab_unlock(page);
	return;

slab_empty:
	if (prior) {
		/*
		 * Slab still on the partial list.
		 */
		remove_partial(s, page);
		stat(s, FREE_REMOVE_PARTIAL);
	}
	slab_unlock(page);
	stat(s, FREE_SLAB);
	discard_slab(s, page);
	return;

debug:
	if (!free_debug_processing(s, page, x, addr))
		goto out_unlock;
	goto checks_ok;
}

/*
 * Fastpath with forced inlining to produce a kfree and kmem_cache_free that
 * can perform fastpath freeing without additional function calls.
 *
 * The fastpath is only possible if we are freeing to the current cpu slab
 * of this processor. This typically the case if we have just allocated
 * the item before.
 *
 * If fastpath is not possible then fall back to __slab_free where we deal
 * with all sorts of special processing.
 */
static __always_inline void slab_free(struct kmem_cache *s,
			struct page *page, void *x, unsigned long addr)
{
	void **object = (void *)x;
	struct kmem_cache_cpu *c;
	unsigned long flags;

	kmemleak_free_recursive(x, s->flags);
	local_irq_save(flags);
	c = __this_cpu_ptr(s->cpu_slab);
	kmemcheck_slab_free(s, object, s->objsize);
	debug_check_no_locks_freed(object, s->objsize);
	if (!(s->flags & SLAB_DEBUG_OBJECTS))
		debug_check_no_obj_freed(object, s->objsize);
	if (likely(page == c->page && c->node >= 0)) {
		set_freepointer(s, object, c->freelist);
		c->freelist = object;
		stat(s, FREE_FASTPATH);
	} else
		__slab_free(s, page, x, addr);

	local_irq_restore(flags);
}

void kmem_cache_free(struct kmem_cache *s, void *x)
{
	struct page *page;

	page = virt_to_head_page(x);

	slab_free(s, page, x, _RET_IP_);

	trace_kmem_cache_free(_RET_IP_, x);
}
EXPORT_SYMBOL(kmem_cache_free);

/* Figure out on which slab page the object resides */
static struct page *get_object_page(const void *x)
{
	struct page *page = virt_to_head_page(x);

	if (!PageSlab(page))
		return NULL;

	return page;
}

/*
 * Object placement in a slab is made very easy because we always start at
 * offset 0. If we tune the size of the object to the alignment then we can
 * get the required alignment by putting one properly sized object after
 * another.
 *
 * Notice that the allocation order determines the sizes of the per cpu
 * caches. Each processor has always one slab available for allocations.
 * Increasing the allocation order reduces the number of times that slabs
 * must be moved on and off the partial lists and is therefore a factor in
 * locking overhead.
 */

/*
 * Mininum / Maximum order of slab pages. This influences locking overhead
 * and slab fragmentation. A higher order reduces the number of partial slabs
 * and increases the number of allocations possible without having to
 * take the list_lock.
 */
static int slub_min_order;
static int slub_max_order = PAGE_ALLOC_COSTLY_ORDER;
static int slub_min_objects;

/*
 * Merge control. If this is set then no merging of slab caches will occur.
 * (Could be removed. This was introduced to pacify the merge skeptics.)
 */
static int slub_nomerge;

/*
 * Calculate the order of allocation given an slab object size.
 *
 * The order of allocation has significant impact on performance and other
 * system components. Generally order 0 allocations should be preferred since
 * order 0 does not cause fragmentation in the page allocator. Larger objects
 * be problematic to put into order 0 slabs because there may be too much
 * unused space left. We go to a higher order if more than 1/16th of the slab
 * would be wasted.
 *
 * In order to reach satisfactory performance we must ensure that a minimum
 * number of objects is in one slab. Otherwise we may generate too much
 * activity on the partial lists which requires taking the list_lock. This is
 * less a concern for large slabs though which are rarely used.
 *
 * slub_max_order specifies the order where we begin to stop considering the
 * number of objects in a slab as critical. If we reach slub_max_order then
 * we try to keep the page order as low as possible. So we accept more waste
 * of space in favor of a small page order.
 *
 * Higher order allocations also allow the placement of more objects in a
 * slab and thereby reduce object handling overhead. If the user has
 * requested a higher mininum order then we start with that one instead of
 * the smallest order which will fit the object.
 */
static inline int slab_order(int size, int min_objects,
				int max_order, int fract_leftover)
{
	int order;
	int rem;
	int min_order = slub_min_order;

	if ((PAGE_SIZE << min_order) / size > MAX_OBJS_PER_PAGE)
		return get_order(size * MAX_OBJS_PER_PAGE) - 1;

	for (order = max(min_order,
				fls(min_objects * size - 1) - PAGE_SHIFT);
			order <= max_order; order++) {

		unsigned long slab_size = PAGE_SIZE << order;

		if (slab_size < min_objects * size)
			continue;

		rem = slab_size % size;

		if (rem <= slab_size / fract_leftover)
			break;

	}

	return order;
}

static inline int calculate_order(int size)
{
	int order;
	int min_objects;
	int fraction;
	int max_objects;

	/*
	 * Attempt to find best configuration for a slab. This
	 * works by first attempting to generate a layout with
	 * the best configuration and backing off gradually.
	 *
	 * First we reduce the acceptable waste in a slab. Then
	 * we reduce the minimum objects required in a slab.
	 */
	min_objects = slub_min_objects;
	if (!min_objects)
		min_objects = 4 * (fls(nr_cpu_ids) + 1);
	max_objects = (PAGE_SIZE << slub_max_order)/size;
	min_objects = min(min_objects, max_objects);

	while (min_objects > 1) {
		fraction = 16;
		while (fraction >= 4) {
			order = slab_order(size, min_objects,
						slub_max_order, fraction);
			if (order <= slub_max_order)
				return order;
			fraction /= 2;
		}
		min_objects--;
	}

	/*
	 * We were unable to place multiple objects in a slab. Now
	 * lets see if we can place a single object there.
	 */
	order = slab_order(size, 1, slub_max_order, 1);
	if (order <= slub_max_order)
		return order;

	/*
	 * Doh this slab cannot be placed using slub_max_order.
	 */
	order = slab_order(size, 1, MAX_ORDER, 1);
	if (order < MAX_ORDER)
		return order;
	return -ENOSYS;
}

/*
 * Figure out what the alignment of the objects will be.
 */
static unsigned long calculate_alignment(unsigned long flags,
		unsigned long align, unsigned long size)
{
	/*
	 * If the user wants hardware cache aligned objects then follow that
	 * suggestion if the object is sufficiently large.
	 *
	 * The hardware cache alignment cannot override the specified
	 * alignment though. If that is greater then use it.
	 */
	if (flags & SLAB_HWCACHE_ALIGN) {
		unsigned long ralign = cache_line_size();
		while (size <= ralign / 2)
			ralign /= 2;
		align = max(align, ralign);
	}

	if (align < ARCH_SLAB_MINALIGN)
		align = ARCH_SLAB_MINALIGN;

	return ALIGN(align, sizeof(void *));
}

static void
init_kmem_cache_node(struct kmem_cache_node *n, struct kmem_cache *s)
{
	n->nr_partial = 0;
	spin_lock_init(&n->list_lock);
	INIT_LIST_HEAD(&n->partial);
#ifdef CONFIG_SLUB_DEBUG
	atomic_long_set(&n->nr_slabs, 0);
	atomic_long_set(&n->total_objects, 0);
	INIT_LIST_HEAD(&n->full);
#endif
}

static DEFINE_PER_CPU(struct kmem_cache_cpu, kmalloc_percpu[KMALLOC_CACHES]);

static inline int alloc_kmem_cache_cpus(struct kmem_cache *s, gfp_t flags)
{
	if (s < kmalloc_caches + KMALLOC_CACHES && s >= kmalloc_caches)
		/*
		 * Boot time creation of the kmalloc array. Use static per cpu data
		 * since the per cpu allocator is not available yet.
		 */
		s->cpu_slab = kmalloc_percpu + (s - kmalloc_caches);
	else
		s->cpu_slab =  alloc_percpu(struct kmem_cache_cpu);

	if (!s->cpu_slab)
		return 0;

	return 1;
}

#ifdef CONFIG_NUMA
/*
 * No kmalloc_node yet so do it by hand. We know that this is the first
 * slab on the node for this slabcache. There are no concurrent accesses
 * possible.
 *
 * Note that this function only works on the kmalloc_node_cache
 * when allocating for the kmalloc_node_cache. This is used for bootstrapping
 * memory on a fresh node that has no slab structures yet.
 */
static void early_kmem_cache_node_alloc(gfp_t gfpflags, int node)
{
	struct page *page;
	struct kmem_cache_node *n;
	unsigned long flags;
	int reserve;

	BUG_ON(kmalloc_caches->size < sizeof(struct kmem_cache_node));

	page = new_slab(kmalloc_caches, gfpflags, node, &reserve);

	BUG_ON(!page);
	if (page_to_nid(page) != node) {
		printk(KERN_ERR "SLUB: Unable to allocate memory from "
				"node %d\n", node);
		printk(KERN_ERR "SLUB: Allocating a useless per node structure "
				"in order to be able to continue\n");
	}

	n = page->freelist;
	BUG_ON(!n);
	page->freelist = get_freepointer(kmalloc_caches, n);
	page->inuse++;
	kmalloc_caches->node[node] = n;
#ifdef CONFIG_SLUB_DEBUG
	init_object(kmalloc_caches, n, 1);
	init_tracking(kmalloc_caches, n);
#endif
	init_kmem_cache_node(n, kmalloc_caches);
	inc_slabs_node(kmalloc_caches, node, page->objects);

	/*
	 * lockdep requires consistent irq usage for each lock
	 * so even though there cannot be a race this early in
	 * the boot sequence, we still disable irqs.
	 */
	local_irq_save(flags);
	add_partial(n, page, 0);
	local_irq_restore(flags);
}

static void free_kmem_cache_nodes(struct kmem_cache *s)
{
	int node;

	for_each_node_state(node, N_NORMAL_MEMORY) {
		struct kmem_cache_node *n = s->node[node];
		if (n && n != &s->local_node)
			kmem_cache_free(kmalloc_caches, n);
		s->node[node] = NULL;
	}
}

static int init_kmem_cache_nodes(struct kmem_cache *s, gfp_t gfpflags)
{
	int node;
	int local_node;

	if (slab_state >= UP && (s < kmalloc_caches ||
			s > kmalloc_caches + KMALLOC_CACHES))
		local_node = page_to_nid(virt_to_page(s));
	else
		local_node = 0;

	for_each_node_state(node, N_NORMAL_MEMORY) {
		struct kmem_cache_node *n;

		if (local_node == node)
			n = &s->local_node;
		else {
			if (slab_state == DOWN) {
				early_kmem_cache_node_alloc(gfpflags, node);
				continue;
			}
			n = kmem_cache_alloc_node(kmalloc_caches,
							gfpflags, node);

			if (!n) {
				free_kmem_cache_nodes(s);
				return 0;
			}

		}
		s->node[node] = n;
		init_kmem_cache_node(n, s);
	}
	return 1;
}
#else
static void free_kmem_cache_nodes(struct kmem_cache *s)
{
}

static int init_kmem_cache_nodes(struct kmem_cache *s, gfp_t gfpflags)
{
	init_kmem_cache_node(&s->local_node, s);
	return 1;
}
#endif

static void set_min_partial(struct kmem_cache *s, unsigned long min)
{
	if (min < MIN_PARTIAL)
		min = MIN_PARTIAL;
	else if (min > MAX_PARTIAL)
		min = MAX_PARTIAL;
	s->min_partial = min;
}

/*
 * calculate_sizes() determines the order and the distribution of data within
 * a slab object.
 */
static int calculate_sizes(struct kmem_cache *s, int forced_order)
{
	unsigned long flags = s->flags;
	unsigned long size = s->objsize;
	unsigned long align = s->align;
	int order;

	/*
	 * Round up object size to the next word boundary. We can only
	 * place the free pointer at word boundaries and this determines
	 * the possible location of the free pointer.
	 */
	size = ALIGN(size, sizeof(void *));

#ifdef CONFIG_SLUB_DEBUG
	/*
	 * Determine if we can poison the object itself. If the user of
	 * the slab may touch the object after free or before allocation
	 * then we should never poison the object itself.
	 */
	if ((flags & SLAB_POISON) && !(flags & SLAB_DESTROY_BY_RCU) &&
			!s->ctor)
		s->flags |= __OBJECT_POISON;
	else
		s->flags &= ~__OBJECT_POISON;


	/*
	 * If we are Redzoning then check if there is some space between the
	 * end of the object and the free pointer. If not then add an
	 * additional word to have some bytes to store Redzone information.
	 */
	if ((flags & SLAB_RED_ZONE) && size == s->objsize)
		size += sizeof(void *);
#endif

	/*
	 * With that we have determined the number of bytes in actual use
	 * by the object. This is the potential offset to the free pointer.
	 */
	s->inuse = size;

	if (((flags & (SLAB_DESTROY_BY_RCU | SLAB_POISON)) ||
		s->ctor)) {
		/*
		 * Relocate free pointer after the object if it is not
		 * permitted to overwrite the first word of the object on
		 * kmem_cache_free.
		 *
		 * This is the case if we do RCU, have a constructor or
		 * destructor or are poisoning the objects.
		 */
		s->offset = size;
		size += sizeof(void *);
	}

#ifdef CONFIG_SLUB_DEBUG
	if (flags & SLAB_STORE_USER)
		/*
		 * Need to store information about allocs and frees after
		 * the object.
		 */
		size += 2 * sizeof(struct track);

	if (flags & SLAB_RED_ZONE)
		/*
		 * Add some empty padding so that we can catch
		 * overwrites from earlier objects rather than let
		 * tracking information or the free pointer be
		 * corrupted if a user writes before the start
		 * of the object.
		 */
		size += sizeof(void *);
#endif

	/*
	 * Determine the alignment based on various parameters that the
	 * user specified and the dynamic determination of cache line size
	 * on bootup.
	 */
	align = calculate_alignment(flags, align, s->objsize);
	s->align = align;

	/*
	 * SLUB stores one object immediately after another beginning from
	 * offset 0. In order to align the objects we have to simply size
	 * each object to conform to the alignment.
	 */
	size = ALIGN(size, align);
	s->size = size;
	if (forced_order >= 0)
		order = forced_order;
	else
		order = calculate_order(size);

	if (order < 0)
		return 0;

	s->allocflags = 0;
	if (order)
		s->allocflags |= __GFP_COMP;

	if (s->flags & SLAB_CACHE_DMA)
		s->allocflags |= SLUB_DMA;

	if (s->flags & SLAB_RECLAIM_ACCOUNT)
		s->allocflags |= __GFP_RECLAIMABLE;

	/*
	 * Determine the number of objects per slab
	 */
	s->oo = oo_make(order, size);
	s->min = oo_make(get_order(size), size);
	if (oo_objects(s->oo) > oo_objects(s->max))
		s->max = s->oo;

	return !!oo_objects(s->oo);

}

static int kmem_cache_open(struct kmem_cache *s, gfp_t gfpflags,
		const char *name, size_t size,
		size_t align, unsigned long flags,
		void (*ctor)(void *))
{
	memset(s, 0, kmem_size);
	s->name = name;
	s->ctor = ctor;
	s->objsize = size;
	s->align = align;
	s->flags = kmem_cache_flags(size, flags, name, ctor);

	if (!calculate_sizes(s, -1))
		goto error;
	if (disable_higher_order_debug) {
		/*
		 * Disable debugging flags that store metadata if the min slab
		 * order increased.
		 */
		if (get_order(s->size) > get_order(s->objsize)) {
			s->flags &= ~DEBUG_METADATA_FLAGS;
			s->offset = 0;
			if (!calculate_sizes(s, -1))
				goto error;
		}
	}

	/*
	 * The larger the object size is, the more pages we want on the partial
	 * list to avoid pounding the page allocator excessively.
	 */
	set_min_partial(s, ilog2(s->size));
	s->refcount = 1;
#ifdef CONFIG_NUMA
	s->remote_node_defrag_ratio = 1000;
#endif
	if (!init_kmem_cache_nodes(s, gfpflags & ~SLUB_DMA))
		goto error;

	if (alloc_kmem_cache_cpus(s, gfpflags & ~SLUB_DMA))
		return 1;

	free_kmem_cache_nodes(s);
error:
	if (flags & SLAB_PANIC)
		panic("Cannot create slab %s size=%lu realsize=%u "
			"order=%u offset=%u flags=%lx\n",
			s->name, (unsigned long)size, s->size, oo_order(s->oo),
			s->offset, flags);
	return 0;
}

/*
 * Check if a given pointer is valid
 */
int kmem_ptr_validate(struct kmem_cache *s, const void *object)
{
	struct page *page;

	page = get_object_page(object);

	if (!page || s != page->slab)
		/* No slab or wrong slab */
		return 0;

	if (!check_valid_pointer(s, page, object))
		return 0;

	/*
	 * We could also check if the object is on the slabs freelist.
	 * But this would be too expensive and it seems that the main
	 * purpose of kmem_ptr_valid() is to check if the object belongs
	 * to a certain slab.
	 */
	return 1;
}
EXPORT_SYMBOL(kmem_ptr_validate);

/*
 * Determine the size of a slab object
 */
unsigned int kmem_cache_size(struct kmem_cache *s)
{
	return s->objsize;
}
EXPORT_SYMBOL(kmem_cache_size);

const char *kmem_cache_name(struct kmem_cache *s)
{
	return s->name;
}
EXPORT_SYMBOL(kmem_cache_name);

/*
 * Calculate the upper bound of pages required to sequentially allocate
 * @objects objects from @cachep.
 *
 * We should use s->min_objects because those are the least efficient.
 */
unsigned kmem_alloc_estimate(struct kmem_cache *s, gfp_t flags, int objects)
{
	unsigned long pages;
	struct kmem_cache_order_objects x;

	if (WARN_ON(!s) || WARN_ON(!oo_objects(s->min)))
		return 0;

	x = s->min;
	pages = DIV_ROUND_UP(objects, oo_objects(x)) << oo_order(x);

	/*
	 * Account the possible additional overhead if the slab holds more that
	 * one object. Use s->max_objects because that's the worst case.
	 */
	x = s->oo;
	if (oo_objects(x) > 1) {
		/*
		 * Account the possible additional overhead if per cpu slabs
		 * are currently empty and have to be allocated. This is very
		 * unlikely but a possible scenario immediately after
		 * kmem_cache_shrink.
		 */
		pages += num_possible_cpus() << oo_order(x);
	}

	return pages;
}
EXPORT_SYMBOL_GPL(kmem_alloc_estimate);

static void list_slab_objects(struct kmem_cache *s, struct page *page,
							const char *text)
{
#ifdef CONFIG_SLUB_DEBUG
	void *addr = page_address(page);
	void *p;
	DECLARE_BITMAP(map, page->objects);

	bitmap_zero(map, page->objects);
	slab_err(s, page, "%s", text);
	slab_lock(page);
	for_each_free_object(p, s, page->freelist)
		set_bit(slab_index(p, s, addr), map);

	for_each_object(p, s, addr, page->objects) {

		if (!test_bit(slab_index(p, s, addr), map)) {
			printk(KERN_ERR "INFO: Object 0x%p @offset=%tu\n",
							p, p - addr);
			print_tracking(s, p);
		}
	}
	slab_unlock(page);
#endif
}

/*
 * Attempt to free all partial slabs on a node.
 */
static void free_partial(struct kmem_cache *s, struct kmem_cache_node *n)
{
	unsigned long flags;
	struct page *page, *h;

	spin_lock_irqsave(&n->list_lock, flags);
	list_for_each_entry_safe(page, h, &n->partial, lru) {
		if (!page->inuse) {
			list_del(&page->lru);
			discard_slab(s, page);
			n->nr_partial--;
		} else {
			list_slab_objects(s, page,
				"Objects remaining on kmem_cache_close()");
		}
	}
	spin_unlock_irqrestore(&n->list_lock, flags);
}

/*
 * Release all resources used by a slab cache.
 */
static inline int kmem_cache_close(struct kmem_cache *s)
{
	int node;

	flush_all(s);
	free_percpu(s->cpu_slab);
	/* Attempt to free all objects */
	for_each_node_state(node, N_NORMAL_MEMORY) {
		struct kmem_cache_node *n = get_node(s, node);

		free_partial(s, n);
		if (n->nr_partial || slabs_node(s, node))
			return 1;
	}
	free_kmem_cache_nodes(s);
	return 0;
}

/*
 * Close a cache and release the kmem_cache structure
 * (must be used for caches created using kmem_cache_create)
 */
void kmem_cache_destroy(struct kmem_cache *s)
{
	down_write(&slub_lock);
	s->refcount--;
	if (!s->refcount) {
		list_del(&s->list);
		up_write(&slub_lock);
		if (kmem_cache_close(s)) {
			printk(KERN_ERR "SLUB %s: %s called for cache that "
				"still has objects.\n", s->name, __func__);
			dump_stack();
		}
		if (s->flags & SLAB_DESTROY_BY_RCU)
			rcu_barrier();
		sysfs_slab_remove(s);
	} else
		up_write(&slub_lock);
}
EXPORT_SYMBOL(kmem_cache_destroy);

/********************************************************************
 *		Kmalloc subsystem
 *******************************************************************/

struct kmem_cache kmalloc_caches[KMALLOC_CACHES] __cacheline_aligned;
EXPORT_SYMBOL(kmalloc_caches);

static int __init setup_slub_min_order(char *str)
{
	get_option(&str, &slub_min_order);

	return 1;
}

__setup("slub_min_order=", setup_slub_min_order);

static int __init setup_slub_max_order(char *str)
{
	get_option(&str, &slub_max_order);
	slub_max_order = min(slub_max_order, MAX_ORDER - 1);

	return 1;
}

__setup("slub_max_order=", setup_slub_max_order);

static int __init setup_slub_min_objects(char *str)
{
	get_option(&str, &slub_min_objects);

	return 1;
}

__setup("slub_min_objects=", setup_slub_min_objects);

static int __init setup_slub_nomerge(char *str)
{
	slub_nomerge = 1;
	return 1;
}

__setup("slub_nomerge", setup_slub_nomerge);

static struct kmem_cache *create_kmalloc_cache(struct kmem_cache *s,
		const char *name, int size, gfp_t gfp_flags)
{
	unsigned int flags = 0;

	if (gfp_flags & SLUB_DMA)
		flags = SLAB_CACHE_DMA;

	/*
	 * This function is called with IRQs disabled during early-boot on
	 * single CPU so there's no need to take slub_lock here.
	 */
	if (!kmem_cache_open(s, gfp_flags, name, size, ARCH_KMALLOC_MINALIGN,
								flags, NULL))
		goto panic;

	list_add(&s->list, &slab_caches);

	if (sysfs_slab_add(s))
		goto panic;
	return s;

panic:
	panic("Creation of kmalloc slab %s size=%d failed.\n", name, size);
}

#ifdef CONFIG_ZONE_DMA
static struct kmem_cache *kmalloc_caches_dma[SLUB_PAGE_SHIFT];

static void sysfs_add_func(struct work_struct *w)
{
	struct kmem_cache *s;

	down_write(&slub_lock);
	list_for_each_entry(s, &slab_caches, list) {
		if (s->flags & __SYSFS_ADD_DEFERRED) {
			s->flags &= ~__SYSFS_ADD_DEFERRED;
			sysfs_slab_add(s);
		}
	}
	up_write(&slub_lock);
}

static DECLARE_WORK(sysfs_add_work, sysfs_add_func);

static noinline struct kmem_cache *dma_kmalloc_cache(int index, gfp_t flags)
{
	struct kmem_cache *s;
	char *text;
	size_t realsize;
	unsigned long slabflags;
	int i;

	s = kmalloc_caches_dma[index];
	if (s)
		return s;

	/* Dynamically create dma cache */
	if (flags & __GFP_WAIT)
		down_write(&slub_lock);
	else {
		if (!down_write_trylock(&slub_lock))
			goto out;
	}

	if (kmalloc_caches_dma[index])
		goto unlock_out;

	realsize = kmalloc_caches[index].objsize;
	text = kasprintf(flags & ~SLUB_DMA, "kmalloc_dma-%d",
			 (unsigned int)realsize);

	s = NULL;
	for (i = 0; i < KMALLOC_CACHES; i++)
		if (!kmalloc_caches[i].size)
			break;

	BUG_ON(i >= KMALLOC_CACHES);
	s = kmalloc_caches + i;

	/*
	 * Must defer sysfs creation to a workqueue because we don't know
	 * what context we are called from. Before sysfs comes up, we don't
	 * need to do anything because our sysfs initcall will start by
	 * adding all existing slabs to sysfs.
	 */
	slabflags = SLAB_CACHE_DMA|SLAB_NOTRACK;
	if (slab_state >= SYSFS)
		slabflags |= __SYSFS_ADD_DEFERRED;

	if (!text || !kmem_cache_open(s, flags, text,
			realsize, ARCH_KMALLOC_MINALIGN, slabflags, NULL)) {
		s->size = 0;
		kfree(text);
		goto unlock_out;
	}

	list_add(&s->list, &slab_caches);
	kmalloc_caches_dma[index] = s;

	if (slab_state >= SYSFS)
		schedule_work(&sysfs_add_work);

unlock_out:
	up_write(&slub_lock);
out:
	return kmalloc_caches_dma[index];
}
#endif

/*
 * Conversion table for small slabs sizes / 8 to the index in the
 * kmalloc array. This is necessary for slabs < 192 since we have non power
 * of two cache sizes there. The size of larger slabs can be determined using
 * fls.
 */
static s8 size_index[24] = {
	3,	/* 8 */
	4,	/* 16 */
	5,	/* 24 */
	5,	/* 32 */
	6,	/* 40 */
	6,	/* 48 */
	6,	/* 56 */
	6,	/* 64 */
	1,	/* 72 */
	1,	/* 80 */
	1,	/* 88 */
	1,	/* 96 */
	7,	/* 104 */
	7,	/* 112 */
	7,	/* 120 */
	7,	/* 128 */
	2,	/* 136 */
	2,	/* 144 */
	2,	/* 152 */
	2,	/* 160 */
	2,	/* 168 */
	2,	/* 176 */
	2,	/* 184 */
	2	/* 192 */
};

static inline int size_index_elem(size_t bytes)
{
	return (bytes - 1) / 8;
}

static struct kmem_cache *get_slab(size_t size, gfp_t flags)
{
	int index;

	if (size <= 192) {
		if (!size)
			return ZERO_SIZE_PTR;

		index = size_index[size_index_elem(size)];
	} else
		index = fls(size - 1);

#ifdef CONFIG_ZONE_DMA
	if (unlikely((flags & SLUB_DMA)))
		return dma_kmalloc_cache(index, flags);

#endif
	return &kmalloc_caches[index];
}

void *__kmalloc(size_t size, gfp_t flags)
{
	struct kmem_cache *s;
	void *ret;

	if (unlikely(size > SLUB_MAX_SIZE))
		return kmalloc_large(size, flags);

	s = get_slab(size, flags);

	if (unlikely(ZERO_OR_NULL_PTR(s)))
		return s;

	ret = slab_alloc(s, flags, -1, _RET_IP_);

	trace_kmalloc(_RET_IP_, ret, size, s->size, flags);

	return ret;
}
EXPORT_SYMBOL(__kmalloc);

#ifdef CONFIG_NUMA
static void *kmalloc_large_node(size_t size, gfp_t flags, int node)
{
	struct page *page;
	void *ptr = NULL;

	flags |= __GFP_COMP | __GFP_NOTRACK;
	page = alloc_pages_node(node, flags, get_order(size));
	if (page)
		ptr = page_address(page);

	kmemleak_alloc(ptr, size, 1, flags);
	return ptr;
}

void *__kmalloc_node(size_t size, gfp_t flags, int node)
{
	struct kmem_cache *s;
	void *ret;

	if (unlikely(size > SLUB_MAX_SIZE)) {
		ret = kmalloc_large_node(size, flags, node);

		trace_kmalloc_node(_RET_IP_, ret,
				   size, PAGE_SIZE << get_order(size),
				   flags, node);

		return ret;
	}

	s = get_slab(size, flags);

	if (unlikely(ZERO_OR_NULL_PTR(s)))
		return s;

	ret = slab_alloc(s, flags, node, _RET_IP_);

	trace_kmalloc_node(_RET_IP_, ret, size, s->size, flags, node);

	return ret;
}
EXPORT_SYMBOL(__kmalloc_node);
#endif

size_t ksize(const void *object)
{
	struct page *page;
	struct kmem_cache *s;

	if (unlikely(object == ZERO_SIZE_PTR))
		return 0;

	page = virt_to_head_page(object);

	if (unlikely(!PageSlab(page))) {
		WARN_ON(!PageCompound(page));
		return PAGE_SIZE << compound_order(page);
	}
	s = page->slab;

#ifdef CONFIG_SLUB_DEBUG
	/*
	 * Debugging requires use of the padding between object
	 * and whatever may come after it.
	 */
	if (s->flags & (SLAB_RED_ZONE | SLAB_POISON))
		return s->objsize;

#endif
	/*
	 * If we have the need to store the freelist pointer
	 * back there or track user information then we can
	 * only use the space before that information.
	 */
	if (s->flags & (SLAB_DESTROY_BY_RCU | SLAB_STORE_USER))
		return s->inuse;
	/*
	 * Else we can use all the padding etc for the allocation
	 */
	return s->size;
}
EXPORT_SYMBOL(ksize);

void kfree(const void *x)
{
	struct page *page;
	void *object = (void *)x;

	trace_kfree(_RET_IP_, x);

	if (unlikely(ZERO_OR_NULL_PTR(x)))
		return;

	page = virt_to_head_page(x);
	if (unlikely(!PageSlab(page))) {
		BUG_ON(!PageCompound(page));
		kmemleak_free(x);
		put_page(page);
		return;
	}
	slab_free(page->slab, page, object, _RET_IP_);
}
EXPORT_SYMBOL(kfree);

/*
 * Calculate the upper bound of pages required to sequentially allocate
 * @count objects of @size bytes from kmalloc given @flags.
 */
unsigned kmalloc_estimate_objs(size_t size, gfp_t flags, int count)
{
	struct kmem_cache *s = get_slab(size, flags);
	if (!s)
		return 0;

	return kmem_alloc_estimate(s, flags, count);

}
EXPORT_SYMBOL_GPL(kmalloc_estimate_objs);

/*
 * Calculate the upper bound of pages requires to sequentially allocate @bytes
 * from kmalloc in an unspecified number of allocations of nonuniform size.
 */
unsigned kmalloc_estimate_bytes(gfp_t flags, size_t bytes)
{
	int i;
	unsigned long pages;

	/*
	 * multiply by two, in order to account the worst case slack space
	 * due to the power-of-two allocation sizes.
	 */
	pages = DIV_ROUND_UP(2 * bytes, PAGE_SIZE);

	/*
	 * add the kmem_cache overhead of each possible kmalloc cache
	 */
	for (i = 1; i < PAGE_SHIFT; i++) {
		struct kmem_cache *s;

#ifdef CONFIG_ZONE_DMA
		if (unlikely(flags & SLUB_DMA))
			s = dma_kmalloc_cache(i, flags);
		else
#endif
			s = &kmalloc_caches[i];

		if (s)
			pages += kmem_alloc_estimate(s, flags, 0);
	}

	return pages;
}
EXPORT_SYMBOL_GPL(kmalloc_estimate_bytes);

/*
 * kmem_cache_shrink removes empty slabs from the partial lists and sorts
 * the remaining slabs by the number of items in use. The slabs with the
 * most items in use come first. New allocations will then fill those up
 * and thus they can be removed from the partial lists.
 *
 * The slabs with the least items are placed last. This results in them
 * being allocated from last increasing the chance that the last objects
 * are freed in them.
 */
int kmem_cache_shrink(struct kmem_cache *s)
{
	int node;
	int i;
	struct kmem_cache_node *n;
	struct page *page;
	struct page *t;
	int objects = oo_objects(s->max);
	struct list_head *slabs_by_inuse =
		kmalloc(sizeof(struct list_head) * objects, GFP_KERNEL);
	unsigned long flags;

	if (!slabs_by_inuse)
		return -ENOMEM;

	flush_all(s);
	for_each_node_state(node, N_NORMAL_MEMORY) {
		n = get_node(s, node);

		if (!n->nr_partial)
			continue;

		for (i = 0; i < objects; i++)
			INIT_LIST_HEAD(slabs_by_inuse + i);

		spin_lock_irqsave(&n->list_lock, flags);

		/*
		 * Build lists indexed by the items in use in each slab.
		 *
		 * Note that concurrent frees may occur while we hold the
		 * list_lock. page->inuse here is the upper limit.
		 */
		list_for_each_entry_safe(page, t, &n->partial, lru) {
			if (!page->inuse && slab_trylock(page)) {
				/*
				 * Must hold slab lock here because slab_free
				 * may have freed the last object and be
				 * waiting to release the slab.
				 */
				list_del(&page->lru);
				n->nr_partial--;
				slab_unlock(page);
				discard_slab(s, page);
			} else {
				list_move(&page->lru,
				slabs_by_inuse + page->inuse);
			}
		}

		/*
		 * Rebuild the partial list with the slabs filled up most
		 * first and the least used slabs at the end.
		 */
		for (i = objects - 1; i >= 0; i--)
			list_splice(slabs_by_inuse + i, n->partial.prev);

		spin_unlock_irqrestore(&n->list_lock, flags);
	}

	kfree(slabs_by_inuse);
	return 0;
}
EXPORT_SYMBOL(kmem_cache_shrink);

#if defined(CONFIG_NUMA) && defined(CONFIG_MEMORY_HOTPLUG)
static int slab_mem_going_offline_callback(void *arg)
{
	struct kmem_cache *s;

	down_read(&slub_lock);
	list_for_each_entry(s, &slab_caches, list)
		kmem_cache_shrink(s);
	up_read(&slub_lock);

	return 0;
}

static void slab_mem_offline_callback(void *arg)
{
	struct kmem_cache_node *n;
	struct kmem_cache *s;
	struct memory_notify *marg = arg;
	int offline_node;

	offline_node = marg->status_change_nid;

	/*
	 * If the node still has available memory. we need kmem_cache_node
	 * for it yet.
	 */
	if (offline_node < 0)
		return;

	down_read(&slub_lock);
	list_for_each_entry(s, &slab_caches, list) {
		n = get_node(s, offline_node);
		if (n) {
			/*
			 * if n->nr_slabs > 0, slabs still exist on the node
			 * that is going down. We were unable to free them,
			 * and offline_pages() function shoudn't call this
			 * callback. So, we must fail.
			 */
			BUG_ON(slabs_node(s, offline_node));

			s->node[offline_node] = NULL;
			kmem_cache_free(kmalloc_caches, n);
		}
	}
	up_read(&slub_lock);
}

static int slab_mem_going_online_callback(void *arg)
{
	struct kmem_cache_node *n;
	struct kmem_cache *s;
	struct memory_notify *marg = arg;
	int nid = marg->status_change_nid;
	int ret = 0;

	/*
	 * If the node's memory is already available, then kmem_cache_node is
	 * already created. Nothing to do.
	 */
	if (nid < 0)
		return 0;

	/*
	 * We are bringing a node online. No memory is available yet. We must
	 * allocate a kmem_cache_node structure in order to bring the node
	 * online.
	 */
	down_read(&slub_lock);
	list_for_each_entry(s, &slab_caches, list) {
		/*
		 * XXX: kmem_cache_alloc_node will fallback to other nodes
		 *      since memory is not yet available from the node that
		 *      is brought up.
		 */
		n = kmem_cache_alloc(kmalloc_caches, GFP_KERNEL);
		if (!n) {
			ret = -ENOMEM;
			goto out;
		}
		init_kmem_cache_node(n, s);
		s->node[nid] = n;
	}
out:
	up_read(&slub_lock);
	return ret;
}

static int slab_memory_callback(struct notifier_block *self,
				unsigned long action, void *arg)
{
	int ret = 0;

	switch (action) {
	case MEM_GOING_ONLINE:
		ret = slab_mem_going_online_callback(arg);
		break;
	case MEM_GOING_OFFLINE:
		ret = slab_mem_going_offline_callback(arg);
		break;
	case MEM_OFFLINE:
	case MEM_CANCEL_ONLINE:
		slab_mem_offline_callback(arg);
		break;
	case MEM_ONLINE:
	case MEM_CANCEL_OFFLINE:
		break;
	}
	if (ret)
		ret = notifier_from_errno(ret);
	else
		ret = NOTIFY_OK;
	return ret;
}

#endif /* CONFIG_MEMORY_HOTPLUG */

/********************************************************************
 *			Basic setup of slabs
 *******************************************************************/

void __init kmem_cache_init(void)
{
	int i;
	int caches = 0;

#ifdef CONFIG_NUMA
	/*
	 * Must first have the slab cache available for the allocations of the
	 * struct kmem_cache_node's. There is special bootstrap code in
	 * kmem_cache_open for slab_state == DOWN.
	 */
	create_kmalloc_cache(&kmalloc_caches[0], "kmem_cache_node",
		sizeof(struct kmem_cache_node), GFP_NOWAIT);
	kmalloc_caches[0].refcount = -1;
	caches++;

	hotplug_memory_notifier(slab_memory_callback, SLAB_CALLBACK_PRI);
#endif

	/* Able to allocate the per node structures */
	slab_state = PARTIAL;

	/* Caches that are not of the two-to-the-power-of size */
	if (KMALLOC_MIN_SIZE <= 32) {
		create_kmalloc_cache(&kmalloc_caches[1],
				"kmalloc-96", 96, GFP_NOWAIT);
		caches++;
	}
	if (KMALLOC_MIN_SIZE <= 64) {
		create_kmalloc_cache(&kmalloc_caches[2],
				"kmalloc-192", 192, GFP_NOWAIT);
		caches++;
	}

	for (i = KMALLOC_SHIFT_LOW; i < SLUB_PAGE_SHIFT; i++) {
		create_kmalloc_cache(&kmalloc_caches[i],
			"kmalloc", 1 << i, GFP_NOWAIT);
		caches++;
	}


	/*
	 * Patch up the size_index table if we have strange large alignment
	 * requirements for the kmalloc array. This is only the case for
	 * MIPS it seems. The standard arches will not generate any code here.
	 *
	 * Largest permitted alignment is 256 bytes due to the way we
	 * handle the index determination for the smaller caches.
	 *
	 * Make sure that nothing crazy happens if someone starts tinkering
	 * around with ARCH_KMALLOC_MINALIGN
	 */
	BUILD_BUG_ON(KMALLOC_MIN_SIZE > 256 ||
		(KMALLOC_MIN_SIZE & (KMALLOC_MIN_SIZE - 1)));

	for (i = 8; i < KMALLOC_MIN_SIZE; i += 8) {
		int elem = size_index_elem(i);
		if (elem >= ARRAY_SIZE(size_index))
			break;
		size_index[elem] = KMALLOC_SHIFT_LOW;
	}

	if (KMALLOC_MIN_SIZE == 64) {
		/*
		 * The 96 byte size cache is not used if the alignment
		 * is 64 byte.
		 */
		for (i = 64 + 8; i <= 96; i += 8)
			size_index[size_index_elem(i)] = 7;
	} else if (KMALLOC_MIN_SIZE == 128) {
		/*
		 * The 192 byte sized cache is not used if the alignment
		 * is 128 byte. Redirect kmalloc to use the 256 byte cache
		 * instead.
		 */
		for (i = 128 + 8; i <= 192; i += 8)
			size_index[size_index_elem(i)] = 8;
	}

	slab_state = UP;

	/* Provide the correct kmalloc names now that the caches are up */
	for (i = KMALLOC_SHIFT_LOW; i < SLUB_PAGE_SHIFT; i++)
		kmalloc_caches[i]. name =
			kasprintf(GFP_NOWAIT, "kmalloc-%d", 1 << i);

#ifdef CONFIG_SMP
	register_cpu_notifier(&slab_notifier);
#endif
#ifdef CONFIG_NUMA
	kmem_size = offsetof(struct kmem_cache, node) +
				nr_node_ids * sizeof(struct kmem_cache_node *);
#else
	kmem_size = sizeof(struct kmem_cache);
#endif

	printk(KERN_INFO
		"SLUB: Genslabs=%d, HWalign=%d, Order=%d-%d, MinObjects=%d,"
		" CPUs=%d, Nodes=%d\n",
		caches, cache_line_size(),
		slub_min_order, slub_max_order, slub_min_objects,
		nr_cpu_ids, nr_node_ids);
}

void __init kmem_cache_init_late(void)
{
}

/*
 * Find a mergeable slab cache
 */
static int slab_unmergeable(struct kmem_cache *s)
{
	if (slub_nomerge || (s->flags & SLUB_NEVER_MERGE))
		return 1;

	if (s->ctor)
		return 1;

	/*
	 * We may have set a slab to be unmergeable during bootstrap.
	 */
	if (s->refcount < 0)
		return 1;

	return 0;
}

static struct kmem_cache *find_mergeable(size_t size,
		size_t align, unsigned long flags, const char *name,
		void (*ctor)(void *))
{
	struct kmem_cache *s;

	if (slub_nomerge || (flags & SLUB_NEVER_MERGE))
		return NULL;

	if (ctor)
		return NULL;

	size = ALIGN(size, sizeof(void *));
	align = calculate_alignment(flags, align, size);
	size = ALIGN(size, align);
	flags = kmem_cache_flags(size, flags, name, NULL);

	list_for_each_entry(s, &slab_caches, list) {
		if (slab_unmergeable(s))
			continue;

		if (size > s->size)
			continue;

		if ((flags & SLUB_MERGE_SAME) != (s->flags & SLUB_MERGE_SAME))
				continue;
		/*
		 * Check if alignment is compatible.
		 * Courtesy of Adrian Drzewiecki
		 */
		if ((s->size & ~(align - 1)) != s->size)
			continue;

		if (s->size - size >= sizeof(void *))
			continue;

		return s;
	}
	return NULL;
}

struct kmem_cache *kmem_cache_create(const char *name, size_t size,
		size_t align, unsigned long flags, void (*ctor)(void *))
{
	struct kmem_cache *s;

	if (WARN_ON(!name))
		return NULL;

	down_write(&slub_lock);
	s = find_mergeable(size, align, flags, name, ctor);
	if (s) {
		s->refcount++;
		/*
		 * Adjust the object sizes so that we clear
		 * the complete object on kzalloc.
		 */
		s->objsize = max(s->objsize, (int)size);
		s->inuse = max_t(int, s->inuse, ALIGN(size, sizeof(void *)));
		up_write(&slub_lock);

		if (sysfs_slab_alias(s, name)) {
			down_write(&slub_lock);
			s->refcount--;
			up_write(&slub_lock);
			goto err;
		}
		return s;
	}

	s = kmalloc(kmem_size, GFP_KERNEL);
	if (s) {
		if (kmem_cache_open(s, GFP_KERNEL, name,
				size, align, flags, ctor)) {
			list_add(&s->list, &slab_caches);
			up_write(&slub_lock);
			if (sysfs_slab_add(s)) {
				down_write(&slub_lock);
				list_del(&s->list);
				up_write(&slub_lock);
				kfree(s);
				goto err;
			}
			return s;
		}
		kfree(s);
	}
	up_write(&slub_lock);

err:
	if (flags & SLAB_PANIC)
		panic("Cannot create slabcache %s\n", name);
	else
		s = NULL;
	return s;
}
EXPORT_SYMBOL(kmem_cache_create);

#ifdef CONFIG_SMP
/*
 * Use the cpu notifier to insure that the cpu slabs are flushed when
 * necessary.
 */
static int __cpuinit slab_cpuup_callback(struct notifier_block *nfb,
		unsigned long action, void *hcpu)
{
	long cpu = (long)hcpu;
	struct kmem_cache *s;
	unsigned long flags;

	switch (action) {
	case CPU_UP_CANCELED:
	case CPU_UP_CANCELED_FROZEN:
	case CPU_DEAD:
	case CPU_DEAD_FROZEN:
		down_read(&slub_lock);
		list_for_each_entry(s, &slab_caches, list) {
			local_irq_save(flags);
			__flush_cpu_slab(s, cpu);
			local_irq_restore(flags);
		}
		up_read(&slub_lock);
		break;
	default:
		break;
	}
	return NOTIFY_OK;
}

static struct notifier_block __cpuinitdata slab_notifier = {
	.notifier_call = slab_cpuup_callback
};

#endif

void *__kmalloc_track_caller(size_t size, gfp_t gfpflags, unsigned long caller)
{
	struct kmem_cache *s;
	void *ret;

	if (unlikely(size > SLUB_MAX_SIZE))
		return kmalloc_large(size, gfpflags);

	s = get_slab(size, gfpflags);

	if (unlikely(ZERO_OR_NULL_PTR(s)))
		return s;

	ret = slab_alloc(s, gfpflags, -1, caller);

	/* Honor the call site pointer we recieved. */
	trace_kmalloc(caller, ret, size, s->size, gfpflags);

	return ret;
}

void *__kmalloc_node_track_caller(size_t size, gfp_t gfpflags,
					int node, unsigned long caller)
{
	struct kmem_cache *s;
	void *ret;

	if (unlikely(size > SLUB_MAX_SIZE))
		return kmalloc_large_node(size, gfpflags, node);

	s = get_slab(size, gfpflags);

	if (unlikely(ZERO_OR_NULL_PTR(s)))
		return s;

	ret = slab_alloc(s, gfpflags, node, caller);

	/* Honor the call site pointer we recieved. */
	trace_kmalloc_node(caller, ret, size, s->size, gfpflags, node);

	return ret;
}

#ifdef CONFIG_SLUB_DEBUG
static int count_inuse(struct page *page)
{
	return page->inuse;
}

static int count_total(struct page *page)
{
	return page->objects;
}

static int validate_slab(struct kmem_cache *s, struct page *page,
						unsigned long *map)
{
	void *p;
	void *addr = page_address(page);

	if (!check_slab(s, page) ||
			!on_freelist(s, page, NULL))
		return 0;

	/* Now we know that a valid freelist exists */
	bitmap_zero(map, page->objects);

	for_each_free_object(p, s, page->freelist) {
		set_bit(slab_index(p, s, addr), map);
		if (!check_object(s, page, p, 0))
			return 0;
	}

	for_each_object(p, s, addr, page->objects)
		if (!test_bit(slab_index(p, s, addr), map))
			if (!check_object(s, page, p, 1))
				return 0;
	return 1;
}

static void validate_slab_slab(struct kmem_cache *s, struct page *page,
						unsigned long *map)
{
	if (slab_trylock(page)) {
		validate_slab(s, page, map);
		slab_unlock(page);
	} else
		printk(KERN_INFO "SLUB %s: Skipped busy slab 0x%p\n",
			s->name, page);

	if (s->flags & DEBUG_DEFAULT_FLAGS) {
		if (!PageSlubDebug(page))
			printk(KERN_ERR "SLUB %s: SlubDebug not set "
				"on slab 0x%p\n", s->name, page);
	} else {
		if (PageSlubDebug(page))
			printk(KERN_ERR "SLUB %s: SlubDebug set on "
				"slab 0x%p\n", s->name, page);
	}
}

static int validate_slab_node(struct kmem_cache *s,
		struct kmem_cache_node *n, unsigned long *map)
{
	unsigned long count = 0;
	struct page *page;
	unsigned long flags;

	spin_lock_irqsave(&n->list_lock, flags);

	list_for_each_entry(page, &n->partial, lru) {
		validate_slab_slab(s, page, map);
		count++;
	}
	if (count != n->nr_partial)
		printk(KERN_ERR "SLUB %s: %ld partial slabs counted but "
			"counter=%ld\n", s->name, count, n->nr_partial);

	if (!(s->flags & SLAB_STORE_USER))
		goto out;

	list_for_each_entry(page, &n->full, lru) {
		validate_slab_slab(s, page, map);
		count++;
	}
	if (count != atomic_long_read(&n->nr_slabs))
		printk(KERN_ERR "SLUB: %s %ld slabs counted but "
			"counter=%ld\n", s->name, count,
			atomic_long_read(&n->nr_slabs));

out:
	spin_unlock_irqrestore(&n->list_lock, flags);
	return count;
}

static long validate_slab_cache(struct kmem_cache *s)
{
	int node;
	unsigned long count = 0;
	unsigned long *map = kmalloc(BITS_TO_LONGS(oo_objects(s->max)) *
				sizeof(unsigned long), GFP_KERNEL);

	if (!map)
		return -ENOMEM;

	flush_all(s);
	for_each_node_state(node, N_NORMAL_MEMORY) {
		struct kmem_cache_node *n = get_node(s, node);

		count += validate_slab_node(s, n, map);
	}
	kfree(map);
	return count;
}

#ifdef SLUB_RESILIENCY_TEST
static void resiliency_test(void)
{
	u8 *p;

	printk(KERN_ERR "SLUB resiliency testing\n");
	printk(KERN_ERR "-----------------------\n");
	printk(KERN_ERR "A. Corruption after allocation\n");

	p = kzalloc(16, GFP_KERNEL);
	p[16] = 0x12;
	printk(KERN_ERR "\n1. kmalloc-16: Clobber Redzone/next pointer"
			" 0x12->0x%p\n\n", p + 16);

	validate_slab_cache(kmalloc_caches + 4);

	/* Hmmm... The next two are dangerous */
	p = kzalloc(32, GFP_KERNEL);
	p[32 + sizeof(void *)] = 0x34;
	printk(KERN_ERR "\n2. kmalloc-32: Clobber next pointer/next slab"
			" 0x34 -> -0x%p\n", p);
	printk(KERN_ERR
		"If allocated object is overwritten then not detectable\n\n");

	validate_slab_cache(kmalloc_caches + 5);
	p = kzalloc(64, GFP_KERNEL);
	p += 64 + (get_cycles() & 0xff) * sizeof(void *);
	*p = 0x56;
	printk(KERN_ERR "\n3. kmalloc-64: corrupting random byte 0x56->0x%p\n",
									p);
	printk(KERN_ERR
		"If allocated object is overwritten then not detectable\n\n");
	validate_slab_cache(kmalloc_caches + 6);

	printk(KERN_ERR "\nB. Corruption after free\n");
	p = kzalloc(128, GFP_KERNEL);
	kfree(p);
	*p = 0x78;
	printk(KERN_ERR "1. kmalloc-128: Clobber first word 0x78->0x%p\n\n", p);
	validate_slab_cache(kmalloc_caches + 7);

	p = kzalloc(256, GFP_KERNEL);
	kfree(p);
	p[50] = 0x9a;
	printk(KERN_ERR "\n2. kmalloc-256: Clobber 50th byte 0x9a->0x%p\n\n",
			p);
	validate_slab_cache(kmalloc_caches + 8);

	p = kzalloc(512, GFP_KERNEL);
	kfree(p);
	p[512] = 0xab;
	printk(KERN_ERR "\n3. kmalloc-512: Clobber redzone 0xab->0x%p\n\n", p);
	validate_slab_cache(kmalloc_caches + 9);
}
#else
static void resiliency_test(void) {};
#endif

/*
 * Generate lists of code addresses where slabcache objects are allocated
 * and freed.
 */

struct location {
	unsigned long count;
	unsigned long addr;
	long long sum_time;
	long min_time;
	long max_time;
	long min_pid;
	long max_pid;
	DECLARE_BITMAP(cpus, NR_CPUS);
	nodemask_t nodes;
};

struct loc_track {
	unsigned long max;
	unsigned long count;
	struct location *loc;
};

static void free_loc_track(struct loc_track *t)
{
	if (t->max)
		free_pages((unsigned long)t->loc,
			get_order(sizeof(struct location) * t->max));
}

static int alloc_loc_track(struct loc_track *t, unsigned long max, gfp_t flags)
{
	struct location *l;
	int order;

	order = get_order(sizeof(struct location) * max);

	l = (void *)__get_free_pages(flags, order);
	if (!l)
		return 0;

	if (t->count) {
		memcpy(l, t->loc, sizeof(struct location) * t->count);
		free_loc_track(t);
	}
	t->max = max;
	t->loc = l;
	return 1;
}

static int add_location(struct loc_track *t, struct kmem_cache *s,
				const struct track *track)
{
	long start, end, pos;
	struct location *l;
	unsigned long caddr;
	unsigned long age = jiffies - track->when;

	start = -1;
	end = t->count;

	for ( ; ; ) {
		pos = start + (end - start + 1) / 2;

		/*
		 * There is nothing at "end". If we end up there
		 * we need to add something to before end.
		 */
		if (pos == end)
			break;

		caddr = t->loc[pos].addr;
		if (track->addr == caddr) {

			l = &t->loc[pos];
			l->count++;
			if (track->when) {
				l->sum_time += age;
				if (age < l->min_time)
					l->min_time = age;
				if (age > l->max_time)
					l->max_time = age;

				if (track->pid < l->min_pid)
					l->min_pid = track->pid;
				if (track->pid > l->max_pid)
					l->max_pid = track->pid;

				cpumask_set_cpu(track->cpu,
						to_cpumask(l->cpus));
			}
			node_set(page_to_nid(virt_to_page(track)), l->nodes);
			return 1;
		}

		if (track->addr < caddr)
			end = pos;
		else
			start = pos;
	}

	/*
	 * Not found. Insert new tracking element.
	 */
	if (t->count >= t->max && !alloc_loc_track(t, 2 * t->max, GFP_ATOMIC))
		return 0;

	l = t->loc + pos;
	if (pos < t->count)
		memmove(l + 1, l,
			(t->count - pos) * sizeof(struct location));
	t->count++;
	l->count = 1;
	l->addr = track->addr;
	l->sum_time = age;
	l->min_time = age;
	l->max_time = age;
	l->min_pid = track->pid;
	l->max_pid = track->pid;
	cpumask_clear(to_cpumask(l->cpus));
	cpumask_set_cpu(track->cpu, to_cpumask(l->cpus));
	nodes_clear(l->nodes);
	node_set(page_to_nid(virt_to_page(track)), l->nodes);
	return 1;
}

static void process_slab(struct loc_track *t, struct kmem_cache *s,
		struct page *page, enum track_item alloc)
{
	void *addr = page_address(page);
	DECLARE_BITMAP(map, page->objects);
	void *p;

	bitmap_zero(map, page->objects);
	for_each_free_object(p, s, page->freelist)
		set_bit(slab_index(p, s, addr), map);

	for_each_object(p, s, addr, page->objects)
		if (!test_bit(slab_index(p, s, addr), map))
			add_location(t, s, get_track(s, p, alloc));
}

static int list_locations(struct kmem_cache *s, char *buf,
					enum track_item alloc)
{
	int len = 0;
	unsigned long i;
	struct loc_track t = { 0, 0, NULL };
	int node;

	if (!alloc_loc_track(&t, PAGE_SIZE / sizeof(struct location),
			GFP_TEMPORARY))
		return sprintf(buf, "Out of memory\n");

	/* Push back cpu slabs */
	flush_all(s);

	for_each_node_state(node, N_NORMAL_MEMORY) {
		struct kmem_cache_node *n = get_node(s, node);
		unsigned long flags;
		struct page *page;

		if (!atomic_long_read(&n->nr_slabs))
			continue;

		spin_lock_irqsave(&n->list_lock, flags);
		list_for_each_entry(page, &n->partial, lru)
			process_slab(&t, s, page, alloc);
		list_for_each_entry(page, &n->full, lru)
			process_slab(&t, s, page, alloc);
		spin_unlock_irqrestore(&n->list_lock, flags);
	}

	for (i = 0; i < t.count; i++) {
		struct location *l = &t.loc[i];

		if (len > PAGE_SIZE - KSYM_SYMBOL_LEN - 100)
			break;
		len += sprintf(buf + len, "%7ld ", l->count);

		if (l->addr)
			len += sprint_symbol(buf + len, (unsigned long)l->addr);
		else
			len += sprintf(buf + len, "<not-available>");

		if (l->sum_time != l->min_time) {
			len += sprintf(buf + len, " age=%ld/%ld/%ld",
				l->min_time,
				(long)div_u64(l->sum_time, l->count),
				l->max_time);
		} else
			len += sprintf(buf + len, " age=%ld",
				l->min_time);

		if (l->min_pid != l->max_pid)
			len += sprintf(buf + len, " pid=%ld-%ld",
				l->min_pid, l->max_pid);
		else
			len += sprintf(buf + len, " pid=%ld",
				l->min_pid);

		if (num_online_cpus() > 1 &&
				!cpumask_empty(to_cpumask(l->cpus)) &&
				len < PAGE_SIZE - 60) {
			len += sprintf(buf + len, " cpus=");
			len += cpulist_scnprintf(buf + len, PAGE_SIZE - len - 50,
						 to_cpumask(l->cpus));
		}

		if (nr_online_nodes > 1 && !nodes_empty(l->nodes) &&
				len < PAGE_SIZE - 60) {
			len += sprintf(buf + len, " nodes=");
			len += nodelist_scnprintf(buf + len, PAGE_SIZE - len - 50,
					l->nodes);
		}

		len += sprintf(buf + len, "\n");
	}

	free_loc_track(&t);
	if (!t.count)
		len += sprintf(buf, "No data\n");
	return len;
}

enum slab_stat_type {
	SL_ALL,			/* All slabs */
	SL_PARTIAL,		/* Only partially allocated slabs */
	SL_CPU,			/* Only slabs used for cpu caches */
	SL_OBJECTS,		/* Determine allocated objects not slabs */
	SL_TOTAL		/* Determine object capacity not slabs */
};

#define SO_ALL		(1 << SL_ALL)
#define SO_PARTIAL	(1 << SL_PARTIAL)
#define SO_CPU		(1 << SL_CPU)
#define SO_OBJECTS	(1 << SL_OBJECTS)
#define SO_TOTAL	(1 << SL_TOTAL)

static ssize_t show_slab_objects(struct kmem_cache *s,
			    char *buf, unsigned long flags)
{
	unsigned long total = 0;
	int node;
	int x;
	unsigned long *nodes;
	unsigned long *per_cpu;

	nodes = kzalloc(2 * sizeof(unsigned long) * nr_node_ids, GFP_KERNEL);
	if (!nodes)
		return -ENOMEM;
	per_cpu = nodes + nr_node_ids;

	if (flags & SO_CPU) {
		int cpu;

		for_each_possible_cpu(cpu) {
			struct kmem_cache_cpu *c = per_cpu_ptr(s->cpu_slab, cpu);

			if (!c || c->node < 0)
				continue;

			if (c->page) {
					if (flags & SO_TOTAL)
						x = c->page->objects;
				else if (flags & SO_OBJECTS)
					x = c->page->inuse;
				else
					x = 1;

				total += x;
				nodes[c->node] += x;
			}
			per_cpu[c->node]++;
		}
	}

	if (flags & SO_ALL) {
		for_each_node_state(node, N_NORMAL_MEMORY) {
			struct kmem_cache_node *n = get_node(s, node);

		if (flags & SO_TOTAL)
			x = atomic_long_read(&n->total_objects);
		else if (flags & SO_OBJECTS)
			x = atomic_long_read(&n->total_objects) -
				count_partial(n, count_free);

			else
				x = atomic_long_read(&n->nr_slabs);
			total += x;
			nodes[node] += x;
		}

	} else if (flags & SO_PARTIAL) {
		for_each_node_state(node, N_NORMAL_MEMORY) {
			struct kmem_cache_node *n = get_node(s, node);

			if (flags & SO_TOTAL)
				x = count_partial(n, count_total);
			else if (flags & SO_OBJECTS)
				x = count_partial(n, count_inuse);
			else
				x = n->nr_partial;
			total += x;
			nodes[node] += x;
		}
	}
	x = sprintf(buf, "%lu", total);
#ifdef CONFIG_NUMA
	for_each_node_state(node, N_NORMAL_MEMORY)
		if (nodes[node])
			x += sprintf(buf + x, " N%d=%lu",
					node, nodes[node]);
#endif
	kfree(nodes);
	return x + sprintf(buf + x, "\n");
}

static int any_slab_objects(struct kmem_cache *s)
{
	int node;

	for_each_online_node(node) {
		struct kmem_cache_node *n = get_node(s, node);

		if (!n)
			continue;

		if (atomic_long_read(&n->total_objects))
			return 1;
	}
	return 0;
}

#define to_slab_attr(n) container_of(n, struct slab_attribute, attr)
#define to_slab(n) container_of(n, struct kmem_cache, kobj);

struct slab_attribute {
	struct attribute attr;
	ssize_t (*show)(struct kmem_cache *s, char *buf);
	ssize_t (*store)(struct kmem_cache *s, const char *x, size_t count);
};

#define SLAB_ATTR_RO(_name) \
	static struct slab_attribute _name##_attr = __ATTR_RO(_name)

#define SLAB_ATTR(_name) \
	static struct slab_attribute _name##_attr =  \
	__ATTR(_name, 0644, _name##_show, _name##_store)

static ssize_t slab_size_show(struct kmem_cache *s, char *buf)
{
	return sprintf(buf, "%d\n", s->size);
}
SLAB_ATTR_RO(slab_size);

static ssize_t align_show(struct kmem_cache *s, char *buf)
{
	return sprintf(buf, "%d\n", s->align);
}
SLAB_ATTR_RO(align);

static ssize_t object_size_show(struct kmem_cache *s, char *buf)
{
	return sprintf(buf, "%d\n", s->objsize);
}
SLAB_ATTR_RO(object_size);

static ssize_t objs_per_slab_show(struct kmem_cache *s, char *buf)
{
	return sprintf(buf, "%d\n", oo_objects(s->oo));
}
SLAB_ATTR_RO(objs_per_slab);

static ssize_t order_store(struct kmem_cache *s,
				const char *buf, size_t length)
{
	unsigned long order;
	int err;

	err = strict_strtoul(buf, 10, &order);
	if (err)
		return err;

	if (order > slub_max_order || order < slub_min_order)
		return -EINVAL;

	calculate_sizes(s, order);
	return length;
}

static ssize_t order_show(struct kmem_cache *s, char *buf)
{
	return sprintf(buf, "%d\n", oo_order(s->oo));
}
SLAB_ATTR(order);

static ssize_t min_partial_show(struct kmem_cache *s, char *buf)
{
	return sprintf(buf, "%lu\n", s->min_partial);
}

static ssize_t min_partial_store(struct kmem_cache *s, const char *buf,
				 size_t length)
{
	unsigned long min;
	int err;

	err = strict_strtoul(buf, 10, &min);
	if (err)
		return err;

	set_min_partial(s, min);
	return length;
}
SLAB_ATTR(min_partial);

static ssize_t ctor_show(struct kmem_cache *s, char *buf)
{
	if (s->ctor) {
		int n = sprint_symbol(buf, (unsigned long)s->ctor);

		return n + sprintf(buf + n, "\n");
	}
	return 0;
}
SLAB_ATTR_RO(ctor);

static ssize_t aliases_show(struct kmem_cache *s, char *buf)
{
	return sprintf(buf, "%d\n", s->refcount - 1);
}
SLAB_ATTR_RO(aliases);

static ssize_t slabs_show(struct kmem_cache *s, char *buf)
{
	return show_slab_objects(s, buf, SO_ALL);
}
SLAB_ATTR_RO(slabs);

static ssize_t partial_show(struct kmem_cache *s, char *buf)
{
	return show_slab_objects(s, buf, SO_PARTIAL);
}
SLAB_ATTR_RO(partial);

static ssize_t cpu_slabs_show(struct kmem_cache *s, char *buf)
{
	return show_slab_objects(s, buf, SO_CPU);
}
SLAB_ATTR_RO(cpu_slabs);

static ssize_t objects_show(struct kmem_cache *s, char *buf)
{
	return show_slab_objects(s, buf, SO_ALL|SO_OBJECTS);
}
SLAB_ATTR_RO(objects);

static ssize_t objects_partial_show(struct kmem_cache *s, char *buf)
{
	return show_slab_objects(s, buf, SO_PARTIAL|SO_OBJECTS);
}
SLAB_ATTR_RO(objects_partial);

static ssize_t total_objects_show(struct kmem_cache *s, char *buf)
{
	return show_slab_objects(s, buf, SO_ALL|SO_TOTAL);
}
SLAB_ATTR_RO(total_objects);

static ssize_t sanity_checks_show(struct kmem_cache *s, char *buf)
{
	return sprintf(buf, "%d\n", !!(s->flags & SLAB_DEBUG_FREE));
}

static ssize_t sanity_checks_store(struct kmem_cache *s,
				const char *buf, size_t length)
{
	s->flags &= ~SLAB_DEBUG_FREE;
	if (buf[0] == '1')
		s->flags |= SLAB_DEBUG_FREE;
	return length;
}
SLAB_ATTR(sanity_checks);

static ssize_t trace_show(struct kmem_cache *s, char *buf)
{
	return sprintf(buf, "%d\n", !!(s->flags & SLAB_TRACE));
}

static ssize_t trace_store(struct kmem_cache *s, const char *buf,
							size_t length)
{
	s->flags &= ~SLAB_TRACE;
	if (buf[0] == '1')
		s->flags |= SLAB_TRACE;
	return length;
}
SLAB_ATTR(trace);

#ifdef CONFIG_FAILSLAB
static ssize_t failslab_show(struct kmem_cache *s, char *buf)
{
	return sprintf(buf, "%d\n", !!(s->flags & SLAB_FAILSLAB));
}

static ssize_t failslab_store(struct kmem_cache *s, const char *buf,
							size_t length)
{
	s->flags &= ~SLAB_FAILSLAB;
	if (buf[0] == '1')
		s->flags |= SLAB_FAILSLAB;
	return length;
}
SLAB_ATTR(failslab);
#endif

static ssize_t reclaim_account_show(struct kmem_cache *s, char *buf)
{
	return sprintf(buf, "%d\n", !!(s->flags & SLAB_RECLAIM_ACCOUNT));
}

static ssize_t reclaim_account_store(struct kmem_cache *s,
				const char *buf, size_t length)
{
	s->flags &= ~SLAB_RECLAIM_ACCOUNT;
	if (buf[0] == '1')
		s->flags |= SLAB_RECLAIM_ACCOUNT;
	return length;
}
SLAB_ATTR(reclaim_account);

static ssize_t hwcache_align_show(struct kmem_cache *s, char *buf)
{
	return sprintf(buf, "%d\n", !!(s->flags & SLAB_HWCACHE_ALIGN));
}
SLAB_ATTR_RO(hwcache_align);

#ifdef CONFIG_ZONE_DMA
static ssize_t cache_dma_show(struct kmem_cache *s, char *buf)
{
	return sprintf(buf, "%d\n", !!(s->flags & SLAB_CACHE_DMA));
}
SLAB_ATTR_RO(cache_dma);
#endif

static ssize_t destroy_by_rcu_show(struct kmem_cache *s, char *buf)
{
	return sprintf(buf, "%d\n", !!(s->flags & SLAB_DESTROY_BY_RCU));
}
SLAB_ATTR_RO(destroy_by_rcu);

static ssize_t red_zone_show(struct kmem_cache *s, char *buf)
{
	return sprintf(buf, "%d\n", !!(s->flags & SLAB_RED_ZONE));
}

static ssize_t red_zone_store(struct kmem_cache *s,
				const char *buf, size_t length)
{
	if (any_slab_objects(s))
		return -EBUSY;

	s->flags &= ~SLAB_RED_ZONE;
	if (buf[0] == '1')
		s->flags |= SLAB_RED_ZONE;
	calculate_sizes(s, -1);
	return length;
}
SLAB_ATTR(red_zone);

static ssize_t poison_show(struct kmem_cache *s, char *buf)
{
	return sprintf(buf, "%d\n", !!(s->flags & SLAB_POISON));
}

static ssize_t poison_store(struct kmem_cache *s,
				const char *buf, size_t length)
{
	if (any_slab_objects(s))
		return -EBUSY;

	s->flags &= ~SLAB_POISON;
	if (buf[0] == '1')
		s->flags |= SLAB_POISON;
	calculate_sizes(s, -1);
	return length;
}
SLAB_ATTR(poison);

static ssize_t store_user_show(struct kmem_cache *s, char *buf)
{
	return sprintf(buf, "%d\n", !!(s->flags & SLAB_STORE_USER));
}

static ssize_t store_user_store(struct kmem_cache *s,
				const char *buf, size_t length)
{
	if (any_slab_objects(s))
		return -EBUSY;

	s->flags &= ~SLAB_STORE_USER;
	if (buf[0] == '1')
		s->flags |= SLAB_STORE_USER;
	calculate_sizes(s, -1);
	return length;
}
SLAB_ATTR(store_user);

static ssize_t validate_show(struct kmem_cache *s, char *buf)
{
	return 0;
}

static ssize_t validate_store(struct kmem_cache *s,
			const char *buf, size_t length)
{
	int ret = -EINVAL;

	if (buf[0] == '1') {
		ret = validate_slab_cache(s);
		if (ret >= 0)
			ret = length;
	}
	return ret;
}
SLAB_ATTR(validate);

static ssize_t shrink_show(struct kmem_cache *s, char *buf)
{
	return 0;
}

static ssize_t shrink_store(struct kmem_cache *s,
			const char *buf, size_t length)
{
	if (buf[0] == '1') {
		int rc = kmem_cache_shrink(s);

		if (rc)
			return rc;
	} else
		return -EINVAL;
	return length;
}
SLAB_ATTR(shrink);

static ssize_t alloc_calls_show(struct kmem_cache *s, char *buf)
{
	if (!(s->flags & SLAB_STORE_USER))
		return -ENOSYS;
	return list_locations(s, buf, TRACK_ALLOC);
}
SLAB_ATTR_RO(alloc_calls);

static ssize_t free_calls_show(struct kmem_cache *s, char *buf)
{
	if (!(s->flags & SLAB_STORE_USER))
		return -ENOSYS;
	return list_locations(s, buf, TRACK_FREE);
}
SLAB_ATTR_RO(free_calls);

#ifdef CONFIG_NUMA
static ssize_t remote_node_defrag_ratio_show(struct kmem_cache *s, char *buf)
{
	return sprintf(buf, "%d\n", s->remote_node_defrag_ratio / 10);
}

static ssize_t remote_node_defrag_ratio_store(struct kmem_cache *s,
				const char *buf, size_t length)
{
	unsigned long ratio;
	int err;

	err = strict_strtoul(buf, 10, &ratio);
	if (err)
		return err;

	if (ratio <= 100)
		s->remote_node_defrag_ratio = ratio * 10;

	return length;
}
SLAB_ATTR(remote_node_defrag_ratio);
#endif

#ifdef CONFIG_SLUB_STATS
static int show_stat(struct kmem_cache *s, char *buf, enum stat_item si)
{
	unsigned long sum  = 0;
	int cpu;
	int len;
	int *data = kmalloc(nr_cpu_ids * sizeof(int), GFP_KERNEL);

	if (!data)
		return -ENOMEM;

	for_each_online_cpu(cpu) {
		unsigned x = per_cpu_ptr(s->cpu_slab, cpu)->stat[si];

		data[cpu] = x;
		sum += x;
	}

	len = sprintf(buf, "%lu", sum);

#ifdef CONFIG_SMP
	for_each_online_cpu(cpu) {
		if (data[cpu] && len < PAGE_SIZE - 20)
			len += sprintf(buf + len, " C%d=%u", cpu, data[cpu]);
	}
#endif
	kfree(data);
	return len + sprintf(buf + len, "\n");
}

static void clear_stat(struct kmem_cache *s, enum stat_item si)
{
	int cpu;

	for_each_online_cpu(cpu)
		per_cpu_ptr(s->cpu_slab, cpu)->stat[si] = 0;
}

#define STAT_ATTR(si, text) 					\
static ssize_t text##_show(struct kmem_cache *s, char *buf)	\
{								\
	return show_stat(s, buf, si);				\
}								\
static ssize_t text##_store(struct kmem_cache *s,		\
				const char *buf, size_t length)	\
{								\
	if (buf[0] != '0')					\
		return -EINVAL;					\
	clear_stat(s, si);					\
	return length;						\
}								\
SLAB_ATTR(text);						\

STAT_ATTR(ALLOC_FASTPATH, alloc_fastpath);
STAT_ATTR(ALLOC_SLOWPATH, alloc_slowpath);
STAT_ATTR(FREE_FASTPATH, free_fastpath);
STAT_ATTR(FREE_SLOWPATH, free_slowpath);
STAT_ATTR(FREE_FROZEN, free_frozen);
STAT_ATTR(FREE_ADD_PARTIAL, free_add_partial);
STAT_ATTR(FREE_REMOVE_PARTIAL, free_remove_partial);
STAT_ATTR(ALLOC_FROM_PARTIAL, alloc_from_partial);
STAT_ATTR(ALLOC_SLAB, alloc_slab);
STAT_ATTR(ALLOC_REFILL, alloc_refill);
STAT_ATTR(FREE_SLAB, free_slab);
STAT_ATTR(CPUSLAB_FLUSH, cpuslab_flush);
STAT_ATTR(DEACTIVATE_FULL, deactivate_full);
STAT_ATTR(DEACTIVATE_EMPTY, deactivate_empty);
STAT_ATTR(DEACTIVATE_TO_HEAD, deactivate_to_head);
STAT_ATTR(DEACTIVATE_TO_TAIL, deactivate_to_tail);
STAT_ATTR(DEACTIVATE_REMOTE_FREES, deactivate_remote_frees);
STAT_ATTR(ORDER_FALLBACK, order_fallback);
#endif

static struct attribute *slab_attrs[] = {
	&slab_size_attr.attr,
	&object_size_attr.attr,
	&objs_per_slab_attr.attr,
	&order_attr.attr,
	&min_partial_attr.attr,
	&objects_attr.attr,
	&objects_partial_attr.attr,
	&total_objects_attr.attr,
	&slabs_attr.attr,
	&partial_attr.attr,
	&cpu_slabs_attr.attr,
	&ctor_attr.attr,
	&aliases_attr.attr,
	&align_attr.attr,
	&sanity_checks_attr.attr,
	&trace_attr.attr,
	&hwcache_align_attr.attr,
	&reclaim_account_attr.attr,
	&destroy_by_rcu_attr.attr,
	&red_zone_attr.attr,
	&poison_attr.attr,
	&store_user_attr.attr,
	&validate_attr.attr,
	&shrink_attr.attr,
	&alloc_calls_attr.attr,
	&free_calls_attr.attr,
#ifdef CONFIG_ZONE_DMA
	&cache_dma_attr.attr,
#endif
#ifdef CONFIG_NUMA
	&remote_node_defrag_ratio_attr.attr,
#endif
#ifdef CONFIG_SLUB_STATS
	&alloc_fastpath_attr.attr,
	&alloc_slowpath_attr.attr,
	&free_fastpath_attr.attr,
	&free_slowpath_attr.attr,
	&free_frozen_attr.attr,
	&free_add_partial_attr.attr,
	&free_remove_partial_attr.attr,
	&alloc_from_partial_attr.attr,
	&alloc_slab_attr.attr,
	&alloc_refill_attr.attr,
	&free_slab_attr.attr,
	&cpuslab_flush_attr.attr,
	&deactivate_full_attr.attr,
	&deactivate_empty_attr.attr,
	&deactivate_to_head_attr.attr,
	&deactivate_to_tail_attr.attr,
	&deactivate_remote_frees_attr.attr,
	&order_fallback_attr.attr,
#endif
#ifdef CONFIG_FAILSLAB
	&failslab_attr.attr,
#endif

	NULL
};

static struct attribute_group slab_attr_group = {
	.attrs = slab_attrs,
};

static ssize_t slab_attr_show(struct kobject *kobj,
				struct attribute *attr,
				char *buf)
{
	struct slab_attribute *attribute;
	struct kmem_cache *s;
	int err;

	attribute = to_slab_attr(attr);
	s = to_slab(kobj);

	if (!attribute->show)
		return -EIO;

	err = attribute->show(s, buf);

	return err;
}

static ssize_t slab_attr_store(struct kobject *kobj,
				struct attribute *attr,
				const char *buf, size_t len)
{
	struct slab_attribute *attribute;
	struct kmem_cache *s;
	int err;

	attribute = to_slab_attr(attr);
	s = to_slab(kobj);

	if (!attribute->store)
		return -EIO;

	err = attribute->store(s, buf, len);

	return err;
}

static void kmem_cache_release(struct kobject *kobj)
{
	struct kmem_cache *s = to_slab(kobj);

	kfree(s);
}

static const struct sysfs_ops slab_sysfs_ops = {
	.show = slab_attr_show,
	.store = slab_attr_store,
};

static struct kobj_type slab_ktype = {
	.sysfs_ops = &slab_sysfs_ops,
	.release = kmem_cache_release
};

static int uevent_filter(struct kset *kset, struct kobject *kobj)
{
	struct kobj_type *ktype = get_ktype(kobj);

	if (ktype == &slab_ktype)
		return 1;
	return 0;
}

static const struct kset_uevent_ops slab_uevent_ops = {
	.filter = uevent_filter,
};

static struct kset *slab_kset;

#define ID_STR_LENGTH 64

/* Create a unique string id for a slab cache:
 *
 * Format	:[flags-]size
 */
static char *create_unique_id(struct kmem_cache *s)
{
	char *name = kmalloc(ID_STR_LENGTH, GFP_KERNEL);
	char *p = name;

	BUG_ON(!name);

	*p++ = ':';
	/*
	 * First flags affecting slabcache operations. We will only
	 * get here for aliasable slabs so we do not need to support
	 * too many flags. The flags here must cover all flags that
	 * are matched during merging to guarantee that the id is
	 * unique.
	 */
	if (s->flags & SLAB_CACHE_DMA)
		*p++ = 'd';
	if (s->flags & SLAB_RECLAIM_ACCOUNT)
		*p++ = 'a';
	if (s->flags & SLAB_DEBUG_FREE)
		*p++ = 'F';
	if (!(s->flags & SLAB_NOTRACK))
		*p++ = 't';
	if (p != name + 1)
		*p++ = '-';
	p += sprintf(p, "%07d", s->size);
	BUG_ON(p > name + ID_STR_LENGTH - 1);
	return name;
}

static int sysfs_slab_add(struct kmem_cache *s)
{
	int err;
	const char *name;
	int unmergeable;

	if (slab_state < SYSFS)
		/* Defer until later */
		return 0;

	unmergeable = slab_unmergeable(s);
	if (unmergeable) {
		/*
		 * Slabcache can never be merged so we can use the name proper.
		 * This is typically the case for debug situations. In that
		 * case we can catch duplicate names easily.
		 */
		sysfs_remove_link(&slab_kset->kobj, s->name);
		name = s->name;
	} else {
		/*
		 * Create a unique name for the slab as a target
		 * for the symlinks.
		 */
		name = create_unique_id(s);
	}

	s->kobj.kset = slab_kset;
	err = kobject_init_and_add(&s->kobj, &slab_ktype, NULL, name);
	if (err) {
		kobject_put(&s->kobj);
		return err;
	}

	err = sysfs_create_group(&s->kobj, &slab_attr_group);
	if (err) {
		kobject_del(&s->kobj);
		kobject_put(&s->kobj);
		return err;
	}
	kobject_uevent(&s->kobj, KOBJ_ADD);
	if (!unmergeable) {
		/* Setup first alias */
		sysfs_slab_alias(s, s->name);
		kfree(name);
	}
	return 0;
}

static void sysfs_slab_remove(struct kmem_cache *s)
{
	kobject_uevent(&s->kobj, KOBJ_REMOVE);
	kobject_del(&s->kobj);
	kobject_put(&s->kobj);
}

/*
 * Need to buffer aliases during bootup until sysfs becomes
 * available lest we lose that information.
 */
struct saved_alias {
	struct kmem_cache *s;
	const char *name;
	struct saved_alias *next;
};

static struct saved_alias *alias_list;

static int sysfs_slab_alias(struct kmem_cache *s, const char *name)
{
	struct saved_alias *al;

	if (slab_state == SYSFS) {
		/*
		 * If we have a leftover link then remove it.
		 */
		sysfs_remove_link(&slab_kset->kobj, name);
		return sysfs_create_link(&slab_kset->kobj, &s->kobj, name);
	}

	al = kmalloc(sizeof(struct saved_alias), GFP_KERNEL);
	if (!al)
		return -ENOMEM;

	al->s = s;
	al->name = name;
	al->next = alias_list;
	alias_list = al;
	return 0;
}

static int __init slab_sysfs_init(void)
{
	struct kmem_cache *s;
	int err;

	slab_kset = kset_create_and_add("slab", &slab_uevent_ops, kernel_kobj);
	if (!slab_kset) {
		printk(KERN_ERR "Cannot register slab subsystem.\n");
		return -ENOSYS;
	}

	slab_state = SYSFS;

	list_for_each_entry(s, &slab_caches, list) {
		err = sysfs_slab_add(s);
		if (err)
			printk(KERN_ERR "SLUB: Unable to add boot slab %s"
						" to sysfs\n", s->name);
	}

	while (alias_list) {
		struct saved_alias *al = alias_list;

		alias_list = alias_list->next;
		err = sysfs_slab_alias(al->s, al->name);
		if (err)
			printk(KERN_ERR "SLUB: Unable to add boot slab alias"
					" %s to sysfs\n", s->name);
		kfree(al);
	}

	resiliency_test();
	return 0;
}

__initcall(slab_sysfs_init);
#endif

/*
 * The /proc/slabinfo ABI
 */
#ifdef CONFIG_SLABINFO
static void print_slabinfo_header(struct seq_file *m)
{
	seq_puts(m, "slabinfo - version: 2.1\n");
	seq_puts(m, "# name            <active_objs> <num_objs> <objsize> "
		 "<objperslab> <pagesperslab>");
	seq_puts(m, " : tunables <limit> <batchcount> <sharedfactor>");
	seq_puts(m, " : slabdata <active_slabs> <num_slabs> <sharedavail>");
	seq_putc(m, '\n');
}

static void *s_start(struct seq_file *m, loff_t *pos)
{
	loff_t n = *pos;

	down_read(&slub_lock);
	if (!n)
		print_slabinfo_header(m);

	return seq_list_start(&slab_caches, *pos);
}

static void *s_next(struct seq_file *m, void *p, loff_t *pos)
{
	return seq_list_next(p, &slab_caches, pos);
}

static void s_stop(struct seq_file *m, void *p)
{
	up_read(&slub_lock);
}

static int s_show(struct seq_file *m, void *p)
{
	unsigned long nr_partials = 0;
	unsigned long nr_slabs = 0;
	unsigned long nr_inuse = 0;
	unsigned long nr_objs = 0;
	unsigned long nr_free = 0;
	struct kmem_cache *s;
	int node;

	s = list_entry(p, struct kmem_cache, list);

	for_each_online_node(node) {
		struct kmem_cache_node *n = get_node(s, node);

		if (!n)
			continue;

		nr_partials += n->nr_partial;
		nr_slabs += atomic_long_read(&n->nr_slabs);
		nr_objs += atomic_long_read(&n->total_objects);
		nr_free += count_partial(n, count_free);
	}

	nr_inuse = nr_objs - nr_free;

	seq_printf(m, "%-17s %6lu %6lu %6u %4u %4d", s->name, nr_inuse,
		   nr_objs, s->size, oo_objects(s->oo),
		   (1 << oo_order(s->oo)));
	seq_printf(m, " : tunables %4u %4u %4u", 0, 0, 0);
	seq_printf(m, " : slabdata %6lu %6lu %6lu", nr_slabs, nr_slabs,
		   0UL);
	seq_putc(m, '\n');
	return 0;
}

static const struct seq_operations slabinfo_op = {
	.start = s_start,
	.next = s_next,
	.stop = s_stop,
	.show = s_show,
};

static int slabinfo_open(struct inode *inode, struct file *file)
{
	return seq_open(file, &slabinfo_op);
}

static const struct file_operations proc_slabinfo_operations = {
	.open		= slabinfo_open,
	.read		= seq_read,
	.llseek		= seq_lseek,
	.release	= seq_release,
};

static int __init slab_proc_init(void)
{
	proc_create("slabinfo", S_IRUGO, NULL, &proc_slabinfo_operations);
	return 0;
}
module_init(slab_proc_init);
#endif /* CONFIG_SLABINFO */<|MERGE_RESOLUTION|>--- conflicted
+++ resolved
@@ -1676,14 +1676,9 @@
 		local_irq_disable();
 
 	if (new) {
-<<<<<<< HEAD
-		c = get_cpu_slab(s, smp_processor_id());
+		c = __this_cpu_ptr(s->cpu_slab);
 		c->reserve = reserve;
-		stat(c, ALLOC_SLAB);
-=======
-		c = __this_cpu_ptr(s->cpu_slab);
 		stat(s, ALLOC_SLAB);
->>>>>>> 57d54889
 		if (c->page)
 			flush_slab(s, c);
 		slab_lock(new);
