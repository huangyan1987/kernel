/*
 * SLUB: A slab allocator that limits cache line use instead of queuing
 * objects in per cpu and per node lists.
 *
 * The allocator synchronizes using per slab locks and only
 * uses a centralized lock to manage a pool of partial slabs.
 *
 * (C) 2007 SGI, Christoph Lameter
 */

#include <linux/mm.h>
#include <linux/swap.h> /* struct reclaim_state */
#include <linux/module.h>
#include <linux/bit_spinlock.h>
#include <linux/interrupt.h>
#include <linux/bitops.h>
#include <linux/slab.h>
#include <linux/proc_fs.h>
#include <linux/seq_file.h>
#include <linux/kmemcheck.h>
#include <linux/cpu.h>
#include <linux/cpuset.h>
#include <linux/mempolicy.h>
#include <linux/ctype.h>
#include <linux/debugobjects.h>
#include <linux/kallsyms.h>
#include <linux/memory.h>
#include <linux/math64.h>
#include <linux/fault-inject.h>
#include "internal.h"


/*
 * Lock order:
 *   1. slab_lock(page)
 *   2. slab->list_lock
 *
 *   The slab_lock protects operations on the object of a particular
 *   slab and its metadata in the page struct. If the slab lock
 *   has been taken then no allocations nor frees can be performed
 *   on the objects in the slab nor can the slab be added or removed
 *   from the partial or full lists since this would mean modifying
 *   the page_struct of the slab.
 *
 *   The list_lock protects the partial and full list on each node and
 *   the partial slab counter. If taken then no new slabs may be added or
 *   removed from the lists nor make the number of partial slabs be modified.
 *   (Note that the total number of slabs is an atomic value that may be
 *   modified without taking the list lock).
 *
 *   The list_lock is a centralized lock and thus we avoid taking it as
 *   much as possible. As long as SLUB does not have to handle partial
 *   slabs, operations can continue without any centralized lock. F.e.
 *   allocating a long series of objects that fill up slabs does not require
 *   the list lock.
 *
 *   The lock order is sometimes inverted when we are trying to get a slab
 *   off a list. We take the list_lock and then look for a page on the list
 *   to use. While we do that objects in the slabs may be freed. We can
 *   only operate on the slab if we have also taken the slab_lock. So we use
 *   a slab_trylock() on the slab. If trylock was successful then no frees
 *   can occur anymore and we can use the slab for allocations etc. If the
 *   slab_trylock() does not succeed then frees are in progress in the slab and
 *   we must stay away from it for a while since we may cause a bouncing
 *   cacheline if we try to acquire the lock. So go onto the next slab.
 *   If all pages are busy then we may allocate a new slab instead of reusing
 *   a partial slab. A new slab has noone operating on it and thus there is
 *   no danger of cacheline contention.
 *
 *   Interrupts are disabled during allocation and deallocation in order to
 *   make the slab allocator safe to use in the context of an irq. In addition
 *   interrupts are disabled to ensure that the processor does not change
 *   while handling per_cpu slabs, due to kernel preemption.
 *
 * SLUB assigns one slab for allocation to each processor.
 * Allocations only occur from these slabs called cpu slabs.
 *
 * Slabs with free elements are kept on a partial list and during regular
 * operations no list for full slabs is used. If an object in a full slab is
 * freed then the slab will show up again on the partial lists.
 * We track full slabs for debugging purposes though because otherwise we
 * cannot scan all objects.
 *
 * Slabs are freed when they become empty. Teardown and setup is
 * minimal so we rely on the page allocators per cpu caches for
 * fast frees and allocs.
 *
 * Overloading of page flags that are otherwise used for LRU management.
 *
 * PageActive 		The slab is frozen and exempt from list processing.
 * 			This means that the slab is dedicated to a purpose
 * 			such as satisfying allocations for a specific
 * 			processor. Objects may be freed in the slab while
 * 			it is frozen but slab_free will then skip the usual
 * 			list operations. It is up to the processor holding
 * 			the slab to integrate the slab into the slab lists
 * 			when the slab is no longer needed.
 *
 * 			One use of this flag is to mark slabs that are
 * 			used for allocations. Then such a slab becomes a cpu
 * 			slab. The cpu slab may be equipped with an additional
 * 			freelist that allows lockless access to
 * 			free objects in addition to the regular freelist
 * 			that requires the slab lock.
 *
 * PageError		Slab requires special handling due to debug
 * 			options set. This moves	slab handling out of
 * 			the fast path and disables lockless freelists.
 */

#define SLAB_DEBUG_FLAGS (SLAB_RED_ZONE | SLAB_POISON | SLAB_STORE_USER | \
		SLAB_TRACE | SLAB_DEBUG_FREE)

static inline int kmem_cache_debug(struct kmem_cache *s)
{
#ifdef CONFIG_SLUB_DEBUG
	return unlikely(s->flags & SLAB_DEBUG_FLAGS);
#else
	return 0;
#endif
}

/*
 * Issues still to be resolved:
 *
 * - Support PAGE_ALLOC_DEBUG. Should be easy to do.
 *
 * - Variable sizing of the per node arrays
 */

/* Enable to test recovery from slab corruption on boot */
#undef SLUB_RESILIENCY_TEST

/*
 * Mininum number of partial slabs. These will be left on the partial
 * lists even if they are empty. kmem_cache_shrink may reclaim them.
 */
#define MIN_PARTIAL 5

/*
 * Maximum number of desirable partial slabs.
 * The existence of more partial slabs makes kmem_cache_shrink
 * sort the partial list by the number of objects in the.
 */
#define MAX_PARTIAL 10

#define DEBUG_DEFAULT_FLAGS (SLAB_DEBUG_FREE | SLAB_RED_ZONE | \
				SLAB_POISON | SLAB_STORE_USER)

/*
 * Debugging flags that require metadata to be stored in the slab.  These get
 * disabled when slub_debug=O is used and a cache's min order increases with
 * metadata.
 */
#define DEBUG_METADATA_FLAGS (SLAB_RED_ZONE | SLAB_POISON | SLAB_STORE_USER)

/*
 * Set of flags that will prevent slab merging
 */
#define SLUB_NEVER_MERGE (SLAB_RED_ZONE | SLAB_POISON | SLAB_STORE_USER | \
		SLAB_TRACE | SLAB_DESTROY_BY_RCU | SLAB_NOLEAKTRACE | \
		SLAB_FAILSLAB)

#define SLUB_MERGE_SAME (SLAB_DEBUG_FREE | SLAB_RECLAIM_ACCOUNT | \
		SLAB_CACHE_DMA | SLAB_NOTRACK)

#define OO_SHIFT	16
#define OO_MASK		((1 << OO_SHIFT) - 1)
#define MAX_OBJS_PER_PAGE	65535 /* since page.objects is u16 */

/* Internal SLUB flags */
#define __OBJECT_POISON		0x80000000UL /* Poison object */

static int kmem_size = sizeof(struct kmem_cache);

#ifdef CONFIG_SMP
static struct notifier_block slab_notifier;
#endif

static enum {
	DOWN,		/* No slab functionality available */
	PARTIAL,	/* Kmem_cache_node works */
	UP,		/* Everything works but does not show up in sysfs */
	SYSFS		/* Sysfs up */
} slab_state = DOWN;

/* A list of all slab caches on the system */
static DECLARE_RWSEM(slub_lock);
static LIST_HEAD(slab_caches);

/*
 * Tracking user of a slab.
 */
struct track {
	unsigned long addr;	/* Called from address */
	int cpu;		/* Was running on cpu */
	int pid;		/* Pid context */
	unsigned long when;	/* When did the operation occur */
};

enum track_item { TRACK_ALLOC, TRACK_FREE };

#ifdef CONFIG_SYSFS
static int sysfs_slab_add(struct kmem_cache *);
static int sysfs_slab_alias(struct kmem_cache *, const char *);
static void sysfs_slab_remove(struct kmem_cache *);

#else
static inline int sysfs_slab_add(struct kmem_cache *s) { return 0; }
static inline int sysfs_slab_alias(struct kmem_cache *s, const char *p)
							{ return 0; }
static inline void sysfs_slab_remove(struct kmem_cache *s)
{
	kfree(s->name);
	kfree(s);
}

#endif

static inline void stat(struct kmem_cache *s, enum stat_item si)
{
#ifdef CONFIG_SLUB_STATS
	__this_cpu_inc(s->cpu_slab->stat[si]);
#endif
}

/********************************************************************
 * 			Core slab cache functions
 *******************************************************************/

int slab_is_available(void)
{
	return slab_state >= UP;
}

static inline struct kmem_cache_node *get_node(struct kmem_cache *s, int node)
{
	return s->node[node];
}

/* Verify that a pointer has an address that is valid within a slab page */
static inline int check_valid_pointer(struct kmem_cache *s,
				struct page *page, const void *object)
{
	void *base;

	if (!object)
		return 1;

	base = page_address(page);
	if (object < base || object >= base + page->objects * s->size ||
		(object - base) % s->size) {
		return 0;
	}

	return 1;
}

static inline void *get_freepointer(struct kmem_cache *s, void *object)
{
	return *(void **)(object + s->offset);
}

static inline void set_freepointer(struct kmem_cache *s, void *object, void *fp)
{
	*(void **)(object + s->offset) = fp;
}

/* Loop over all objects in a slab */
#define for_each_object(__p, __s, __addr, __objects) \
	for (__p = (__addr); __p < (__addr) + (__objects) * (__s)->size;\
			__p += (__s)->size)

/* Scan freelist */
#define for_each_free_object(__p, __s, __free) \
	for (__p = (__free); __p; __p = get_freepointer((__s), __p))

/* Determine object index from a given position */
static inline int slab_index(void *p, struct kmem_cache *s, void *addr)
{
	return (p - addr) / s->size;
}

static inline struct kmem_cache_order_objects oo_make(int order,
						unsigned long size)
{
	struct kmem_cache_order_objects x = {
		(order << OO_SHIFT) + (PAGE_SIZE << order) / size
	};

	return x;
}

static inline int oo_order(struct kmem_cache_order_objects x)
{
	return x.x >> OO_SHIFT;
}

static inline int oo_objects(struct kmem_cache_order_objects x)
{
	return x.x & OO_MASK;
}

#ifdef CONFIG_SLUB_DEBUG
/*
 * Debug settings:
 */
#ifdef CONFIG_SLUB_DEBUG_ON
static int slub_debug = DEBUG_DEFAULT_FLAGS;
#else
static int slub_debug;
#endif

static char *slub_debug_slabs;
static int disable_higher_order_debug;

/*
 * Object debugging
 */
static void print_section(char *text, u8 *addr, unsigned int length)
{
	int i, offset;
	int newline = 1;
	char ascii[17];

	ascii[16] = 0;

	for (i = 0; i < length; i++) {
		if (newline) {
			printk(KERN_ERR "%8s 0x%p: ", text, addr + i);
			newline = 0;
		}
		printk(KERN_CONT " %02x", addr[i]);
		offset = i % 16;
		ascii[offset] = isgraph(addr[i]) ? addr[i] : '.';
		if (offset == 15) {
			printk(KERN_CONT " %s\n", ascii);
			newline = 1;
		}
	}
	if (!newline) {
		i %= 16;
		while (i < 16) {
			printk(KERN_CONT "   ");
			ascii[i] = ' ';
			i++;
		}
		printk(KERN_CONT " %s\n", ascii);
	}
}

static struct track *get_track(struct kmem_cache *s, void *object,
	enum track_item alloc)
{
	struct track *p;

	if (s->offset)
		p = object + s->offset + sizeof(void *);
	else
		p = object + s->inuse;

	return p + alloc;
}

static void set_track(struct kmem_cache *s, void *object,
			enum track_item alloc, unsigned long addr)
{
	struct track *p = get_track(s, object, alloc);

	if (addr) {
		p->addr = addr;
		p->cpu = smp_processor_id();
		p->pid = current->pid;
		p->when = jiffies;
	} else
		memset(p, 0, sizeof(struct track));
}

static void init_tracking(struct kmem_cache *s, void *object)
{
	if (!(s->flags & SLAB_STORE_USER))
		return;

	set_track(s, object, TRACK_FREE, 0UL);
	set_track(s, object, TRACK_ALLOC, 0UL);
}

static void print_track(const char *s, struct track *t)
{
	if (!t->addr)
		return;

	printk(KERN_ERR "INFO: %s in %pS age=%lu cpu=%u pid=%d\n",
		s, (void *)t->addr, jiffies - t->when, t->cpu, t->pid);
}

static void print_tracking(struct kmem_cache *s, void *object)
{
	if (!(s->flags & SLAB_STORE_USER))
		return;

	print_track("Allocated", get_track(s, object, TRACK_ALLOC));
	print_track("Freed", get_track(s, object, TRACK_FREE));
}

static void print_page_info(struct page *page)
{
	printk(KERN_ERR "INFO: Slab 0x%p objects=%u used=%u fp=0x%p flags=0x%04lx\n",
		page, page->objects, page->inuse, page->freelist, page->flags);

}

static void slab_bug(struct kmem_cache *s, char *fmt, ...)
{
	va_list args;
	char buf[100];

	va_start(args, fmt);
	vsnprintf(buf, sizeof(buf), fmt, args);
	va_end(args);
	printk(KERN_ERR "========================================"
			"=====================================\n");
	printk(KERN_ERR "BUG %s: %s\n", s->name, buf);
	printk(KERN_ERR "----------------------------------------"
			"-------------------------------------\n\n");
}

static void slab_fix(struct kmem_cache *s, char *fmt, ...)
{
	va_list args;
	char buf[100];

	va_start(args, fmt);
	vsnprintf(buf, sizeof(buf), fmt, args);
	va_end(args);
	printk(KERN_ERR "FIX %s: %s\n", s->name, buf);
}

static void print_trailer(struct kmem_cache *s, struct page *page, u8 *p)
{
	unsigned int off;	/* Offset of last byte */
	u8 *addr = page_address(page);

	print_tracking(s, p);

	print_page_info(page);

	printk(KERN_ERR "INFO: Object 0x%p @offset=%tu fp=0x%p\n\n",
			p, p - addr, get_freepointer(s, p));

	if (p > addr + 16)
		print_section("Bytes b4", p - 16, 16);

	print_section("Object", p, min_t(unsigned long, s->objsize, PAGE_SIZE));

	if (s->flags & SLAB_RED_ZONE)
		print_section("Redzone", p + s->objsize,
			s->inuse - s->objsize);

	if (s->offset)
		off = s->offset + sizeof(void *);
	else
		off = s->inuse;

	if (s->flags & SLAB_STORE_USER)
		off += 2 * sizeof(struct track);

	if (off != s->size)
		/* Beginning of the filler is the free pointer */
		print_section("Padding", p + off, s->size - off);

	dump_stack();
}

static void object_err(struct kmem_cache *s, struct page *page,
			u8 *object, char *reason)
{
	slab_bug(s, "%s", reason);
	print_trailer(s, page, object);
}

static void slab_err(struct kmem_cache *s, struct page *page, char *fmt, ...)
{
	va_list args;
	char buf[100];

	va_start(args, fmt);
	vsnprintf(buf, sizeof(buf), fmt, args);
	va_end(args);
	slab_bug(s, "%s", buf);
	print_page_info(page);
	dump_stack();
}

static void init_object(struct kmem_cache *s, void *object, u8 val)
{
	u8 *p = object;

	if (s->flags & __OBJECT_POISON) {
		memset(p, POISON_FREE, s->objsize - 1);
		p[s->objsize - 1] = POISON_END;
	}

	if (s->flags & SLAB_RED_ZONE)
		memset(p + s->objsize, val, s->inuse - s->objsize);
}

static u8 *check_bytes(u8 *start, unsigned int value, unsigned int bytes)
{
	while (bytes) {
		if (*start != (u8)value)
			return start;
		start++;
		bytes--;
	}
	return NULL;
}

static void restore_bytes(struct kmem_cache *s, char *message, u8 data,
						void *from, void *to)
{
	slab_fix(s, "Restoring 0x%p-0x%p=0x%x\n", from, to - 1, data);
	memset(from, data, to - from);
}

static int check_bytes_and_report(struct kmem_cache *s, struct page *page,
			u8 *object, char *what,
			u8 *start, unsigned int value, unsigned int bytes)
{
	u8 *fault;
	u8 *end;

	fault = check_bytes(start, value, bytes);
	if (!fault)
		return 1;

	end = start + bytes;
	while (end > fault && end[-1] == value)
		end--;

	slab_bug(s, "%s overwritten", what);
	printk(KERN_ERR "INFO: 0x%p-0x%p. First byte 0x%x instead of 0x%x\n",
					fault, end - 1, fault[0], value);
	print_trailer(s, page, object);

	restore_bytes(s, what, value, fault, end);
	return 0;
}

/*
 * Object layout:
 *
 * object address
 * 	Bytes of the object to be managed.
 * 	If the freepointer may overlay the object then the free
 * 	pointer is the first word of the object.
 *
 * 	Poisoning uses 0x6b (POISON_FREE) and the last byte is
 * 	0xa5 (POISON_END)
 *
 * object + s->objsize
 * 	Padding to reach word boundary. This is also used for Redzoning.
 * 	Padding is extended by another word if Redzoning is enabled and
 * 	objsize == inuse.
 *
 * 	We fill with 0xbb (RED_INACTIVE) for inactive objects and with
 * 	0xcc (RED_ACTIVE) for objects in use.
 *
 * object + s->inuse
 * 	Meta data starts here.
 *
 * 	A. Free pointer (if we cannot overwrite object on free)
 * 	B. Tracking data for SLAB_STORE_USER
 * 	C. Padding to reach required alignment boundary or at mininum
 * 		one word if debugging is on to be able to detect writes
 * 		before the word boundary.
 *
 *	Padding is done using 0x5a (POISON_INUSE)
 *
 * object + s->size
 * 	Nothing is used beyond s->size.
 *
 * If slabcaches are merged then the objsize and inuse boundaries are mostly
 * ignored. And therefore no slab options that rely on these boundaries
 * may be used with merged slabcaches.
 */

static int check_pad_bytes(struct kmem_cache *s, struct page *page, u8 *p)
{
	unsigned long off = s->inuse;	/* The end of info */

	if (s->offset)
		/* Freepointer is placed after the object. */
		off += sizeof(void *);

	if (s->flags & SLAB_STORE_USER)
		/* We also have user information there */
		off += 2 * sizeof(struct track);

	if (s->size == off)
		return 1;

	return check_bytes_and_report(s, page, p, "Object padding",
				p + off, POISON_INUSE, s->size - off);
}

/* Check the pad bytes at the end of a slab page */
static int slab_pad_check(struct kmem_cache *s, struct page *page)
{
	u8 *start;
	u8 *fault;
	u8 *end;
	int length;
	int remainder;

	if (!(s->flags & SLAB_POISON))
		return 1;

	start = page_address(page);
	length = (PAGE_SIZE << compound_order(page));
	end = start + length;
	remainder = length % s->size;
	if (!remainder)
		return 1;

	fault = check_bytes(end - remainder, POISON_INUSE, remainder);
	if (!fault)
		return 1;
	while (end > fault && end[-1] == POISON_INUSE)
		end--;

	slab_err(s, page, "Padding overwritten. 0x%p-0x%p", fault, end - 1);
	print_section("Padding", end - remainder, remainder);

	restore_bytes(s, "slab padding", POISON_INUSE, end - remainder, end);
	return 0;
}

static int check_object(struct kmem_cache *s, struct page *page,
					void *object, u8 val)
{
	u8 *p = object;
	u8 *endobject = object + s->objsize;

	if (s->flags & SLAB_RED_ZONE) {
		if (!check_bytes_and_report(s, page, object, "Redzone",
			endobject, val, s->inuse - s->objsize))
			return 0;
	} else {
		if ((s->flags & SLAB_POISON) && s->objsize < s->inuse) {
			check_bytes_and_report(s, page, p, "Alignment padding",
				endobject, POISON_INUSE, s->inuse - s->objsize);
		}
	}

	if (s->flags & SLAB_POISON) {
		if (val != SLUB_RED_ACTIVE && (s->flags & __OBJECT_POISON) &&
			(!check_bytes_and_report(s, page, p, "Poison", p,
					POISON_FREE, s->objsize - 1) ||
			 !check_bytes_and_report(s, page, p, "Poison",
				p + s->objsize - 1, POISON_END, 1)))
			return 0;
		/*
		 * check_pad_bytes cleans up on its own.
		 */
		check_pad_bytes(s, page, p);
	}

	if (!s->offset && val == SLUB_RED_ACTIVE)
		/*
		 * Object and freepointer overlap. Cannot check
		 * freepointer while object is allocated.
		 */
		return 1;

	/* Check free pointer validity */
	if (!check_valid_pointer(s, page, get_freepointer(s, p))) {
		object_err(s, page, p, "Freepointer corrupt");
		/*
		 * No choice but to zap it and thus lose the remainder
		 * of the free objects in this slab. May cause
		 * another error because the object count is now wrong.
		 */
		set_freepointer(s, p, NULL);
		return 0;
	}
	return 1;
}

static int check_slab(struct kmem_cache *s, struct page *page)
{
	int maxobj;

	VM_BUG_ON(!irqs_disabled());

	if (!PageSlab(page)) {
		slab_err(s, page, "Not a valid slab page");
		return 0;
	}

	maxobj = (PAGE_SIZE << compound_order(page)) / s->size;
	if (page->objects > maxobj) {
		slab_err(s, page, "objects %u > max %u",
			s->name, page->objects, maxobj);
		return 0;
	}
	if (page->inuse > page->objects) {
		slab_err(s, page, "inuse %u > max %u",
			s->name, page->inuse, page->objects);
		return 0;
	}
	/* Slab_pad_check fixes things up after itself */
	slab_pad_check(s, page);
	return 1;
}

/*
 * Determine if a certain object on a page is on the freelist. Must hold the
 * slab lock to guarantee that the chains are in a consistent state.
 */
static int on_freelist(struct kmem_cache *s, struct page *page, void *search)
{
	int nr = 0;
	void *fp = page->freelist;
	void *object = NULL;
	unsigned long max_objects;

	while (fp && nr <= page->objects) {
		if (fp == search)
			return 1;
		if (!check_valid_pointer(s, page, fp)) {
			if (object) {
				object_err(s, page, object,
					"Freechain corrupt");
				set_freepointer(s, object, NULL);
				break;
			} else {
				slab_err(s, page, "Freepointer corrupt");
				page->freelist = NULL;
				page->inuse = page->objects;
				slab_fix(s, "Freelist cleared");
				return 0;
			}
			break;
		}
		object = fp;
		fp = get_freepointer(s, object);
		nr++;
	}

	max_objects = (PAGE_SIZE << compound_order(page)) / s->size;
	if (max_objects > MAX_OBJS_PER_PAGE)
		max_objects = MAX_OBJS_PER_PAGE;

	if (page->objects != max_objects) {
		slab_err(s, page, "Wrong number of objects. Found %d but "
			"should be %d", page->objects, max_objects);
		page->objects = max_objects;
		slab_fix(s, "Number of objects adjusted.");
	}
	if (page->inuse != page->objects - nr) {
		slab_err(s, page, "Wrong object count. Counter is %d but "
			"counted were %d", page->inuse, page->objects - nr);
		page->inuse = page->objects - nr;
		slab_fix(s, "Object count adjusted.");
	}
	return search == NULL;
}

static void trace(struct kmem_cache *s, struct page *page, void *object,
								int alloc)
{
	if (s->flags & SLAB_TRACE) {
		printk(KERN_INFO "TRACE %s %s 0x%p inuse=%d fp=0x%p\n",
			s->name,
			alloc ? "alloc" : "free",
			object, page->inuse,
			page->freelist);

		if (!alloc)
			print_section("Object", (void *)object, s->objsize);

		dump_stack();
	}
}

/*
 * Hooks for other subsystems that check memory allocations. In a typical
 * production configuration these hooks all should produce no code at all.
 */
static inline int slab_pre_alloc_hook(struct kmem_cache *s, gfp_t flags)
{
	flags &= gfp_allowed_mask;
	lockdep_trace_alloc(flags);
	might_sleep_if(flags & __GFP_WAIT);

	return should_failslab(s->objsize, flags, s->flags);
}

static inline void slab_post_alloc_hook(struct kmem_cache *s, gfp_t flags, void *object)
{
	flags &= gfp_allowed_mask;
	kmemcheck_slab_alloc(s, flags, object, s->objsize);
	kmemleak_alloc_recursive(object, s->objsize, 1, s->flags, flags);
}

static inline void slab_free_hook(struct kmem_cache *s, void *x)
{
	kmemleak_free_recursive(x, s->flags);
}

static inline void slab_free_hook_irq(struct kmem_cache *s, void *object)
{
	kmemcheck_slab_free(s, object, s->objsize);
	debug_check_no_locks_freed(object, s->objsize);
	if (!(s->flags & SLAB_DEBUG_OBJECTS))
		debug_check_no_obj_freed(object, s->objsize);
}

/*
 * Tracking of fully allocated slabs for debugging purposes.
 */
static void add_full(struct kmem_cache_node *n, struct page *page)
{
	spin_lock(&n->list_lock);
	list_add(&page->lru, &n->full);
	spin_unlock(&n->list_lock);
}

static void remove_full(struct kmem_cache *s, struct page *page)
{
	struct kmem_cache_node *n;

	if (!(s->flags & SLAB_STORE_USER))
		return;

	n = get_node(s, page_to_nid(page));

	spin_lock(&n->list_lock);
	list_del(&page->lru);
	spin_unlock(&n->list_lock);
}

/* Tracking of the number of slabs for debugging purposes */
static inline unsigned long slabs_node(struct kmem_cache *s, int node)
{
	struct kmem_cache_node *n = get_node(s, node);

	return atomic_long_read(&n->nr_slabs);
}

static inline unsigned long node_nr_slabs(struct kmem_cache_node *n)
{
	return atomic_long_read(&n->nr_slabs);
}

static inline void inc_slabs_node(struct kmem_cache *s, int node, int objects)
{
	struct kmem_cache_node *n = get_node(s, node);

	/*
	 * May be called early in order to allocate a slab for the
	 * kmem_cache_node structure. Solve the chicken-egg
	 * dilemma by deferring the increment of the count during
	 * bootstrap (see early_kmem_cache_node_alloc).
	 */
	if (n) {
		atomic_long_inc(&n->nr_slabs);
		atomic_long_add(objects, &n->total_objects);
	}
}
static inline void dec_slabs_node(struct kmem_cache *s, int node, int objects)
{
	struct kmem_cache_node *n = get_node(s, node);

	atomic_long_dec(&n->nr_slabs);
	atomic_long_sub(objects, &n->total_objects);
}

/* Object debug checks for alloc/free paths */
static void setup_object_debug(struct kmem_cache *s, struct page *page,
								void *object)
{
	if (!(s->flags & (SLAB_STORE_USER|SLAB_RED_ZONE|__OBJECT_POISON)))
		return;

	init_object(s, object, SLUB_RED_INACTIVE);
	init_tracking(s, object);
}

static noinline int alloc_debug_processing(struct kmem_cache *s, struct page *page,
					void *object, unsigned long addr)
{
	if (!check_slab(s, page))
		goto bad;

	if (!on_freelist(s, page, object)) {
		object_err(s, page, object, "Object already allocated");
		goto bad;
	}

	if (!check_valid_pointer(s, page, object)) {
		object_err(s, page, object, "Freelist Pointer check fails");
		goto bad;
	}

	if (!check_object(s, page, object, SLUB_RED_INACTIVE))
		goto bad;

	/* Success perform special debug activities for allocs */
	if (s->flags & SLAB_STORE_USER)
		set_track(s, object, TRACK_ALLOC, addr);
	trace(s, page, object, 1);
	init_object(s, object, SLUB_RED_ACTIVE);
	return 1;

bad:
	if (PageSlab(page)) {
		/*
		 * If this is a slab page then lets do the best we can
		 * to avoid issues in the future. Marking all objects
		 * as used avoids touching the remaining objects.
		 */
		slab_fix(s, "Marking all objects used");
		page->inuse = page->objects;
		page->freelist = NULL;
	}
	return 0;
}

static noinline int free_debug_processing(struct kmem_cache *s,
		 struct page *page, void *object, unsigned long addr)
{
	if (!check_slab(s, page))
		goto fail;

	if (!check_valid_pointer(s, page, object)) {
		slab_err(s, page, "Invalid object pointer 0x%p", object);
		goto fail;
	}

	if (on_freelist(s, page, object)) {
		object_err(s, page, object, "Object already free");
		goto fail;
	}

	if (!check_object(s, page, object, SLUB_RED_ACTIVE))
		return 0;

	if (unlikely(s != page->slab)) {
		if (!PageSlab(page)) {
			slab_err(s, page, "Attempt to free object(0x%p) "
				"outside of slab", object);
		} else if (!page->slab) {
			printk(KERN_ERR
				"SLUB <none>: no slab for object 0x%p.\n",
						object);
			dump_stack();
		} else
			object_err(s, page, object,
					"page slab pointer corrupt.");
		goto fail;
	}

	/* Special debug activities for freeing objects */
	if (!PageSlubFrozen(page) && !page->freelist)
		remove_full(s, page);
	if (s->flags & SLAB_STORE_USER)
		set_track(s, object, TRACK_FREE, addr);
	trace(s, page, object, 0);
	init_object(s, object, SLUB_RED_INACTIVE);
	return 1;

fail:
	slab_fix(s, "Object at 0x%p not freed", object);
	return 0;
}

static int __init setup_slub_debug(char *str)
{
	slub_debug = DEBUG_DEFAULT_FLAGS;
	if (*str++ != '=' || !*str)
		/*
		 * No options specified. Switch on full debugging.
		 */
		goto out;

	if (*str == ',')
		/*
		 * No options but restriction on slabs. This means full
		 * debugging for slabs matching a pattern.
		 */
		goto check_slabs;

	if (tolower(*str) == 'o') {
		/*
		 * Avoid enabling debugging on caches if its minimum order
		 * would increase as a result.
		 */
		disable_higher_order_debug = 1;
		goto out;
	}

	slub_debug = 0;
	if (*str == '-')
		/*
		 * Switch off all debugging measures.
		 */
		goto out;

	/*
	 * Determine which debug features should be switched on
	 */
	for (; *str && *str != ','; str++) {
		switch (tolower(*str)) {
		case 'f':
			slub_debug |= SLAB_DEBUG_FREE;
			break;
		case 'z':
			slub_debug |= SLAB_RED_ZONE;
			break;
		case 'p':
			slub_debug |= SLAB_POISON;
			break;
		case 'u':
			slub_debug |= SLAB_STORE_USER;
			break;
		case 't':
			slub_debug |= SLAB_TRACE;
			break;
		case 'a':
			slub_debug |= SLAB_FAILSLAB;
			break;
		default:
			printk(KERN_ERR "slub_debug option '%c' "
				"unknown. skipped\n", *str);
		}
	}

check_slabs:
	if (*str == ',')
		slub_debug_slabs = str + 1;
out:
	return 1;
}

__setup("slub_debug", setup_slub_debug);

static unsigned long kmem_cache_flags(unsigned long objsize,
	unsigned long flags, const char *name,
	void (*ctor)(void *))
{
	/*
	 * Enable debugging if selected on the kernel commandline.
	 */
	if (slub_debug && (!slub_debug_slabs ||
		!strncmp(slub_debug_slabs, name, strlen(slub_debug_slabs))))
		flags |= slub_debug;

	return flags;
}
#else
static inline void setup_object_debug(struct kmem_cache *s,
			struct page *page, void *object) {}

static inline int alloc_debug_processing(struct kmem_cache *s,
	struct page *page, void *object, unsigned long addr) { return 0; }

static inline int free_debug_processing(struct kmem_cache *s,
	struct page *page, void *object, unsigned long addr) { return 0; }

static inline int slab_pad_check(struct kmem_cache *s, struct page *page)
			{ return 1; }
static inline int check_object(struct kmem_cache *s, struct page *page,
			void *object, u8 val) { return 1; }
static inline void add_full(struct kmem_cache_node *n, struct page *page) {}
static inline unsigned long kmem_cache_flags(unsigned long objsize,
	unsigned long flags, const char *name,
	void (*ctor)(void *))
{
	return flags;
}
#define slub_debug 0

#define disable_higher_order_debug 0

static inline unsigned long slabs_node(struct kmem_cache *s, int node)
							{ return 0; }
static inline unsigned long node_nr_slabs(struct kmem_cache_node *n)
							{ return 0; }
static inline void inc_slabs_node(struct kmem_cache *s, int node,
							int objects) {}
static inline void dec_slabs_node(struct kmem_cache *s, int node,
							int objects) {}

static inline int slab_pre_alloc_hook(struct kmem_cache *s, gfp_t flags)
							{ return 0; }

static inline void slab_post_alloc_hook(struct kmem_cache *s, gfp_t flags,
		void *object) {}

static inline void slab_free_hook(struct kmem_cache *s, void *x) {}

static inline void slab_free_hook_irq(struct kmem_cache *s,
		void *object) {}

#endif /* CONFIG_SLUB_DEBUG */

/*
 * Slab allocation and freeing
 */
static inline struct page *alloc_slab_page(gfp_t flags, int node,
					struct kmem_cache_order_objects oo)
{
	int order = oo_order(oo);

	flags |= __GFP_NOTRACK;

	if (node == NUMA_NO_NODE)
		return alloc_pages(flags, order);
	else
		return alloc_pages_exact_node(node, flags, order);
}

static struct page *allocate_slab(struct kmem_cache *s, gfp_t flags, int node)
{
	struct page *page;
	struct kmem_cache_order_objects oo = s->oo;
	gfp_t alloc_gfp;

	flags |= s->allocflags;

	/*
	 * Let the initial higher-order allocation fail under memory pressure
	 * so we fall-back to the minimum order allocation.
	 */
	alloc_gfp = (flags | __GFP_NOWARN | __GFP_NORETRY) & ~__GFP_NOFAIL;

	page = alloc_slab_page(alloc_gfp, node, oo);
	if (unlikely(!page)) {
		oo = s->min;
		/*
		 * Allocation may have failed due to fragmentation.
		 * Try a lower order alloc if possible
		 */
		page = alloc_slab_page(flags, node, oo);
		if (!page)
			return NULL;

		stat(s, ORDER_FALLBACK);
	}

	if (kmemcheck_enabled
		&& !(s->flags & (SLAB_NOTRACK | DEBUG_DEFAULT_FLAGS))) {
		int pages = 1 << oo_order(oo);

		kmemcheck_alloc_shadow(page, oo_order(oo), flags, node);

		/*
		 * Objects from caches that have a constructor don't get
		 * cleared when they're allocated, so we need to do it here.
		 */
		if (s->ctor)
			kmemcheck_mark_uninitialized_pages(page, pages);
		else
			kmemcheck_mark_unallocated_pages(page, pages);
	}

	page->objects = oo_objects(oo);
	mod_zone_page_state(page_zone(page),
		(s->flags & SLAB_RECLAIM_ACCOUNT) ?
		NR_SLAB_RECLAIMABLE : NR_SLAB_UNRECLAIMABLE,
		1 << oo_order(oo));

	return page;
}

static void setup_object(struct kmem_cache *s, struct page *page,
				void *object)
{
	setup_object_debug(s, page, object);
	if (unlikely(s->ctor))
		s->ctor(object);
}

static
struct page *new_slab(struct kmem_cache *s, gfp_t flags, int node, int *reserve)
{
	struct page *page;
	void *start;
	void *last;
	void *p;

	BUG_ON(flags & GFP_SLAB_BUG_MASK);

	page = allocate_slab(s,
		flags & (GFP_RECLAIM_MASK | GFP_CONSTRAINT_MASK), node);
	if (!page)
		goto out;

	*reserve = page->reserve;

	inc_slabs_node(s, page_to_nid(page), page->objects);
	page->slab = s;
	page->flags |= 1 << PG_slab;

	start = page_address(page);

	if (unlikely(s->flags & SLAB_POISON))
		memset(start, POISON_INUSE, PAGE_SIZE << compound_order(page));

	last = start;
	for_each_object(p, s, start, page->objects) {
		setup_object(s, page, last);
		set_freepointer(s, last, p);
		last = p;
	}
	setup_object(s, page, last);
	set_freepointer(s, last, NULL);

	page->freelist = start;
	page->inuse = 0;
out:
	return page;
}

static void __free_slab(struct kmem_cache *s, struct page *page)
{
	int order = compound_order(page);
	int pages = 1 << order;

	if (kmem_cache_debug(s)) {
		void *p;

		slab_pad_check(s, page);
		for_each_object(p, s, page_address(page),
						page->objects)
			check_object(s, page, p, SLUB_RED_INACTIVE);
	}

	kmemcheck_free_shadow(page, compound_order(page));

	mod_zone_page_state(page_zone(page),
		(s->flags & SLAB_RECLAIM_ACCOUNT) ?
		NR_SLAB_RECLAIMABLE : NR_SLAB_UNRECLAIMABLE,
		-pages);

	__ClearPageSlab(page);
	reset_page_mapcount(page);
	if (current->reclaim_state)
		current->reclaim_state->reclaimed_slab += pages;
	__free_pages(page, order);
}

static void rcu_free_slab(struct rcu_head *h)
{
	struct page *page;

	page = container_of((struct list_head *)h, struct page, lru);
	__free_slab(page->slab, page);
}

static void free_slab(struct kmem_cache *s, struct page *page)
{
	if (unlikely(s->flags & SLAB_DESTROY_BY_RCU)) {
		/*
		 * RCU free overloads the RCU head over the LRU
		 */
		struct rcu_head *head = (void *)&page->lru;

		call_rcu(head, rcu_free_slab);
	} else
		__free_slab(s, page);
}

static void discard_slab(struct kmem_cache *s, struct page *page)
{
	dec_slabs_node(s, page_to_nid(page), page->objects);
	free_slab(s, page);
}

/*
 * Per slab locking using the pagelock
 */
static __always_inline void slab_lock(struct page *page)
{
	bit_spin_lock(PG_locked, &page->flags);
}

static __always_inline void slab_unlock(struct page *page)
{
	__bit_spin_unlock(PG_locked, &page->flags);
}

static __always_inline int slab_trylock(struct page *page)
{
	int rc = 1;

	rc = bit_spin_trylock(PG_locked, &page->flags);
	return rc;
}

/*
 * Management of partially allocated slabs
 */
static void add_partial(struct kmem_cache_node *n,
				struct page *page, int tail)
{
	spin_lock(&n->list_lock);
	n->nr_partial++;
	if (tail)
		list_add_tail(&page->lru, &n->partial);
	else
		list_add(&page->lru, &n->partial);
	spin_unlock(&n->list_lock);
}

static inline void __remove_partial(struct kmem_cache_node *n,
					struct page *page)
{
	list_del(&page->lru);
	n->nr_partial--;
}

static void remove_partial(struct kmem_cache *s, struct page *page)
{
	struct kmem_cache_node *n = get_node(s, page_to_nid(page));

	spin_lock(&n->list_lock);
	__remove_partial(n, page);
	spin_unlock(&n->list_lock);
}

/*
 * Lock slab and remove from the partial list.
 *
 * Must hold list_lock.
 */
static inline int lock_and_freeze_slab(struct kmem_cache_node *n,
							struct page *page)
{
	if (slab_trylock(page)) {
		__remove_partial(n, page);
		__SetPageSlubFrozen(page);
		return 1;
	}
	return 0;
}

/*
 * Try to allocate a partial slab from a specific node.
 */
static struct page *get_partial_node(struct kmem_cache_node *n)
{
	struct page *page;

	/*
	 * Racy check. If we mistakenly see no partial slabs then we
	 * just allocate an empty slab. If we mistakenly try to get a
	 * partial slab and there is none available then get_partials()
	 * will return NULL.
	 */
	if (!n || !n->nr_partial)
		return NULL;

	spin_lock(&n->list_lock);
	list_for_each_entry(page, &n->partial, lru)
		if (lock_and_freeze_slab(n, page))
			goto out;
	page = NULL;
out:
	spin_unlock(&n->list_lock);
	return page;
}

/*
 * Get a page from somewhere. Search in increasing NUMA distances.
 */
static struct page *get_any_partial(struct kmem_cache *s, gfp_t flags)
{
#ifdef CONFIG_NUMA
	struct zonelist *zonelist;
	struct zoneref *z;
	struct zone *zone;
	enum zone_type high_zoneidx = gfp_zone(flags);
	struct page *page;

	/*
	 * The defrag ratio allows a configuration of the tradeoffs between
	 * inter node defragmentation and node local allocations. A lower
	 * defrag_ratio increases the tendency to do local allocations
	 * instead of attempting to obtain partial slabs from other nodes.
	 *
	 * If the defrag_ratio is set to 0 then kmalloc() always
	 * returns node local objects. If the ratio is higher then kmalloc()
	 * may return off node objects because partial slabs are obtained
	 * from other nodes and filled up.
	 *
	 * If /sys/kernel/slab/xx/defrag_ratio is set to 100 (which makes
	 * defrag_ratio = 1000) then every (well almost) allocation will
	 * first attempt to defrag slab caches on other nodes. This means
	 * scanning over all nodes to look for partial slabs which may be
	 * expensive if we do it every time we are trying to find a slab
	 * with available objects.
	 */
	if (!s->remote_node_defrag_ratio ||
			get_cycles() % 1024 > s->remote_node_defrag_ratio)
		return NULL;

	get_mems_allowed();
	zonelist = node_zonelist(slab_node(current->mempolicy), flags);
	for_each_zone_zonelist(zone, z, zonelist, high_zoneidx) {
		struct kmem_cache_node *n;

		n = get_node(s, zone_to_nid(zone));

		if (n && cpuset_zone_allowed_hardwall(zone, flags) &&
				n->nr_partial > s->min_partial) {
			page = get_partial_node(n);
			if (page) {
				put_mems_allowed();
				return page;
			}
		}
	}
	put_mems_allowed();
#endif
	return NULL;
}

/*
 * Get a partial page, lock it and return it.
 */
static struct page *get_partial(struct kmem_cache *s, gfp_t flags, int node)
{
	struct page *page;
	int searchnode = (node == NUMA_NO_NODE) ? numa_node_id() : node;

	page = get_partial_node(get_node(s, searchnode));
	if (page || node != -1)
		return page;

	return get_any_partial(s, flags);
}

/*
 * Move a page back to the lists.
 *
 * Must be called with the slab lock held.
 *
 * On exit the slab lock will have been dropped.
 */
static void unfreeze_slab(struct kmem_cache *s, struct page *page, int tail)
	__releases(bitlock)
{
	struct kmem_cache_node *n = get_node(s, page_to_nid(page));

	__ClearPageSlubFrozen(page);
	if (page->inuse) {

		if (page->freelist) {
			add_partial(n, page, tail);
			stat(s, tail ? DEACTIVATE_TO_TAIL : DEACTIVATE_TO_HEAD);
		} else {
			stat(s, DEACTIVATE_FULL);
			if (kmem_cache_debug(s) && (s->flags & SLAB_STORE_USER))
				add_full(n, page);
		}
		slab_unlock(page);
	} else {
		stat(s, DEACTIVATE_EMPTY);
		if (n->nr_partial < s->min_partial) {
			/*
			 * Adding an empty slab to the partial slabs in order
			 * to avoid page allocator overhead. This slab needs
			 * to come after the other slabs with objects in
			 * so that the others get filled first. That way the
			 * size of the partial list stays small.
			 *
			 * kmem_cache_shrink can reclaim any empty slabs from
			 * the partial list.
			 */
			add_partial(n, page, 1);
			slab_unlock(page);
		} else {
			slab_unlock(page);
			stat(s, FREE_SLAB);
			discard_slab(s, page);
		}
	}
}

/*
 * Remove the cpu slab
 */
static void deactivate_slab(struct kmem_cache *s, struct kmem_cache_cpu *c)
	__releases(bitlock)
{
	struct page *page = c->page;
	int tail = 1;

	if (page->freelist)
		stat(s, DEACTIVATE_REMOTE_FREES);
	/*
	 * Merge cpu freelist into slab freelist. Typically we get here
	 * because both freelists are empty. So this is unlikely
	 * to occur.
	 */
	while (unlikely(c->freelist)) {
		void **object;

		tail = 0;	/* Hot objects. Put the slab first */

		/* Retrieve object from cpu_freelist */
		object = c->freelist;
		c->freelist = get_freepointer(s, c->freelist);

		/* And put onto the regular freelist */
		set_freepointer(s, object, page->freelist);
		page->freelist = object;
		page->inuse--;
	}
	c->page = NULL;
	unfreeze_slab(s, page, tail);
}

static inline void flush_slab(struct kmem_cache *s, struct kmem_cache_cpu *c)
{
	stat(s, CPUSLAB_FLUSH);
	slab_lock(c->page);
	deactivate_slab(s, c);
}

/*
 * Flush cpu slab.
 *
 * Called from IPI handler with interrupts disabled.
 */
static inline void __flush_cpu_slab(struct kmem_cache *s, int cpu)
{
	struct kmem_cache_cpu *c = per_cpu_ptr(s->cpu_slab, cpu);

	if (likely(c && c->page))
		flush_slab(s, c);
}

static void flush_cpu_slab(void *d)
{
	struct kmem_cache *s = d;

	__flush_cpu_slab(s, smp_processor_id());
}

static void flush_all(struct kmem_cache *s)
{
	on_each_cpu(flush_cpu_slab, s, 1);
}

/*
 * Check if the objects in a per cpu structure fit numa
 * locality expectations.
 */
static inline int node_match(struct kmem_cache_cpu *c, int node)
{
#ifdef CONFIG_NUMA
	if (node != NUMA_NO_NODE && c->node != node)
		return 0;
#endif
	return 1;
}

static int count_free(struct page *page)
{
	return page->objects - page->inuse;
}

static unsigned long count_partial(struct kmem_cache_node *n,
					int (*get_count)(struct page *))
{
	unsigned long flags;
	unsigned long x = 0;
	struct page *page;

	spin_lock_irqsave(&n->list_lock, flags);
	list_for_each_entry(page, &n->partial, lru)
		x += get_count(page);
	spin_unlock_irqrestore(&n->list_lock, flags);
	return x;
}

static inline unsigned long node_nr_objs(struct kmem_cache_node *n)
{
#ifdef CONFIG_SLUB_DEBUG
	return atomic_long_read(&n->total_objects);
#else
	return 0;
#endif
}

static noinline void
slab_out_of_memory(struct kmem_cache *s, gfp_t gfpflags, int nid)
{
	int node;

	printk(KERN_WARNING
		"SLUB: Unable to allocate memory on node %d (gfp=0x%x)\n",
		nid, gfpflags);
	printk(KERN_WARNING "  cache: %s, object size: %d, buffer size: %d, "
		"default order: %d, min order: %d\n", s->name, s->objsize,
		s->size, oo_order(s->oo), oo_order(s->min));

	if (oo_order(s->min) > get_order(s->objsize))
		printk(KERN_WARNING "  %s debugging increased min order, use "
		       "slub_debug=O to disable.\n", s->name);

	for_each_online_node(node) {
		struct kmem_cache_node *n = get_node(s, node);
		unsigned long nr_slabs;
		unsigned long nr_objs;
		unsigned long nr_free;

		if (!n)
			continue;

		nr_free  = count_partial(n, count_free);
		nr_slabs = node_nr_slabs(n);
		nr_objs  = node_nr_objs(n);

		printk(KERN_WARNING
			"  node %d: slabs: %ld, objs: %ld, free: %ld\n",
			node, nr_slabs, nr_objs, nr_free);
	}
}

/*
 * Slow path. The lockless freelist is empty or we need to perform
 * debugging duties.
 *
 * Interrupts are disabled.
 *
 * Processing is still very fast if new objects have been freed to the
 * regular freelist. In that case we simply take over the regular freelist
 * as the lockless freelist and zap the regular freelist.
 *
 * If that is not working then we fall back to the partial lists. We take the
 * first element of the freelist as the object to allocate now and move the
 * rest of the freelist to the lockless freelist.
 *
 * And if we were unable to get a new slab from the partial slab lists then
 * we need to allocate a new slab. This is the slowest path since it involves
 * a call to the page allocator and the setup of a new slab.
 */
static void *__slab_alloc(struct kmem_cache *s, gfp_t gfpflags, int node,
			  unsigned long addr, struct kmem_cache_cpu *c)
{
	void **object;
	struct page *new;
	int reserve;

	/* We handle __GFP_ZERO in the caller */
	gfpflags &= ~__GFP_ZERO;

	if (unlikely(c->reserve)) {
		/*
		 * If the current slab is a reserve slab and the current
		 * allocation context does not allow access to the reserves we
		 * must force an allocation to test the current levels.
		 */
		if (!(gfp_to_alloc_flags(gfpflags) & ALLOC_NO_WATERMARKS))
			goto grow_slab;
	}
	if (!c->page)
		goto new_slab;

	slab_lock(c->page);
	if (unlikely(!node_match(c, node)))
		goto another_slab;

	stat(s, ALLOC_REFILL);

load_freelist:
	object = c->page->freelist;
	if (unlikely(!object))
		goto another_slab;
	if (unlikely(kmem_cache_debug(s) || c->reserve))
		goto debug;

	c->freelist = get_freepointer(s, object);
	c->page->inuse = c->page->objects;
	c->page->freelist = NULL;
	c->node = page_to_nid(c->page);
unlock_out:
	slab_unlock(c->page);
	stat(s, ALLOC_SLOWPATH);
	return object;

another_slab:
	deactivate_slab(s, c);

new_slab:
	new = get_partial(s, gfpflags, node);
	if (new) {
		c->page = new;
		stat(s, ALLOC_FROM_PARTIAL);
		goto load_freelist;
	}

<<<<<<< HEAD
grow_slab:
=======
	gfpflags &= gfp_allowed_mask;
>>>>>>> c8ddb271
	if (gfpflags & __GFP_WAIT)
		local_irq_enable();

	new = new_slab(s, gfpflags, node, &reserve);

	if (gfpflags & __GFP_WAIT)
		local_irq_disable();

	if (new) {
		c = __this_cpu_ptr(s->cpu_slab);
		c->reserve = reserve;
		stat(s, ALLOC_SLAB);
		if (c->page)
			flush_slab(s, c);
		slab_lock(new);
		__SetPageSlubFrozen(new);
		c->page = new;
		goto load_freelist;
	}
	if (!(gfpflags & __GFP_NOWARN) && printk_ratelimit())
		slab_out_of_memory(s, gfpflags, node);
	return NULL;

debug:
	if (kmem_cache_debug(s) &&
			!alloc_debug_processing(s, c->page, object, addr))
		goto another_slab;

	/*
	 * Avoid the slub fast path in slab_alloc() by not setting
	 * c->freelist and the fast path in slab_free() by making
	 * node_match() fail by setting c->node to -1.
	 *
	 * We use this for for debug and reserve checks which need
	 * to be done for each allocation.
	 */

	c->page->inuse++;
	c->page->freelist = get_freepointer(s, object);
	c->node = NUMA_NO_NODE;
	goto unlock_out;
}

/*
 * Inlined fastpath so that allocation functions (kmalloc, kmem_cache_alloc)
 * have the fastpath folded into their functions. So no function call
 * overhead for requests that can be satisfied on the fastpath.
 *
 * The fastpath works by first checking if the lockless freelist can be used.
 * If not then __slab_alloc is called for slow processing.
 *
 * Otherwise we can simply pick the next object from the lockless free list.
 */
static __always_inline void *slab_alloc(struct kmem_cache *s,
		gfp_t gfpflags, int node, unsigned long addr)
{
	void **object;
	struct kmem_cache_cpu *c;
	unsigned long flags;

	if (slab_pre_alloc_hook(s, gfpflags))
		return NULL;

	local_irq_save(flags);
	c = __this_cpu_ptr(s->cpu_slab);
	object = c->freelist;
	if (unlikely(!object || !node_match(c, node)))

		object = __slab_alloc(s, gfpflags, node, addr, c);

	else {
		c->freelist = get_freepointer(s, object);
		stat(s, ALLOC_FASTPATH);
	}
	local_irq_restore(flags);

	if (unlikely(gfpflags & __GFP_ZERO) && object)
		memset(object, 0, s->objsize);

	slab_post_alloc_hook(s, gfpflags, object);

	return object;
}

void *kmem_cache_alloc(struct kmem_cache *s, gfp_t gfpflags)
{
	void *ret = slab_alloc(s, gfpflags, NUMA_NO_NODE, _RET_IP_);

	trace_kmem_cache_alloc(_RET_IP_, ret, s->objsize, s->size, gfpflags);

	return ret;
}
EXPORT_SYMBOL(kmem_cache_alloc);

#ifdef CONFIG_TRACING
void *kmem_cache_alloc_notrace(struct kmem_cache *s, gfp_t gfpflags)
{
	return slab_alloc(s, gfpflags, NUMA_NO_NODE, _RET_IP_);
}
EXPORT_SYMBOL(kmem_cache_alloc_notrace);
#endif

#ifdef CONFIG_NUMA
void *kmem_cache_alloc_node(struct kmem_cache *s, gfp_t gfpflags, int node)
{
	void *ret = slab_alloc(s, gfpflags, node, _RET_IP_);

	trace_kmem_cache_alloc_node(_RET_IP_, ret,
				    s->objsize, s->size, gfpflags, node);

	return ret;
}
EXPORT_SYMBOL(kmem_cache_alloc_node);

#ifdef CONFIG_TRACING
void *kmem_cache_alloc_node_notrace(struct kmem_cache *s,
				    gfp_t gfpflags,
				    int node)
{
	return slab_alloc(s, gfpflags, node, _RET_IP_);
}
EXPORT_SYMBOL(kmem_cache_alloc_node_notrace);
#endif
#endif

/*
 * Slow patch handling. This may still be called frequently since objects
 * have a longer lifetime than the cpu slabs in most processing loads.
 *
 * So we still attempt to reduce cache line usage. Just take the slab
 * lock and free the item. If there is no additional partial page
 * handling required then we can return immediately.
 */
static void __slab_free(struct kmem_cache *s, struct page *page,
			void *x, unsigned long addr)
{
	void *prior;
	void **object = (void *)x;

	stat(s, FREE_SLOWPATH);
	slab_lock(page);

	if (kmem_cache_debug(s))
		goto debug;

checks_ok:
	prior = page->freelist;
	set_freepointer(s, object, prior);
	page->freelist = object;
	page->inuse--;

	if (unlikely(PageSlubFrozen(page))) {
		stat(s, FREE_FROZEN);
		goto out_unlock;
	}

	if (unlikely(!page->inuse))
		goto slab_empty;

	/*
	 * Objects left in the slab. If it was not on the partial list before
	 * then add it.
	 */
	if (unlikely(!prior)) {
		add_partial(get_node(s, page_to_nid(page)), page, 1);
		stat(s, FREE_ADD_PARTIAL);
	}

out_unlock:
	slab_unlock(page);
	return;

slab_empty:
	if (prior) {
		/*
		 * Slab still on the partial list.
		 */
		remove_partial(s, page);
		stat(s, FREE_REMOVE_PARTIAL);
	}
	slab_unlock(page);
	stat(s, FREE_SLAB);
	discard_slab(s, page);
	return;

debug:
	if (!free_debug_processing(s, page, x, addr))
		goto out_unlock;
	goto checks_ok;
}

/*
 * Fastpath with forced inlining to produce a kfree and kmem_cache_free that
 * can perform fastpath freeing without additional function calls.
 *
 * The fastpath is only possible if we are freeing to the current cpu slab
 * of this processor. This typically the case if we have just allocated
 * the item before.
 *
 * If fastpath is not possible then fall back to __slab_free where we deal
 * with all sorts of special processing.
 */
static __always_inline void slab_free(struct kmem_cache *s,
			struct page *page, void *x, unsigned long addr)
{
	void **object = (void *)x;
	struct kmem_cache_cpu *c;
	unsigned long flags;

	slab_free_hook(s, x);

	local_irq_save(flags);
	c = __this_cpu_ptr(s->cpu_slab);

	slab_free_hook_irq(s, x);

	if (likely(page == c->page && c->node != NUMA_NO_NODE)) {
		set_freepointer(s, object, c->freelist);
		c->freelist = object;
		stat(s, FREE_FASTPATH);
	} else
		__slab_free(s, page, x, addr);

	local_irq_restore(flags);
}

void kmem_cache_free(struct kmem_cache *s, void *x)
{
	struct page *page;

	page = virt_to_head_page(x);

	slab_free(s, page, x, _RET_IP_);

	trace_kmem_cache_free(_RET_IP_, x);
}
EXPORT_SYMBOL(kmem_cache_free);

/* Figure out on which slab page the object resides */
static struct page *get_object_page(const void *x)
{
	struct page *page = virt_to_head_page(x);

	if (!PageSlab(page))
		return NULL;

	return page;
}

/*
 * Object placement in a slab is made very easy because we always start at
 * offset 0. If we tune the size of the object to the alignment then we can
 * get the required alignment by putting one properly sized object after
 * another.
 *
 * Notice that the allocation order determines the sizes of the per cpu
 * caches. Each processor has always one slab available for allocations.
 * Increasing the allocation order reduces the number of times that slabs
 * must be moved on and off the partial lists and is therefore a factor in
 * locking overhead.
 */

/*
 * Mininum / Maximum order of slab pages. This influences locking overhead
 * and slab fragmentation. A higher order reduces the number of partial slabs
 * and increases the number of allocations possible without having to
 * take the list_lock.
 */
static int slub_min_order;
static int slub_max_order = PAGE_ALLOC_COSTLY_ORDER;
static int slub_min_objects;

/*
 * Merge control. If this is set then no merging of slab caches will occur.
 * (Could be removed. This was introduced to pacify the merge skeptics.)
 */
static int slub_nomerge;

/*
 * Calculate the order of allocation given an slab object size.
 *
 * The order of allocation has significant impact on performance and other
 * system components. Generally order 0 allocations should be preferred since
 * order 0 does not cause fragmentation in the page allocator. Larger objects
 * be problematic to put into order 0 slabs because there may be too much
 * unused space left. We go to a higher order if more than 1/16th of the slab
 * would be wasted.
 *
 * In order to reach satisfactory performance we must ensure that a minimum
 * number of objects is in one slab. Otherwise we may generate too much
 * activity on the partial lists which requires taking the list_lock. This is
 * less a concern for large slabs though which are rarely used.
 *
 * slub_max_order specifies the order where we begin to stop considering the
 * number of objects in a slab as critical. If we reach slub_max_order then
 * we try to keep the page order as low as possible. So we accept more waste
 * of space in favor of a small page order.
 *
 * Higher order allocations also allow the placement of more objects in a
 * slab and thereby reduce object handling overhead. If the user has
 * requested a higher mininum order then we start with that one instead of
 * the smallest order which will fit the object.
 */
static inline int slab_order(int size, int min_objects,
				int max_order, int fract_leftover)
{
	int order;
	int rem;
	int min_order = slub_min_order;

	if ((PAGE_SIZE << min_order) / size > MAX_OBJS_PER_PAGE)
		return get_order(size * MAX_OBJS_PER_PAGE) - 1;

	for (order = max(min_order,
				fls(min_objects * size - 1) - PAGE_SHIFT);
			order <= max_order; order++) {

		unsigned long slab_size = PAGE_SIZE << order;

		if (slab_size < min_objects * size)
			continue;

		rem = slab_size % size;

		if (rem <= slab_size / fract_leftover)
			break;

	}

	return order;
}

static inline int calculate_order(int size)
{
	int order;
	int min_objects;
	int fraction;
	int max_objects;

	/*
	 * Attempt to find best configuration for a slab. This
	 * works by first attempting to generate a layout with
	 * the best configuration and backing off gradually.
	 *
	 * First we reduce the acceptable waste in a slab. Then
	 * we reduce the minimum objects required in a slab.
	 */
	min_objects = slub_min_objects;
	if (!min_objects)
		min_objects = 4 * (fls(nr_cpu_ids) + 1);
	max_objects = (PAGE_SIZE << slub_max_order)/size;
	min_objects = min(min_objects, max_objects);

	while (min_objects > 1) {
		fraction = 16;
		while (fraction >= 4) {
			order = slab_order(size, min_objects,
						slub_max_order, fraction);
			if (order <= slub_max_order)
				return order;
			fraction /= 2;
		}
		min_objects--;
	}

	/*
	 * We were unable to place multiple objects in a slab. Now
	 * lets see if we can place a single object there.
	 */
	order = slab_order(size, 1, slub_max_order, 1);
	if (order <= slub_max_order)
		return order;

	/*
	 * Doh this slab cannot be placed using slub_max_order.
	 */
	order = slab_order(size, 1, MAX_ORDER, 1);
	if (order < MAX_ORDER)
		return order;
	return -ENOSYS;
}

/*
 * Figure out what the alignment of the objects will be.
 */
static unsigned long calculate_alignment(unsigned long flags,
		unsigned long align, unsigned long size)
{
	/*
	 * If the user wants hardware cache aligned objects then follow that
	 * suggestion if the object is sufficiently large.
	 *
	 * The hardware cache alignment cannot override the specified
	 * alignment though. If that is greater then use it.
	 */
	if (flags & SLAB_HWCACHE_ALIGN) {
		unsigned long ralign = cache_line_size();
		while (size <= ralign / 2)
			ralign /= 2;
		align = max(align, ralign);
	}

	if (align < ARCH_SLAB_MINALIGN)
		align = ARCH_SLAB_MINALIGN;

	return ALIGN(align, sizeof(void *));
}

static void
init_kmem_cache_node(struct kmem_cache_node *n, struct kmem_cache *s)
{
	n->nr_partial = 0;
	spin_lock_init(&n->list_lock);
	INIT_LIST_HEAD(&n->partial);
#ifdef CONFIG_SLUB_DEBUG
	atomic_long_set(&n->nr_slabs, 0);
	atomic_long_set(&n->total_objects, 0);
	INIT_LIST_HEAD(&n->full);
#endif
}

static inline int alloc_kmem_cache_cpus(struct kmem_cache *s)
{
	BUILD_BUG_ON(PERCPU_DYNAMIC_EARLY_SIZE <
			SLUB_PAGE_SHIFT * sizeof(struct kmem_cache_cpu));

	s->cpu_slab = alloc_percpu(struct kmem_cache_cpu);

	return s->cpu_slab != NULL;
}

static struct kmem_cache *kmem_cache_node;

/*
 * No kmalloc_node yet so do it by hand. We know that this is the first
 * slab on the node for this slabcache. There are no concurrent accesses
 * possible.
 *
 * Note that this function only works on the kmalloc_node_cache
 * when allocating for the kmalloc_node_cache. This is used for bootstrapping
 * memory on a fresh node that has no slab structures yet.
 */
static void early_kmem_cache_node_alloc(int node)
{
	struct page *page;
	struct kmem_cache_node *n;
	unsigned long flags;
	int reserve;

	BUG_ON(kmem_cache_node->size < sizeof(struct kmem_cache_node));

<<<<<<< HEAD
	page = new_slab(kmalloc_caches, gfpflags, node, &reserve);
=======
	page = new_slab(kmem_cache_node, GFP_NOWAIT, node);
>>>>>>> c8ddb271

	BUG_ON(!page);
	if (page_to_nid(page) != node) {
		printk(KERN_ERR "SLUB: Unable to allocate memory from "
				"node %d\n", node);
		printk(KERN_ERR "SLUB: Allocating a useless per node structure "
				"in order to be able to continue\n");
	}

	n = page->freelist;
	BUG_ON(!n);
	page->freelist = get_freepointer(kmem_cache_node, n);
	page->inuse++;
	kmem_cache_node->node[node] = n;
#ifdef CONFIG_SLUB_DEBUG
	init_object(kmem_cache_node, n, SLUB_RED_ACTIVE);
	init_tracking(kmem_cache_node, n);
#endif
	init_kmem_cache_node(n, kmem_cache_node);
	inc_slabs_node(kmem_cache_node, node, page->objects);

	/*
	 * lockdep requires consistent irq usage for each lock
	 * so even though there cannot be a race this early in
	 * the boot sequence, we still disable irqs.
	 */
	local_irq_save(flags);
	add_partial(n, page, 0);
	local_irq_restore(flags);
}

static void free_kmem_cache_nodes(struct kmem_cache *s)
{
	int node;

	for_each_node_state(node, N_NORMAL_MEMORY) {
		struct kmem_cache_node *n = s->node[node];

		if (n)
			kmem_cache_free(kmem_cache_node, n);

		s->node[node] = NULL;
	}
}

static int init_kmem_cache_nodes(struct kmem_cache *s)
{
	int node;

	for_each_node_state(node, N_NORMAL_MEMORY) {
		struct kmem_cache_node *n;

		if (slab_state == DOWN) {
			early_kmem_cache_node_alloc(node);
			continue;
		}
		n = kmem_cache_alloc_node(kmem_cache_node,
						GFP_KERNEL, node);

		if (!n) {
			free_kmem_cache_nodes(s);
			return 0;
		}

		s->node[node] = n;
		init_kmem_cache_node(n, s);
	}
	return 1;
}

static void set_min_partial(struct kmem_cache *s, unsigned long min)
{
	if (min < MIN_PARTIAL)
		min = MIN_PARTIAL;
	else if (min > MAX_PARTIAL)
		min = MAX_PARTIAL;
	s->min_partial = min;
}

/*
 * calculate_sizes() determines the order and the distribution of data within
 * a slab object.
 */
static int calculate_sizes(struct kmem_cache *s, int forced_order)
{
	unsigned long flags = s->flags;
	unsigned long size = s->objsize;
	unsigned long align = s->align;
	int order;

	/*
	 * Round up object size to the next word boundary. We can only
	 * place the free pointer at word boundaries and this determines
	 * the possible location of the free pointer.
	 */
	size = ALIGN(size, sizeof(void *));

#ifdef CONFIG_SLUB_DEBUG
	/*
	 * Determine if we can poison the object itself. If the user of
	 * the slab may touch the object after free or before allocation
	 * then we should never poison the object itself.
	 */
	if ((flags & SLAB_POISON) && !(flags & SLAB_DESTROY_BY_RCU) &&
			!s->ctor)
		s->flags |= __OBJECT_POISON;
	else
		s->flags &= ~__OBJECT_POISON;


	/*
	 * If we are Redzoning then check if there is some space between the
	 * end of the object and the free pointer. If not then add an
	 * additional word to have some bytes to store Redzone information.
	 */
	if ((flags & SLAB_RED_ZONE) && size == s->objsize)
		size += sizeof(void *);
#endif

	/*
	 * With that we have determined the number of bytes in actual use
	 * by the object. This is the potential offset to the free pointer.
	 */
	s->inuse = size;

	if (((flags & (SLAB_DESTROY_BY_RCU | SLAB_POISON)) ||
		s->ctor)) {
		/*
		 * Relocate free pointer after the object if it is not
		 * permitted to overwrite the first word of the object on
		 * kmem_cache_free.
		 *
		 * This is the case if we do RCU, have a constructor or
		 * destructor or are poisoning the objects.
		 */
		s->offset = size;
		size += sizeof(void *);
	}

#ifdef CONFIG_SLUB_DEBUG
	if (flags & SLAB_STORE_USER)
		/*
		 * Need to store information about allocs and frees after
		 * the object.
		 */
		size += 2 * sizeof(struct track);

	if (flags & SLAB_RED_ZONE)
		/*
		 * Add some empty padding so that we can catch
		 * overwrites from earlier objects rather than let
		 * tracking information or the free pointer be
		 * corrupted if a user writes before the start
		 * of the object.
		 */
		size += sizeof(void *);
#endif

	/*
	 * Determine the alignment based on various parameters that the
	 * user specified and the dynamic determination of cache line size
	 * on bootup.
	 */
	align = calculate_alignment(flags, align, s->objsize);
	s->align = align;

	/*
	 * SLUB stores one object immediately after another beginning from
	 * offset 0. In order to align the objects we have to simply size
	 * each object to conform to the alignment.
	 */
	size = ALIGN(size, align);
	s->size = size;
	if (forced_order >= 0)
		order = forced_order;
	else
		order = calculate_order(size);

	if (order < 0)
		return 0;

	s->allocflags = 0;
	if (order)
		s->allocflags |= __GFP_COMP;

	if (s->flags & SLAB_CACHE_DMA)
		s->allocflags |= SLUB_DMA;

	if (s->flags & SLAB_RECLAIM_ACCOUNT)
		s->allocflags |= __GFP_RECLAIMABLE;

	/*
	 * Determine the number of objects per slab
	 */
	s->oo = oo_make(order, size);
	s->min = oo_make(get_order(size), size);
	if (oo_objects(s->oo) > oo_objects(s->max))
		s->max = s->oo;

	return !!oo_objects(s->oo);

}

static int kmem_cache_open(struct kmem_cache *s,
		const char *name, size_t size,
		size_t align, unsigned long flags,
		void (*ctor)(void *))
{
	memset(s, 0, kmem_size);
	s->name = name;
	s->ctor = ctor;
	s->objsize = size;
	s->align = align;
	s->flags = kmem_cache_flags(size, flags, name, ctor);

	if (!calculate_sizes(s, -1))
		goto error;
	if (disable_higher_order_debug) {
		/*
		 * Disable debugging flags that store metadata if the min slab
		 * order increased.
		 */
		if (get_order(s->size) > get_order(s->objsize)) {
			s->flags &= ~DEBUG_METADATA_FLAGS;
			s->offset = 0;
			if (!calculate_sizes(s, -1))
				goto error;
		}
	}

	/*
	 * The larger the object size is, the more pages we want on the partial
	 * list to avoid pounding the page allocator excessively.
	 */
	set_min_partial(s, ilog2(s->size));
	s->refcount = 1;
#ifdef CONFIG_NUMA
	s->remote_node_defrag_ratio = 1000;
#endif
	if (!init_kmem_cache_nodes(s))
		goto error;

	if (alloc_kmem_cache_cpus(s))
		return 1;

	free_kmem_cache_nodes(s);
error:
	if (flags & SLAB_PANIC)
		panic("Cannot create slab %s size=%lu realsize=%u "
			"order=%u offset=%u flags=%lx\n",
			s->name, (unsigned long)size, s->size, oo_order(s->oo),
			s->offset, flags);
	return 0;
}

/*
 * Check if a given pointer is valid
 */
int kmem_ptr_validate(struct kmem_cache *s, const void *object)
{
	struct page *page;

	if (!kern_ptr_validate(object, s->size))
		return 0;

	page = get_object_page(object);

	if (!page || s != page->slab)
		/* No slab or wrong slab */
		return 0;

	if (!check_valid_pointer(s, page, object))
		return 0;

	/*
	 * We could also check if the object is on the slabs freelist.
	 * But this would be too expensive and it seems that the main
	 * purpose of kmem_ptr_valid() is to check if the object belongs
	 * to a certain slab.
	 */
	return 1;
}
EXPORT_SYMBOL(kmem_ptr_validate);

/*
 * Determine the size of a slab object
 */
unsigned int kmem_cache_size(struct kmem_cache *s)
{
	return s->objsize;
}
EXPORT_SYMBOL(kmem_cache_size);

const char *kmem_cache_name(struct kmem_cache *s)
{
	return s->name;
}
EXPORT_SYMBOL(kmem_cache_name);

/*
 * Calculate the upper bound of pages required to sequentially allocate
 * @objects objects from @cachep.
 *
 * We should use s->min_objects because those are the least efficient.
 */
unsigned kmem_alloc_estimate(struct kmem_cache *s, gfp_t flags, int objects)
{
	unsigned long pages;
	struct kmem_cache_order_objects x;

	if (WARN_ON(!s) || WARN_ON(!oo_objects(s->min)))
		return 0;

	x = s->min;
	pages = DIV_ROUND_UP(objects, oo_objects(x)) << oo_order(x);

	/*
	 * Account the possible additional overhead if the slab holds more that
	 * one object. Use s->max_objects because that's the worst case.
	 */
	x = s->oo;
	if (oo_objects(x) > 1) {
		/*
		 * Account the possible additional overhead if per cpu slabs
		 * are currently empty and have to be allocated. This is very
		 * unlikely but a possible scenario immediately after
		 * kmem_cache_shrink.
		 */
		pages += num_possible_cpus() << oo_order(x);
	}

	return pages;
}
EXPORT_SYMBOL_GPL(kmem_alloc_estimate);

static void list_slab_objects(struct kmem_cache *s, struct page *page,
							const char *text)
{
#ifdef CONFIG_SLUB_DEBUG
	void *addr = page_address(page);
	void *p;
	unsigned long *map = kzalloc(BITS_TO_LONGS(page->objects) *
				     sizeof(long), GFP_ATOMIC);
	if (!map)
		return;
	slab_err(s, page, "%s", text);
	slab_lock(page);
	for_each_free_object(p, s, page->freelist)
		set_bit(slab_index(p, s, addr), map);

	for_each_object(p, s, addr, page->objects) {

		if (!test_bit(slab_index(p, s, addr), map)) {
			printk(KERN_ERR "INFO: Object 0x%p @offset=%tu\n",
							p, p - addr);
			print_tracking(s, p);
		}
	}
	slab_unlock(page);
	kfree(map);
#endif
}

/*
 * Attempt to free all partial slabs on a node.
 */
static void free_partial(struct kmem_cache *s, struct kmem_cache_node *n)
{
	unsigned long flags;
	struct page *page, *h;

	spin_lock_irqsave(&n->list_lock, flags);
	list_for_each_entry_safe(page, h, &n->partial, lru) {
		if (!page->inuse) {
			__remove_partial(n, page);
			discard_slab(s, page);
		} else {
			list_slab_objects(s, page,
				"Objects remaining on kmem_cache_close()");
		}
	}
	spin_unlock_irqrestore(&n->list_lock, flags);
}

/*
 * Release all resources used by a slab cache.
 */
static inline int kmem_cache_close(struct kmem_cache *s)
{
	int node;

	flush_all(s);
	free_percpu(s->cpu_slab);
	/* Attempt to free all objects */
	for_each_node_state(node, N_NORMAL_MEMORY) {
		struct kmem_cache_node *n = get_node(s, node);

		free_partial(s, n);
		if (n->nr_partial || slabs_node(s, node))
			return 1;
	}
	free_kmem_cache_nodes(s);
	return 0;
}

/*
 * Close a cache and release the kmem_cache structure
 * (must be used for caches created using kmem_cache_create)
 */
void kmem_cache_destroy(struct kmem_cache *s)
{
	down_write(&slub_lock);
	s->refcount--;
	if (!s->refcount) {
		list_del(&s->list);
		if (kmem_cache_close(s)) {
			printk(KERN_ERR "SLUB %s: %s called for cache that "
				"still has objects.\n", s->name, __func__);
			dump_stack();
		}
		if (s->flags & SLAB_DESTROY_BY_RCU)
			rcu_barrier();
		sysfs_slab_remove(s);
	}
	up_write(&slub_lock);
}
EXPORT_SYMBOL(kmem_cache_destroy);

/********************************************************************
 *		Kmalloc subsystem
 *******************************************************************/

struct kmem_cache *kmalloc_caches[SLUB_PAGE_SHIFT];
EXPORT_SYMBOL(kmalloc_caches);

static struct kmem_cache *kmem_cache;

#ifdef CONFIG_ZONE_DMA
static struct kmem_cache *kmalloc_dma_caches[SLUB_PAGE_SHIFT];
#endif

static int __init setup_slub_min_order(char *str)
{
	get_option(&str, &slub_min_order);

	return 1;
}

__setup("slub_min_order=", setup_slub_min_order);

static int __init setup_slub_max_order(char *str)
{
	get_option(&str, &slub_max_order);
	slub_max_order = min(slub_max_order, MAX_ORDER - 1);

	return 1;
}

__setup("slub_max_order=", setup_slub_max_order);

static int __init setup_slub_min_objects(char *str)
{
	get_option(&str, &slub_min_objects);

	return 1;
}

__setup("slub_min_objects=", setup_slub_min_objects);

static int __init setup_slub_nomerge(char *str)
{
	slub_nomerge = 1;
	return 1;
}

__setup("slub_nomerge", setup_slub_nomerge);

static struct kmem_cache *__init create_kmalloc_cache(const char *name,
						int size, unsigned int flags)
{
	struct kmem_cache *s;

	s = kmem_cache_alloc(kmem_cache, GFP_NOWAIT);

	/*
	 * This function is called with IRQs disabled during early-boot on
	 * single CPU so there's no need to take slub_lock here.
	 */
	if (!kmem_cache_open(s, name, size, ARCH_KMALLOC_MINALIGN,
								flags, NULL))
		goto panic;

	list_add(&s->list, &slab_caches);
	return s;

panic:
	panic("Creation of kmalloc slab %s size=%d failed.\n", name, size);
	return NULL;
}

/*
 * Conversion table for small slabs sizes / 8 to the index in the
 * kmalloc array. This is necessary for slabs < 192 since we have non power
 * of two cache sizes there. The size of larger slabs can be determined using
 * fls.
 */
static s8 size_index[24] = {
	3,	/* 8 */
	4,	/* 16 */
	5,	/* 24 */
	5,	/* 32 */
	6,	/* 40 */
	6,	/* 48 */
	6,	/* 56 */
	6,	/* 64 */
	1,	/* 72 */
	1,	/* 80 */
	1,	/* 88 */
	1,	/* 96 */
	7,	/* 104 */
	7,	/* 112 */
	7,	/* 120 */
	7,	/* 128 */
	2,	/* 136 */
	2,	/* 144 */
	2,	/* 152 */
	2,	/* 160 */
	2,	/* 168 */
	2,	/* 176 */
	2,	/* 184 */
	2	/* 192 */
};

static inline int size_index_elem(size_t bytes)
{
	return (bytes - 1) / 8;
}

static struct kmem_cache *get_slab(size_t size, gfp_t flags)
{
	int index;

	if (size <= 192) {
		if (!size)
			return ZERO_SIZE_PTR;

		index = size_index[size_index_elem(size)];
	} else
		index = fls(size - 1);

#ifdef CONFIG_ZONE_DMA
	if (unlikely((flags & SLUB_DMA)))
		return kmalloc_dma_caches[index];

#endif
	return kmalloc_caches[index];
}

void *__kmalloc(size_t size, gfp_t flags)
{
	struct kmem_cache *s;
	void *ret;

	if (unlikely(size > SLUB_MAX_SIZE))
		return kmalloc_large(size, flags);

	s = get_slab(size, flags);

	if (unlikely(ZERO_OR_NULL_PTR(s)))
		return s;

	ret = slab_alloc(s, flags, NUMA_NO_NODE, _RET_IP_);

	trace_kmalloc(_RET_IP_, ret, size, s->size, flags);

	return ret;
}
EXPORT_SYMBOL(__kmalloc);

#ifdef CONFIG_NUMA
static void *kmalloc_large_node(size_t size, gfp_t flags, int node)
{
	struct page *page;
	void *ptr = NULL;

	flags |= __GFP_COMP | __GFP_NOTRACK;
	page = alloc_pages_node(node, flags, get_order(size));
	if (page)
		ptr = page_address(page);

	kmemleak_alloc(ptr, size, 1, flags);
	return ptr;
}

void *__kmalloc_node(size_t size, gfp_t flags, int node)
{
	struct kmem_cache *s;
	void *ret;

	if (unlikely(size > SLUB_MAX_SIZE)) {
		ret = kmalloc_large_node(size, flags, node);

		trace_kmalloc_node(_RET_IP_, ret,
				   size, PAGE_SIZE << get_order(size),
				   flags, node);

		return ret;
	}

	s = get_slab(size, flags);

	if (unlikely(ZERO_OR_NULL_PTR(s)))
		return s;

	ret = slab_alloc(s, flags, node, _RET_IP_);

	trace_kmalloc_node(_RET_IP_, ret, size, s->size, flags, node);

	return ret;
}
EXPORT_SYMBOL(__kmalloc_node);
#endif

size_t ksize(const void *object)
{
	struct page *page;
	struct kmem_cache *s;

	if (unlikely(object == ZERO_SIZE_PTR))
		return 0;

	page = virt_to_head_page(object);

	if (unlikely(!PageSlab(page))) {
		WARN_ON(!PageCompound(page));
		return PAGE_SIZE << compound_order(page);
	}
	s = page->slab;

#ifdef CONFIG_SLUB_DEBUG
	/*
	 * Debugging requires use of the padding between object
	 * and whatever may come after it.
	 */
	if (s->flags & (SLAB_RED_ZONE | SLAB_POISON))
		return s->objsize;

#endif
	/*
	 * If we have the need to store the freelist pointer
	 * back there or track user information then we can
	 * only use the space before that information.
	 */
	if (s->flags & (SLAB_DESTROY_BY_RCU | SLAB_STORE_USER))
		return s->inuse;
	/*
	 * Else we can use all the padding etc for the allocation
	 */
	return s->size;
}
EXPORT_SYMBOL(ksize);

void kfree(const void *x)
{
	struct page *page;
	void *object = (void *)x;

	trace_kfree(_RET_IP_, x);

	if (unlikely(ZERO_OR_NULL_PTR(x)))
		return;

	page = virt_to_head_page(x);
	if (unlikely(!PageSlab(page))) {
		BUG_ON(!PageCompound(page));
		kmemleak_free(x);
		put_page(page);
		return;
	}
	slab_free(page->slab, page, object, _RET_IP_);
}
EXPORT_SYMBOL(kfree);

/*
 * Calculate the upper bound of pages required to sequentially allocate
 * @count objects of @size bytes from kmalloc given @flags.
 */
unsigned kmalloc_estimate_objs(size_t size, gfp_t flags, int count)
{
	struct kmem_cache *s = get_slab(size, flags);
	if (!s)
		return 0;

	return kmem_alloc_estimate(s, flags, count);

}
EXPORT_SYMBOL_GPL(kmalloc_estimate_objs);

/*
 * Calculate the upper bound of pages requires to sequentially allocate @bytes
 * from kmalloc in an unspecified number of allocations of nonuniform size.
 */
unsigned kmalloc_estimate_bytes(gfp_t flags, size_t bytes)
{
	int i;
	unsigned long pages;

	/*
	 * multiply by two, in order to account the worst case slack space
	 * due to the power-of-two allocation sizes.
	 */
	pages = DIV_ROUND_UP(2 * bytes, PAGE_SIZE);

	/*
	 * add the kmem_cache overhead of each possible kmalloc cache
	 */
	for (i = 1; i < PAGE_SHIFT; i++) {
		struct kmem_cache *s;

#ifdef CONFIG_ZONE_DMA
		if (unlikely(flags & SLUB_DMA))
			s = dma_kmalloc_cache(i, flags);
		else
#endif
			s = &kmalloc_caches[i];

		if (s)
			pages += kmem_alloc_estimate(s, flags, 0);
	}

	return pages;
}
EXPORT_SYMBOL_GPL(kmalloc_estimate_bytes);

/*
 * kmem_cache_shrink removes empty slabs from the partial lists and sorts
 * the remaining slabs by the number of items in use. The slabs with the
 * most items in use come first. New allocations will then fill those up
 * and thus they can be removed from the partial lists.
 *
 * The slabs with the least items are placed last. This results in them
 * being allocated from last increasing the chance that the last objects
 * are freed in them.
 */
int kmem_cache_shrink(struct kmem_cache *s)
{
	int node;
	int i;
	struct kmem_cache_node *n;
	struct page *page;
	struct page *t;
	int objects = oo_objects(s->max);
	struct list_head *slabs_by_inuse =
		kmalloc(sizeof(struct list_head) * objects, GFP_KERNEL);
	unsigned long flags;

	if (!slabs_by_inuse)
		return -ENOMEM;

	flush_all(s);
	for_each_node_state(node, N_NORMAL_MEMORY) {
		n = get_node(s, node);

		if (!n->nr_partial)
			continue;

		for (i = 0; i < objects; i++)
			INIT_LIST_HEAD(slabs_by_inuse + i);

		spin_lock_irqsave(&n->list_lock, flags);

		/*
		 * Build lists indexed by the items in use in each slab.
		 *
		 * Note that concurrent frees may occur while we hold the
		 * list_lock. page->inuse here is the upper limit.
		 */
		list_for_each_entry_safe(page, t, &n->partial, lru) {
			if (!page->inuse && slab_trylock(page)) {
				/*
				 * Must hold slab lock here because slab_free
				 * may have freed the last object and be
				 * waiting to release the slab.
				 */
				__remove_partial(n, page);
				slab_unlock(page);
				discard_slab(s, page);
			} else {
				list_move(&page->lru,
				slabs_by_inuse + page->inuse);
			}
		}

		/*
		 * Rebuild the partial list with the slabs filled up most
		 * first and the least used slabs at the end.
		 */
		for (i = objects - 1; i >= 0; i--)
			list_splice(slabs_by_inuse + i, n->partial.prev);

		spin_unlock_irqrestore(&n->list_lock, flags);
	}

	kfree(slabs_by_inuse);
	return 0;
}
EXPORT_SYMBOL(kmem_cache_shrink);

#if defined(CONFIG_MEMORY_HOTPLUG)
static int slab_mem_going_offline_callback(void *arg)
{
	struct kmem_cache *s;

	down_read(&slub_lock);
	list_for_each_entry(s, &slab_caches, list)
		kmem_cache_shrink(s);
	up_read(&slub_lock);

	return 0;
}

static void slab_mem_offline_callback(void *arg)
{
	struct kmem_cache_node *n;
	struct kmem_cache *s;
	struct memory_notify *marg = arg;
	int offline_node;

	offline_node = marg->status_change_nid;

	/*
	 * If the node still has available memory. we need kmem_cache_node
	 * for it yet.
	 */
	if (offline_node < 0)
		return;

	down_read(&slub_lock);
	list_for_each_entry(s, &slab_caches, list) {
		n = get_node(s, offline_node);
		if (n) {
			/*
			 * if n->nr_slabs > 0, slabs still exist on the node
			 * that is going down. We were unable to free them,
			 * and offline_pages() function shouldn't call this
			 * callback. So, we must fail.
			 */
			BUG_ON(slabs_node(s, offline_node));

			s->node[offline_node] = NULL;
			kmem_cache_free(kmem_cache_node, n);
		}
	}
	up_read(&slub_lock);
}

static int slab_mem_going_online_callback(void *arg)
{
	struct kmem_cache_node *n;
	struct kmem_cache *s;
	struct memory_notify *marg = arg;
	int nid = marg->status_change_nid;
	int ret = 0;

	/*
	 * If the node's memory is already available, then kmem_cache_node is
	 * already created. Nothing to do.
	 */
	if (nid < 0)
		return 0;

	/*
	 * We are bringing a node online. No memory is available yet. We must
	 * allocate a kmem_cache_node structure in order to bring the node
	 * online.
	 */
	down_read(&slub_lock);
	list_for_each_entry(s, &slab_caches, list) {
		/*
		 * XXX: kmem_cache_alloc_node will fallback to other nodes
		 *      since memory is not yet available from the node that
		 *      is brought up.
		 */
		n = kmem_cache_alloc(kmem_cache_node, GFP_KERNEL);
		if (!n) {
			ret = -ENOMEM;
			goto out;
		}
		init_kmem_cache_node(n, s);
		s->node[nid] = n;
	}
out:
	up_read(&slub_lock);
	return ret;
}

static int slab_memory_callback(struct notifier_block *self,
				unsigned long action, void *arg)
{
	int ret = 0;

	switch (action) {
	case MEM_GOING_ONLINE:
		ret = slab_mem_going_online_callback(arg);
		break;
	case MEM_GOING_OFFLINE:
		ret = slab_mem_going_offline_callback(arg);
		break;
	case MEM_OFFLINE:
	case MEM_CANCEL_ONLINE:
		slab_mem_offline_callback(arg);
		break;
	case MEM_ONLINE:
	case MEM_CANCEL_OFFLINE:
		break;
	}
	if (ret)
		ret = notifier_from_errno(ret);
	else
		ret = NOTIFY_OK;
	return ret;
}

#endif /* CONFIG_MEMORY_HOTPLUG */

/********************************************************************
 *			Basic setup of slabs
 *******************************************************************/

/*
 * Used for early kmem_cache structures that were allocated using
 * the page allocator
 */

static void __init kmem_cache_bootstrap_fixup(struct kmem_cache *s)
{
	int node;

	list_add(&s->list, &slab_caches);
	s->refcount = -1;

	for_each_node_state(node, N_NORMAL_MEMORY) {
		struct kmem_cache_node *n = get_node(s, node);
		struct page *p;

		if (n) {
			list_for_each_entry(p, &n->partial, lru)
				p->slab = s;

#ifdef CONFIG_SLAB_DEBUG
			list_for_each_entry(p, &n->full, lru)
				p->slab = s;
#endif
		}
	}
}

void __init kmem_cache_init(void)
{
	int i;
	int caches = 0;
	struct kmem_cache *temp_kmem_cache;
	int order;
	struct kmem_cache *temp_kmem_cache_node;
	unsigned long kmalloc_size;

	kmem_size = offsetof(struct kmem_cache, node) +
				nr_node_ids * sizeof(struct kmem_cache_node *);

	/* Allocate two kmem_caches from the page allocator */
	kmalloc_size = ALIGN(kmem_size, cache_line_size());
	order = get_order(2 * kmalloc_size);
	kmem_cache = (void *)__get_free_pages(GFP_NOWAIT, order);

	/*
	 * Must first have the slab cache available for the allocations of the
	 * struct kmem_cache_node's. There is special bootstrap code in
	 * kmem_cache_open for slab_state == DOWN.
	 */
	kmem_cache_node = (void *)kmem_cache + kmalloc_size;

	kmem_cache_open(kmem_cache_node, "kmem_cache_node",
		sizeof(struct kmem_cache_node),
		0, SLAB_HWCACHE_ALIGN | SLAB_PANIC, NULL);

	hotplug_memory_notifier(slab_memory_callback, SLAB_CALLBACK_PRI);

	/* Able to allocate the per node structures */
	slab_state = PARTIAL;

	temp_kmem_cache = kmem_cache;
	kmem_cache_open(kmem_cache, "kmem_cache", kmem_size,
		0, SLAB_HWCACHE_ALIGN | SLAB_PANIC, NULL);
	kmem_cache = kmem_cache_alloc(kmem_cache, GFP_NOWAIT);
	memcpy(kmem_cache, temp_kmem_cache, kmem_size);

	/*
	 * Allocate kmem_cache_node properly from the kmem_cache slab.
	 * kmem_cache_node is separately allocated so no need to
	 * update any list pointers.
	 */
	temp_kmem_cache_node = kmem_cache_node;

	kmem_cache_node = kmem_cache_alloc(kmem_cache, GFP_NOWAIT);
	memcpy(kmem_cache_node, temp_kmem_cache_node, kmem_size);

	kmem_cache_bootstrap_fixup(kmem_cache_node);

	caches++;
	kmem_cache_bootstrap_fixup(kmem_cache);
	caches++;
	/* Free temporary boot structure */
	free_pages((unsigned long)temp_kmem_cache, order);

	/* Now we can use the kmem_cache to allocate kmalloc slabs */

	/*
	 * Patch up the size_index table if we have strange large alignment
	 * requirements for the kmalloc array. This is only the case for
	 * MIPS it seems. The standard arches will not generate any code here.
	 *
	 * Largest permitted alignment is 256 bytes due to the way we
	 * handle the index determination for the smaller caches.
	 *
	 * Make sure that nothing crazy happens if someone starts tinkering
	 * around with ARCH_KMALLOC_MINALIGN
	 */
	BUILD_BUG_ON(KMALLOC_MIN_SIZE > 256 ||
		(KMALLOC_MIN_SIZE & (KMALLOC_MIN_SIZE - 1)));

	for (i = 8; i < KMALLOC_MIN_SIZE; i += 8) {
		int elem = size_index_elem(i);
		if (elem >= ARRAY_SIZE(size_index))
			break;
		size_index[elem] = KMALLOC_SHIFT_LOW;
	}

	if (KMALLOC_MIN_SIZE == 64) {
		/*
		 * The 96 byte size cache is not used if the alignment
		 * is 64 byte.
		 */
		for (i = 64 + 8; i <= 96; i += 8)
			size_index[size_index_elem(i)] = 7;
	} else if (KMALLOC_MIN_SIZE == 128) {
		/*
		 * The 192 byte sized cache is not used if the alignment
		 * is 128 byte. Redirect kmalloc to use the 256 byte cache
		 * instead.
		 */
		for (i = 128 + 8; i <= 192; i += 8)
			size_index[size_index_elem(i)] = 8;
	}

	/* Caches that are not of the two-to-the-power-of size */
	if (KMALLOC_MIN_SIZE <= 32) {
		kmalloc_caches[1] = create_kmalloc_cache("kmalloc-96", 96, 0);
		caches++;
	}

	if (KMALLOC_MIN_SIZE <= 64) {
		kmalloc_caches[2] = create_kmalloc_cache("kmalloc-192", 192, 0);
		caches++;
	}

	for (i = KMALLOC_SHIFT_LOW; i < SLUB_PAGE_SHIFT; i++) {
		kmalloc_caches[i] = create_kmalloc_cache("kmalloc", 1 << i, 0);
		caches++;
	}

	slab_state = UP;

	/* Provide the correct kmalloc names now that the caches are up */
	if (KMALLOC_MIN_SIZE <= 32) {
		kmalloc_caches[1]->name = kstrdup(kmalloc_caches[1]->name, GFP_NOWAIT);
		BUG_ON(!kmalloc_caches[1]->name);
	}

	if (KMALLOC_MIN_SIZE <= 64) {
		kmalloc_caches[2]->name = kstrdup(kmalloc_caches[2]->name, GFP_NOWAIT);
		BUG_ON(!kmalloc_caches[2]->name);
	}

	for (i = KMALLOC_SHIFT_LOW; i < SLUB_PAGE_SHIFT; i++) {
		char *s = kasprintf(GFP_NOWAIT, "kmalloc-%d", 1 << i);

		BUG_ON(!s);
		kmalloc_caches[i]->name = s;
	}

#ifdef CONFIG_SMP
	register_cpu_notifier(&slab_notifier);
#endif

#ifdef CONFIG_ZONE_DMA
	for (i = 0; i < SLUB_PAGE_SHIFT; i++) {
		struct kmem_cache *s = kmalloc_caches[i];

		if (s && s->size) {
			char *name = kasprintf(GFP_NOWAIT,
				 "dma-kmalloc-%d", s->objsize);

			BUG_ON(!name);
			kmalloc_dma_caches[i] = create_kmalloc_cache(name,
				s->objsize, SLAB_CACHE_DMA);
		}
	}
#endif
	printk(KERN_INFO
		"SLUB: Genslabs=%d, HWalign=%d, Order=%d-%d, MinObjects=%d,"
		" CPUs=%d, Nodes=%d\n",
		caches, cache_line_size(),
		slub_min_order, slub_max_order, slub_min_objects,
		nr_cpu_ids, nr_node_ids);
}

void __init kmem_cache_init_late(void)
{
}

/*
 * Find a mergeable slab cache
 */
static int slab_unmergeable(struct kmem_cache *s)
{
	if (slub_nomerge || (s->flags & SLUB_NEVER_MERGE))
		return 1;

	if (s->ctor)
		return 1;

	/*
	 * We may have set a slab to be unmergeable during bootstrap.
	 */
	if (s->refcount < 0)
		return 1;

	return 0;
}

static struct kmem_cache *find_mergeable(size_t size,
		size_t align, unsigned long flags, const char *name,
		void (*ctor)(void *))
{
	struct kmem_cache *s;

	if (slub_nomerge || (flags & SLUB_NEVER_MERGE))
		return NULL;

	if (ctor)
		return NULL;

	size = ALIGN(size, sizeof(void *));
	align = calculate_alignment(flags, align, size);
	size = ALIGN(size, align);
	flags = kmem_cache_flags(size, flags, name, NULL);

	list_for_each_entry(s, &slab_caches, list) {
		if (slab_unmergeable(s))
			continue;

		if (size > s->size)
			continue;

		if ((flags & SLUB_MERGE_SAME) != (s->flags & SLUB_MERGE_SAME))
				continue;
		/*
		 * Check if alignment is compatible.
		 * Courtesy of Adrian Drzewiecki
		 */
		if ((s->size & ~(align - 1)) != s->size)
			continue;

		if (s->size - size >= sizeof(void *))
			continue;

		return s;
	}
	return NULL;
}

struct kmem_cache *kmem_cache_create(const char *name, size_t size,
		size_t align, unsigned long flags, void (*ctor)(void *))
{
	struct kmem_cache *s;
	char *n;

	if (WARN_ON(!name))
		return NULL;

	down_write(&slub_lock);
	s = find_mergeable(size, align, flags, name, ctor);
	if (s) {
		s->refcount++;
		/*
		 * Adjust the object sizes so that we clear
		 * the complete object on kzalloc.
		 */
		s->objsize = max(s->objsize, (int)size);
		s->inuse = max_t(int, s->inuse, ALIGN(size, sizeof(void *)));

		if (sysfs_slab_alias(s, name)) {
			s->refcount--;
			goto err;
		}
		up_write(&slub_lock);
		return s;
	}

	n = kstrdup(name, GFP_KERNEL);
	if (!n)
		goto err;

	s = kmalloc(kmem_size, GFP_KERNEL);
	if (s) {
		if (kmem_cache_open(s, n,
				size, align, flags, ctor)) {
			list_add(&s->list, &slab_caches);
			if (sysfs_slab_add(s)) {
				list_del(&s->list);
				kfree(n);
				kfree(s);
				goto err;
			}
			up_write(&slub_lock);
			return s;
		}
		kfree(n);
		kfree(s);
	}
	up_write(&slub_lock);

err:
	if (flags & SLAB_PANIC)
		panic("Cannot create slabcache %s\n", name);
	else
		s = NULL;
	return s;
}
EXPORT_SYMBOL(kmem_cache_create);

#ifdef CONFIG_SMP
/*
 * Use the cpu notifier to insure that the cpu slabs are flushed when
 * necessary.
 */
static int __cpuinit slab_cpuup_callback(struct notifier_block *nfb,
		unsigned long action, void *hcpu)
{
	long cpu = (long)hcpu;
	struct kmem_cache *s;
	unsigned long flags;

	switch (action) {
	case CPU_UP_CANCELED:
	case CPU_UP_CANCELED_FROZEN:
	case CPU_DEAD:
	case CPU_DEAD_FROZEN:
		down_read(&slub_lock);
		list_for_each_entry(s, &slab_caches, list) {
			local_irq_save(flags);
			__flush_cpu_slab(s, cpu);
			local_irq_restore(flags);
		}
		up_read(&slub_lock);
		break;
	default:
		break;
	}
	return NOTIFY_OK;
}

static struct notifier_block __cpuinitdata slab_notifier = {
	.notifier_call = slab_cpuup_callback
};

#endif

void *__kmalloc_track_caller(size_t size, gfp_t gfpflags, unsigned long caller)
{
	struct kmem_cache *s;
	void *ret;

	if (unlikely(size > SLUB_MAX_SIZE))
		return kmalloc_large(size, gfpflags);

	s = get_slab(size, gfpflags);

	if (unlikely(ZERO_OR_NULL_PTR(s)))
		return s;

	ret = slab_alloc(s, gfpflags, NUMA_NO_NODE, caller);

	/* Honor the call site pointer we recieved. */
	trace_kmalloc(caller, ret, size, s->size, gfpflags);

	return ret;
}

#ifdef CONFIG_NUMA
void *__kmalloc_node_track_caller(size_t size, gfp_t gfpflags,
					int node, unsigned long caller)
{
	struct kmem_cache *s;
	void *ret;

	if (unlikely(size > SLUB_MAX_SIZE)) {
		ret = kmalloc_large_node(size, gfpflags, node);

		trace_kmalloc_node(caller, ret,
				   size, PAGE_SIZE << get_order(size),
				   gfpflags, node);

		return ret;
	}

	s = get_slab(size, gfpflags);

	if (unlikely(ZERO_OR_NULL_PTR(s)))
		return s;

	ret = slab_alloc(s, gfpflags, node, caller);

	/* Honor the call site pointer we recieved. */
	trace_kmalloc_node(caller, ret, size, s->size, gfpflags, node);

	return ret;
}
#endif

#ifdef CONFIG_SYSFS
static int count_inuse(struct page *page)
{
	return page->inuse;
}

static int count_total(struct page *page)
{
	return page->objects;
}
#endif

#ifdef CONFIG_SLUB_DEBUG
static int validate_slab(struct kmem_cache *s, struct page *page,
						unsigned long *map)
{
	void *p;
	void *addr = page_address(page);

	if (!check_slab(s, page) ||
			!on_freelist(s, page, NULL))
		return 0;

	/* Now we know that a valid freelist exists */
	bitmap_zero(map, page->objects);

	for_each_free_object(p, s, page->freelist) {
		set_bit(slab_index(p, s, addr), map);
		if (!check_object(s, page, p, 0))
			return 0;
	}

	for_each_object(p, s, addr, page->objects)
		if (!test_bit(slab_index(p, s, addr), map))
			if (!check_object(s, page, p, 1))
				return 0;
	return 1;
}

static void validate_slab_slab(struct kmem_cache *s, struct page *page,
						unsigned long *map)
{
	if (slab_trylock(page)) {
		validate_slab(s, page, map);
		slab_unlock(page);
	} else
		printk(KERN_INFO "SLUB %s: Skipped busy slab 0x%p\n",
			s->name, page);
}

static int validate_slab_node(struct kmem_cache *s,
		struct kmem_cache_node *n, unsigned long *map)
{
	unsigned long count = 0;
	struct page *page;
	unsigned long flags;

	spin_lock_irqsave(&n->list_lock, flags);

	list_for_each_entry(page, &n->partial, lru) {
		validate_slab_slab(s, page, map);
		count++;
	}
	if (count != n->nr_partial)
		printk(KERN_ERR "SLUB %s: %ld partial slabs counted but "
			"counter=%ld\n", s->name, count, n->nr_partial);

	if (!(s->flags & SLAB_STORE_USER))
		goto out;

	list_for_each_entry(page, &n->full, lru) {
		validate_slab_slab(s, page, map);
		count++;
	}
	if (count != atomic_long_read(&n->nr_slabs))
		printk(KERN_ERR "SLUB: %s %ld slabs counted but "
			"counter=%ld\n", s->name, count,
			atomic_long_read(&n->nr_slabs));

out:
	spin_unlock_irqrestore(&n->list_lock, flags);
	return count;
}

static long validate_slab_cache(struct kmem_cache *s)
{
	int node;
	unsigned long count = 0;
	unsigned long *map = kmalloc(BITS_TO_LONGS(oo_objects(s->max)) *
				sizeof(unsigned long), GFP_KERNEL);

	if (!map)
		return -ENOMEM;

	flush_all(s);
	for_each_node_state(node, N_NORMAL_MEMORY) {
		struct kmem_cache_node *n = get_node(s, node);

		count += validate_slab_node(s, n, map);
	}
	kfree(map);
	return count;
}
/*
 * Generate lists of code addresses where slabcache objects are allocated
 * and freed.
 */

struct location {
	unsigned long count;
	unsigned long addr;
	long long sum_time;
	long min_time;
	long max_time;
	long min_pid;
	long max_pid;
	DECLARE_BITMAP(cpus, NR_CPUS);
	nodemask_t nodes;
};

struct loc_track {
	unsigned long max;
	unsigned long count;
	struct location *loc;
};

static void free_loc_track(struct loc_track *t)
{
	if (t->max)
		free_pages((unsigned long)t->loc,
			get_order(sizeof(struct location) * t->max));
}

static int alloc_loc_track(struct loc_track *t, unsigned long max, gfp_t flags)
{
	struct location *l;
	int order;

	order = get_order(sizeof(struct location) * max);

	l = (void *)__get_free_pages(flags, order);
	if (!l)
		return 0;

	if (t->count) {
		memcpy(l, t->loc, sizeof(struct location) * t->count);
		free_loc_track(t);
	}
	t->max = max;
	t->loc = l;
	return 1;
}

static int add_location(struct loc_track *t, struct kmem_cache *s,
				const struct track *track)
{
	long start, end, pos;
	struct location *l;
	unsigned long caddr;
	unsigned long age = jiffies - track->when;

	start = -1;
	end = t->count;

	for ( ; ; ) {
		pos = start + (end - start + 1) / 2;

		/*
		 * There is nothing at "end". If we end up there
		 * we need to add something to before end.
		 */
		if (pos == end)
			break;

		caddr = t->loc[pos].addr;
		if (track->addr == caddr) {

			l = &t->loc[pos];
			l->count++;
			if (track->when) {
				l->sum_time += age;
				if (age < l->min_time)
					l->min_time = age;
				if (age > l->max_time)
					l->max_time = age;

				if (track->pid < l->min_pid)
					l->min_pid = track->pid;
				if (track->pid > l->max_pid)
					l->max_pid = track->pid;

				cpumask_set_cpu(track->cpu,
						to_cpumask(l->cpus));
			}
			node_set(page_to_nid(virt_to_page(track)), l->nodes);
			return 1;
		}

		if (track->addr < caddr)
			end = pos;
		else
			start = pos;
	}

	/*
	 * Not found. Insert new tracking element.
	 */
	if (t->count >= t->max && !alloc_loc_track(t, 2 * t->max, GFP_ATOMIC))
		return 0;

	l = t->loc + pos;
	if (pos < t->count)
		memmove(l + 1, l,
			(t->count - pos) * sizeof(struct location));
	t->count++;
	l->count = 1;
	l->addr = track->addr;
	l->sum_time = age;
	l->min_time = age;
	l->max_time = age;
	l->min_pid = track->pid;
	l->max_pid = track->pid;
	cpumask_clear(to_cpumask(l->cpus));
	cpumask_set_cpu(track->cpu, to_cpumask(l->cpus));
	nodes_clear(l->nodes);
	node_set(page_to_nid(virt_to_page(track)), l->nodes);
	return 1;
}

static void process_slab(struct loc_track *t, struct kmem_cache *s,
		struct page *page, enum track_item alloc,
		unsigned long *map)
{
	void *addr = page_address(page);
	void *p;

	bitmap_zero(map, page->objects);
	for_each_free_object(p, s, page->freelist)
		set_bit(slab_index(p, s, addr), map);

	for_each_object(p, s, addr, page->objects)
		if (!test_bit(slab_index(p, s, addr), map))
			add_location(t, s, get_track(s, p, alloc));
}

static int list_locations(struct kmem_cache *s, char *buf,
					enum track_item alloc)
{
	int len = 0;
	unsigned long i;
	struct loc_track t = { 0, 0, NULL };
	int node;
	unsigned long *map = kmalloc(BITS_TO_LONGS(oo_objects(s->max)) *
				     sizeof(unsigned long), GFP_KERNEL);

	if (!map || !alloc_loc_track(&t, PAGE_SIZE / sizeof(struct location),
				     GFP_TEMPORARY)) {
		kfree(map);
		return sprintf(buf, "Out of memory\n");
	}
	/* Push back cpu slabs */
	flush_all(s);

	for_each_node_state(node, N_NORMAL_MEMORY) {
		struct kmem_cache_node *n = get_node(s, node);
		unsigned long flags;
		struct page *page;

		if (!atomic_long_read(&n->nr_slabs))
			continue;

		spin_lock_irqsave(&n->list_lock, flags);
		list_for_each_entry(page, &n->partial, lru)
			process_slab(&t, s, page, alloc, map);
		list_for_each_entry(page, &n->full, lru)
			process_slab(&t, s, page, alloc, map);
		spin_unlock_irqrestore(&n->list_lock, flags);
	}

	for (i = 0; i < t.count; i++) {
		struct location *l = &t.loc[i];

		if (len > PAGE_SIZE - KSYM_SYMBOL_LEN - 100)
			break;
		len += sprintf(buf + len, "%7ld ", l->count);

		if (l->addr)
			len += sprint_symbol(buf + len, (unsigned long)l->addr);
		else
			len += sprintf(buf + len, "<not-available>");

		if (l->sum_time != l->min_time) {
			len += sprintf(buf + len, " age=%ld/%ld/%ld",
				l->min_time,
				(long)div_u64(l->sum_time, l->count),
				l->max_time);
		} else
			len += sprintf(buf + len, " age=%ld",
				l->min_time);

		if (l->min_pid != l->max_pid)
			len += sprintf(buf + len, " pid=%ld-%ld",
				l->min_pid, l->max_pid);
		else
			len += sprintf(buf + len, " pid=%ld",
				l->min_pid);

		if (num_online_cpus() > 1 &&
				!cpumask_empty(to_cpumask(l->cpus)) &&
				len < PAGE_SIZE - 60) {
			len += sprintf(buf + len, " cpus=");
			len += cpulist_scnprintf(buf + len, PAGE_SIZE - len - 50,
						 to_cpumask(l->cpus));
		}

		if (nr_online_nodes > 1 && !nodes_empty(l->nodes) &&
				len < PAGE_SIZE - 60) {
			len += sprintf(buf + len, " nodes=");
			len += nodelist_scnprintf(buf + len, PAGE_SIZE - len - 50,
					l->nodes);
		}

		len += sprintf(buf + len, "\n");
	}

	free_loc_track(&t);
	kfree(map);
	if (!t.count)
		len += sprintf(buf, "No data\n");
	return len;
}
#endif

#ifdef SLUB_RESILIENCY_TEST
static void resiliency_test(void)
{
	u8 *p;

	BUILD_BUG_ON(KMALLOC_MIN_SIZE > 16 || SLUB_PAGE_SHIFT < 10);

	printk(KERN_ERR "SLUB resiliency testing\n");
	printk(KERN_ERR "-----------------------\n");
	printk(KERN_ERR "A. Corruption after allocation\n");

	p = kzalloc(16, GFP_KERNEL);
	p[16] = 0x12;
	printk(KERN_ERR "\n1. kmalloc-16: Clobber Redzone/next pointer"
			" 0x12->0x%p\n\n", p + 16);

	validate_slab_cache(kmalloc_caches[4]);

	/* Hmmm... The next two are dangerous */
	p = kzalloc(32, GFP_KERNEL);
	p[32 + sizeof(void *)] = 0x34;
	printk(KERN_ERR "\n2. kmalloc-32: Clobber next pointer/next slab"
			" 0x34 -> -0x%p\n", p);
	printk(KERN_ERR
		"If allocated object is overwritten then not detectable\n\n");

	validate_slab_cache(kmalloc_caches[5]);
	p = kzalloc(64, GFP_KERNEL);
	p += 64 + (get_cycles() & 0xff) * sizeof(void *);
	*p = 0x56;
	printk(KERN_ERR "\n3. kmalloc-64: corrupting random byte 0x56->0x%p\n",
									p);
	printk(KERN_ERR
		"If allocated object is overwritten then not detectable\n\n");
	validate_slab_cache(kmalloc_caches[6]);

	printk(KERN_ERR "\nB. Corruption after free\n");
	p = kzalloc(128, GFP_KERNEL);
	kfree(p);
	*p = 0x78;
	printk(KERN_ERR "1. kmalloc-128: Clobber first word 0x78->0x%p\n\n", p);
	validate_slab_cache(kmalloc_caches[7]);

	p = kzalloc(256, GFP_KERNEL);
	kfree(p);
	p[50] = 0x9a;
	printk(KERN_ERR "\n2. kmalloc-256: Clobber 50th byte 0x9a->0x%p\n\n",
			p);
	validate_slab_cache(kmalloc_caches[8]);

	p = kzalloc(512, GFP_KERNEL);
	kfree(p);
	p[512] = 0xab;
	printk(KERN_ERR "\n3. kmalloc-512: Clobber redzone 0xab->0x%p\n\n", p);
	validate_slab_cache(kmalloc_caches[9]);
}
#else
#ifdef CONFIG_SYSFS
static void resiliency_test(void) {};
#endif
#endif

#ifdef CONFIG_SYSFS
enum slab_stat_type {
	SL_ALL,			/* All slabs */
	SL_PARTIAL,		/* Only partially allocated slabs */
	SL_CPU,			/* Only slabs used for cpu caches */
	SL_OBJECTS,		/* Determine allocated objects not slabs */
	SL_TOTAL		/* Determine object capacity not slabs */
};

#define SO_ALL		(1 << SL_ALL)
#define SO_PARTIAL	(1 << SL_PARTIAL)
#define SO_CPU		(1 << SL_CPU)
#define SO_OBJECTS	(1 << SL_OBJECTS)
#define SO_TOTAL	(1 << SL_TOTAL)

static ssize_t show_slab_objects(struct kmem_cache *s,
			    char *buf, unsigned long flags)
{
	unsigned long total = 0;
	int node;
	int x;
	unsigned long *nodes;
	unsigned long *per_cpu;

	nodes = kzalloc(2 * sizeof(unsigned long) * nr_node_ids, GFP_KERNEL);
	if (!nodes)
		return -ENOMEM;
	per_cpu = nodes + nr_node_ids;

	if (flags & SO_CPU) {
		int cpu;

		for_each_possible_cpu(cpu) {
			struct kmem_cache_cpu *c = per_cpu_ptr(s->cpu_slab, cpu);

			if (!c || c->node < 0)
				continue;

			if (c->page) {
					if (flags & SO_TOTAL)
						x = c->page->objects;
				else if (flags & SO_OBJECTS)
					x = c->page->inuse;
				else
					x = 1;

				total += x;
				nodes[c->node] += x;
			}
			per_cpu[c->node]++;
		}
	}

	down_read(&slub_lock);
#ifdef CONFIG_SLUB_DEBUG
	if (flags & SO_ALL) {
		for_each_node_state(node, N_NORMAL_MEMORY) {
			struct kmem_cache_node *n = get_node(s, node);

		if (flags & SO_TOTAL)
			x = atomic_long_read(&n->total_objects);
		else if (flags & SO_OBJECTS)
			x = atomic_long_read(&n->total_objects) -
				count_partial(n, count_free);

			else
				x = atomic_long_read(&n->nr_slabs);
			total += x;
			nodes[node] += x;
		}

	} else
#endif
	if (flags & SO_PARTIAL) {
		for_each_node_state(node, N_NORMAL_MEMORY) {
			struct kmem_cache_node *n = get_node(s, node);

			if (flags & SO_TOTAL)
				x = count_partial(n, count_total);
			else if (flags & SO_OBJECTS)
				x = count_partial(n, count_inuse);
			else
				x = n->nr_partial;
			total += x;
			nodes[node] += x;
		}
	}
	x = sprintf(buf, "%lu", total);
#ifdef CONFIG_NUMA
	for_each_node_state(node, N_NORMAL_MEMORY)
		if (nodes[node])
			x += sprintf(buf + x, " N%d=%lu",
					node, nodes[node]);
#endif
	kfree(nodes);
	return x + sprintf(buf + x, "\n");
}

#ifdef CONFIG_SLUB_DEBUG
static int any_slab_objects(struct kmem_cache *s)
{
	int node;

	for_each_online_node(node) {
		struct kmem_cache_node *n = get_node(s, node);

		if (!n)
			continue;

		if (atomic_long_read(&n->total_objects))
			return 1;
	}
	return 0;
}
#endif

#define to_slab_attr(n) container_of(n, struct slab_attribute, attr)
#define to_slab(n) container_of(n, struct kmem_cache, kobj);

struct slab_attribute {
	struct attribute attr;
	ssize_t (*show)(struct kmem_cache *s, char *buf);
	ssize_t (*store)(struct kmem_cache *s, const char *x, size_t count);
};

#define SLAB_ATTR_RO(_name) \
	static struct slab_attribute _name##_attr = __ATTR_RO(_name)

#define SLAB_ATTR(_name) \
	static struct slab_attribute _name##_attr =  \
	__ATTR(_name, 0644, _name##_show, _name##_store)

static ssize_t slab_size_show(struct kmem_cache *s, char *buf)
{
	return sprintf(buf, "%d\n", s->size);
}
SLAB_ATTR_RO(slab_size);

static ssize_t align_show(struct kmem_cache *s, char *buf)
{
	return sprintf(buf, "%d\n", s->align);
}
SLAB_ATTR_RO(align);

static ssize_t object_size_show(struct kmem_cache *s, char *buf)
{
	return sprintf(buf, "%d\n", s->objsize);
}
SLAB_ATTR_RO(object_size);

static ssize_t objs_per_slab_show(struct kmem_cache *s, char *buf)
{
	return sprintf(buf, "%d\n", oo_objects(s->oo));
}
SLAB_ATTR_RO(objs_per_slab);

static ssize_t order_store(struct kmem_cache *s,
				const char *buf, size_t length)
{
	unsigned long order;
	int err;

	err = strict_strtoul(buf, 10, &order);
	if (err)
		return err;

	if (order > slub_max_order || order < slub_min_order)
		return -EINVAL;

	calculate_sizes(s, order);
	return length;
}

static ssize_t order_show(struct kmem_cache *s, char *buf)
{
	return sprintf(buf, "%d\n", oo_order(s->oo));
}
SLAB_ATTR(order);

static ssize_t min_partial_show(struct kmem_cache *s, char *buf)
{
	return sprintf(buf, "%lu\n", s->min_partial);
}

static ssize_t min_partial_store(struct kmem_cache *s, const char *buf,
				 size_t length)
{
	unsigned long min;
	int err;

	err = strict_strtoul(buf, 10, &min);
	if (err)
		return err;

	set_min_partial(s, min);
	return length;
}
SLAB_ATTR(min_partial);

static ssize_t ctor_show(struct kmem_cache *s, char *buf)
{
	if (s->ctor) {
		int n = sprint_symbol(buf, (unsigned long)s->ctor);

		return n + sprintf(buf + n, "\n");
	}
	return 0;
}
SLAB_ATTR_RO(ctor);

static ssize_t aliases_show(struct kmem_cache *s, char *buf)
{
	return sprintf(buf, "%d\n", s->refcount - 1);
}
SLAB_ATTR_RO(aliases);

static ssize_t partial_show(struct kmem_cache *s, char *buf)
{
	return show_slab_objects(s, buf, SO_PARTIAL);
}
SLAB_ATTR_RO(partial);

static ssize_t cpu_slabs_show(struct kmem_cache *s, char *buf)
{
	return show_slab_objects(s, buf, SO_CPU);
}
SLAB_ATTR_RO(cpu_slabs);

static ssize_t objects_show(struct kmem_cache *s, char *buf)
{
	return show_slab_objects(s, buf, SO_ALL|SO_OBJECTS);
}
SLAB_ATTR_RO(objects);

static ssize_t objects_partial_show(struct kmem_cache *s, char *buf)
{
	return show_slab_objects(s, buf, SO_PARTIAL|SO_OBJECTS);
}
SLAB_ATTR_RO(objects_partial);

static ssize_t reclaim_account_show(struct kmem_cache *s, char *buf)
{
	return sprintf(buf, "%d\n", !!(s->flags & SLAB_RECLAIM_ACCOUNT));
}

static ssize_t reclaim_account_store(struct kmem_cache *s,
				const char *buf, size_t length)
{
	s->flags &= ~SLAB_RECLAIM_ACCOUNT;
	if (buf[0] == '1')
		s->flags |= SLAB_RECLAIM_ACCOUNT;
	return length;
}
SLAB_ATTR(reclaim_account);

static ssize_t hwcache_align_show(struct kmem_cache *s, char *buf)
{
	return sprintf(buf, "%d\n", !!(s->flags & SLAB_HWCACHE_ALIGN));
}
SLAB_ATTR_RO(hwcache_align);

#ifdef CONFIG_ZONE_DMA
static ssize_t cache_dma_show(struct kmem_cache *s, char *buf)
{
	return sprintf(buf, "%d\n", !!(s->flags & SLAB_CACHE_DMA));
}
SLAB_ATTR_RO(cache_dma);
#endif

static ssize_t destroy_by_rcu_show(struct kmem_cache *s, char *buf)
{
	return sprintf(buf, "%d\n", !!(s->flags & SLAB_DESTROY_BY_RCU));
}
SLAB_ATTR_RO(destroy_by_rcu);

#ifdef CONFIG_SLUB_DEBUG
static ssize_t slabs_show(struct kmem_cache *s, char *buf)
{
	return show_slab_objects(s, buf, SO_ALL);
}
SLAB_ATTR_RO(slabs);

static ssize_t total_objects_show(struct kmem_cache *s, char *buf)
{
	return show_slab_objects(s, buf, SO_ALL|SO_TOTAL);
}
SLAB_ATTR_RO(total_objects);

static ssize_t sanity_checks_show(struct kmem_cache *s, char *buf)
{
	return sprintf(buf, "%d\n", !!(s->flags & SLAB_DEBUG_FREE));
}

static ssize_t sanity_checks_store(struct kmem_cache *s,
				const char *buf, size_t length)
{
	s->flags &= ~SLAB_DEBUG_FREE;
	if (buf[0] == '1')
		s->flags |= SLAB_DEBUG_FREE;
	return length;
}
SLAB_ATTR(sanity_checks);

static ssize_t trace_show(struct kmem_cache *s, char *buf)
{
	return sprintf(buf, "%d\n", !!(s->flags & SLAB_TRACE));
}

static ssize_t trace_store(struct kmem_cache *s, const char *buf,
							size_t length)
{
	s->flags &= ~SLAB_TRACE;
	if (buf[0] == '1')
		s->flags |= SLAB_TRACE;
	return length;
}
SLAB_ATTR(trace);

static ssize_t red_zone_show(struct kmem_cache *s, char *buf)
{
	return sprintf(buf, "%d\n", !!(s->flags & SLAB_RED_ZONE));
}

static ssize_t red_zone_store(struct kmem_cache *s,
				const char *buf, size_t length)
{
	if (any_slab_objects(s))
		return -EBUSY;

	s->flags &= ~SLAB_RED_ZONE;
	if (buf[0] == '1')
		s->flags |= SLAB_RED_ZONE;
	calculate_sizes(s, -1);
	return length;
}
SLAB_ATTR(red_zone);

static ssize_t poison_show(struct kmem_cache *s, char *buf)
{
	return sprintf(buf, "%d\n", !!(s->flags & SLAB_POISON));
}

static ssize_t poison_store(struct kmem_cache *s,
				const char *buf, size_t length)
{
	if (any_slab_objects(s))
		return -EBUSY;

	s->flags &= ~SLAB_POISON;
	if (buf[0] == '1')
		s->flags |= SLAB_POISON;
	calculate_sizes(s, -1);
	return length;
}
SLAB_ATTR(poison);

static ssize_t store_user_show(struct kmem_cache *s, char *buf)
{
	return sprintf(buf, "%d\n", !!(s->flags & SLAB_STORE_USER));
}

static ssize_t store_user_store(struct kmem_cache *s,
				const char *buf, size_t length)
{
	if (any_slab_objects(s))
		return -EBUSY;

	s->flags &= ~SLAB_STORE_USER;
	if (buf[0] == '1')
		s->flags |= SLAB_STORE_USER;
	calculate_sizes(s, -1);
	return length;
}
SLAB_ATTR(store_user);

static ssize_t validate_show(struct kmem_cache *s, char *buf)
{
	return 0;
}

static ssize_t validate_store(struct kmem_cache *s,
			const char *buf, size_t length)
{
	int ret = -EINVAL;

	if (buf[0] == '1') {
		ret = validate_slab_cache(s);
		if (ret >= 0)
			ret = length;
	}
	return ret;
}
SLAB_ATTR(validate);

static ssize_t alloc_calls_show(struct kmem_cache *s, char *buf)
{
	if (!(s->flags & SLAB_STORE_USER))
		return -ENOSYS;
	return list_locations(s, buf, TRACK_ALLOC);
}
SLAB_ATTR_RO(alloc_calls);

static ssize_t free_calls_show(struct kmem_cache *s, char *buf)
{
	if (!(s->flags & SLAB_STORE_USER))
		return -ENOSYS;
	return list_locations(s, buf, TRACK_FREE);
}
SLAB_ATTR_RO(free_calls);
#endif /* CONFIG_SLUB_DEBUG */

#ifdef CONFIG_FAILSLAB
static ssize_t failslab_show(struct kmem_cache *s, char *buf)
{
	return sprintf(buf, "%d\n", !!(s->flags & SLAB_FAILSLAB));
}

static ssize_t failslab_store(struct kmem_cache *s, const char *buf,
							size_t length)
{
	s->flags &= ~SLAB_FAILSLAB;
	if (buf[0] == '1')
		s->flags |= SLAB_FAILSLAB;
	return length;
}
SLAB_ATTR(failslab);
#endif

static ssize_t shrink_show(struct kmem_cache *s, char *buf)
{
	return 0;
}

static ssize_t shrink_store(struct kmem_cache *s,
			const char *buf, size_t length)
{
	if (buf[0] == '1') {
		int rc = kmem_cache_shrink(s);

		if (rc)
			return rc;
	} else
		return -EINVAL;
	return length;
}
SLAB_ATTR(shrink);

#ifdef CONFIG_NUMA
static ssize_t remote_node_defrag_ratio_show(struct kmem_cache *s, char *buf)
{
	return sprintf(buf, "%d\n", s->remote_node_defrag_ratio / 10);
}

static ssize_t remote_node_defrag_ratio_store(struct kmem_cache *s,
				const char *buf, size_t length)
{
	unsigned long ratio;
	int err;

	err = strict_strtoul(buf, 10, &ratio);
	if (err)
		return err;

	if (ratio <= 100)
		s->remote_node_defrag_ratio = ratio * 10;

	return length;
}
SLAB_ATTR(remote_node_defrag_ratio);
#endif

#ifdef CONFIG_SLUB_STATS
static int show_stat(struct kmem_cache *s, char *buf, enum stat_item si)
{
	unsigned long sum  = 0;
	int cpu;
	int len;
	int *data = kmalloc(nr_cpu_ids * sizeof(int), GFP_KERNEL);

	if (!data)
		return -ENOMEM;

	for_each_online_cpu(cpu) {
		unsigned x = per_cpu_ptr(s->cpu_slab, cpu)->stat[si];

		data[cpu] = x;
		sum += x;
	}

	len = sprintf(buf, "%lu", sum);

#ifdef CONFIG_SMP
	for_each_online_cpu(cpu) {
		if (data[cpu] && len < PAGE_SIZE - 20)
			len += sprintf(buf + len, " C%d=%u", cpu, data[cpu]);
	}
#endif
	kfree(data);
	return len + sprintf(buf + len, "\n");
}

static void clear_stat(struct kmem_cache *s, enum stat_item si)
{
	int cpu;

	for_each_online_cpu(cpu)
		per_cpu_ptr(s->cpu_slab, cpu)->stat[si] = 0;
}

#define STAT_ATTR(si, text) 					\
static ssize_t text##_show(struct kmem_cache *s, char *buf)	\
{								\
	return show_stat(s, buf, si);				\
}								\
static ssize_t text##_store(struct kmem_cache *s,		\
				const char *buf, size_t length)	\
{								\
	if (buf[0] != '0')					\
		return -EINVAL;					\
	clear_stat(s, si);					\
	return length;						\
}								\
SLAB_ATTR(text);						\

STAT_ATTR(ALLOC_FASTPATH, alloc_fastpath);
STAT_ATTR(ALLOC_SLOWPATH, alloc_slowpath);
STAT_ATTR(FREE_FASTPATH, free_fastpath);
STAT_ATTR(FREE_SLOWPATH, free_slowpath);
STAT_ATTR(FREE_FROZEN, free_frozen);
STAT_ATTR(FREE_ADD_PARTIAL, free_add_partial);
STAT_ATTR(FREE_REMOVE_PARTIAL, free_remove_partial);
STAT_ATTR(ALLOC_FROM_PARTIAL, alloc_from_partial);
STAT_ATTR(ALLOC_SLAB, alloc_slab);
STAT_ATTR(ALLOC_REFILL, alloc_refill);
STAT_ATTR(FREE_SLAB, free_slab);
STAT_ATTR(CPUSLAB_FLUSH, cpuslab_flush);
STAT_ATTR(DEACTIVATE_FULL, deactivate_full);
STAT_ATTR(DEACTIVATE_EMPTY, deactivate_empty);
STAT_ATTR(DEACTIVATE_TO_HEAD, deactivate_to_head);
STAT_ATTR(DEACTIVATE_TO_TAIL, deactivate_to_tail);
STAT_ATTR(DEACTIVATE_REMOTE_FREES, deactivate_remote_frees);
STAT_ATTR(ORDER_FALLBACK, order_fallback);
#endif

static struct attribute *slab_attrs[] = {
	&slab_size_attr.attr,
	&object_size_attr.attr,
	&objs_per_slab_attr.attr,
	&order_attr.attr,
	&min_partial_attr.attr,
	&objects_attr.attr,
	&objects_partial_attr.attr,
	&partial_attr.attr,
	&cpu_slabs_attr.attr,
	&ctor_attr.attr,
	&aliases_attr.attr,
	&align_attr.attr,
	&hwcache_align_attr.attr,
	&reclaim_account_attr.attr,
	&destroy_by_rcu_attr.attr,
	&shrink_attr.attr,
#ifdef CONFIG_SLUB_DEBUG
	&total_objects_attr.attr,
	&slabs_attr.attr,
	&sanity_checks_attr.attr,
	&trace_attr.attr,
	&red_zone_attr.attr,
	&poison_attr.attr,
	&store_user_attr.attr,
	&validate_attr.attr,
	&alloc_calls_attr.attr,
	&free_calls_attr.attr,
#endif
#ifdef CONFIG_ZONE_DMA
	&cache_dma_attr.attr,
#endif
#ifdef CONFIG_NUMA
	&remote_node_defrag_ratio_attr.attr,
#endif
#ifdef CONFIG_SLUB_STATS
	&alloc_fastpath_attr.attr,
	&alloc_slowpath_attr.attr,
	&free_fastpath_attr.attr,
	&free_slowpath_attr.attr,
	&free_frozen_attr.attr,
	&free_add_partial_attr.attr,
	&free_remove_partial_attr.attr,
	&alloc_from_partial_attr.attr,
	&alloc_slab_attr.attr,
	&alloc_refill_attr.attr,
	&free_slab_attr.attr,
	&cpuslab_flush_attr.attr,
	&deactivate_full_attr.attr,
	&deactivate_empty_attr.attr,
	&deactivate_to_head_attr.attr,
	&deactivate_to_tail_attr.attr,
	&deactivate_remote_frees_attr.attr,
	&order_fallback_attr.attr,
#endif
#ifdef CONFIG_FAILSLAB
	&failslab_attr.attr,
#endif

	NULL
};

static struct attribute_group slab_attr_group = {
	.attrs = slab_attrs,
};

static ssize_t slab_attr_show(struct kobject *kobj,
				struct attribute *attr,
				char *buf)
{
	struct slab_attribute *attribute;
	struct kmem_cache *s;
	int err;

	attribute = to_slab_attr(attr);
	s = to_slab(kobj);

	if (!attribute->show)
		return -EIO;

	err = attribute->show(s, buf);

	return err;
}

static ssize_t slab_attr_store(struct kobject *kobj,
				struct attribute *attr,
				const char *buf, size_t len)
{
	struct slab_attribute *attribute;
	struct kmem_cache *s;
	int err;

	attribute = to_slab_attr(attr);
	s = to_slab(kobj);

	if (!attribute->store)
		return -EIO;

	err = attribute->store(s, buf, len);

	return err;
}

static void kmem_cache_release(struct kobject *kobj)
{
	struct kmem_cache *s = to_slab(kobj);

	kfree(s->name);
	kfree(s);
}

static const struct sysfs_ops slab_sysfs_ops = {
	.show = slab_attr_show,
	.store = slab_attr_store,
};

static struct kobj_type slab_ktype = {
	.sysfs_ops = &slab_sysfs_ops,
	.release = kmem_cache_release
};

static int uevent_filter(struct kset *kset, struct kobject *kobj)
{
	struct kobj_type *ktype = get_ktype(kobj);

	if (ktype == &slab_ktype)
		return 1;
	return 0;
}

static const struct kset_uevent_ops slab_uevent_ops = {
	.filter = uevent_filter,
};

static struct kset *slab_kset;

#define ID_STR_LENGTH 64

/* Create a unique string id for a slab cache:
 *
 * Format	:[flags-]size
 */
static char *create_unique_id(struct kmem_cache *s)
{
	char *name = kmalloc(ID_STR_LENGTH, GFP_KERNEL);
	char *p = name;

	BUG_ON(!name);

	*p++ = ':';
	/*
	 * First flags affecting slabcache operations. We will only
	 * get here for aliasable slabs so we do not need to support
	 * too many flags. The flags here must cover all flags that
	 * are matched during merging to guarantee that the id is
	 * unique.
	 */
	if (s->flags & SLAB_CACHE_DMA)
		*p++ = 'd';
	if (s->flags & SLAB_RECLAIM_ACCOUNT)
		*p++ = 'a';
	if (s->flags & SLAB_DEBUG_FREE)
		*p++ = 'F';
	if (!(s->flags & SLAB_NOTRACK))
		*p++ = 't';
	if (p != name + 1)
		*p++ = '-';
	p += sprintf(p, "%07d", s->size);
	BUG_ON(p > name + ID_STR_LENGTH - 1);
	return name;
}

static int sysfs_slab_add(struct kmem_cache *s)
{
	int err;
	const char *name;
	int unmergeable;

	if (slab_state < SYSFS)
		/* Defer until later */
		return 0;

	unmergeable = slab_unmergeable(s);
	if (unmergeable) {
		/*
		 * Slabcache can never be merged so we can use the name proper.
		 * This is typically the case for debug situations. In that
		 * case we can catch duplicate names easily.
		 */
		sysfs_remove_link(&slab_kset->kobj, s->name);
		name = s->name;
	} else {
		/*
		 * Create a unique name for the slab as a target
		 * for the symlinks.
		 */
		name = create_unique_id(s);
	}

	s->kobj.kset = slab_kset;
	err = kobject_init_and_add(&s->kobj, &slab_ktype, NULL, name);
	if (err) {
		kobject_put(&s->kobj);
		return err;
	}

	err = sysfs_create_group(&s->kobj, &slab_attr_group);
	if (err) {
		kobject_del(&s->kobj);
		kobject_put(&s->kobj);
		return err;
	}
	kobject_uevent(&s->kobj, KOBJ_ADD);
	if (!unmergeable) {
		/* Setup first alias */
		sysfs_slab_alias(s, s->name);
		kfree(name);
	}
	return 0;
}

static void sysfs_slab_remove(struct kmem_cache *s)
{
	if (slab_state < SYSFS)
		/*
		 * Sysfs has not been setup yet so no need to remove the
		 * cache from sysfs.
		 */
		return;

	kobject_uevent(&s->kobj, KOBJ_REMOVE);
	kobject_del(&s->kobj);
	kobject_put(&s->kobj);
}

/*
 * Need to buffer aliases during bootup until sysfs becomes
 * available lest we lose that information.
 */
struct saved_alias {
	struct kmem_cache *s;
	const char *name;
	struct saved_alias *next;
};

static struct saved_alias *alias_list;

static int sysfs_slab_alias(struct kmem_cache *s, const char *name)
{
	struct saved_alias *al;

	if (slab_state == SYSFS) {
		/*
		 * If we have a leftover link then remove it.
		 */
		sysfs_remove_link(&slab_kset->kobj, name);
		return sysfs_create_link(&slab_kset->kobj, &s->kobj, name);
	}

	al = kmalloc(sizeof(struct saved_alias), GFP_KERNEL);
	if (!al)
		return -ENOMEM;

	al->s = s;
	al->name = name;
	al->next = alias_list;
	alias_list = al;
	return 0;
}

static int __init slab_sysfs_init(void)
{
	struct kmem_cache *s;
	int err;

	down_write(&slub_lock);

	slab_kset = kset_create_and_add("slab", &slab_uevent_ops, kernel_kobj);
	if (!slab_kset) {
		up_write(&slub_lock);
		printk(KERN_ERR "Cannot register slab subsystem.\n");
		return -ENOSYS;
	}

	slab_state = SYSFS;

	list_for_each_entry(s, &slab_caches, list) {
		err = sysfs_slab_add(s);
		if (err)
			printk(KERN_ERR "SLUB: Unable to add boot slab %s"
						" to sysfs\n", s->name);
	}

	while (alias_list) {
		struct saved_alias *al = alias_list;

		alias_list = alias_list->next;
		err = sysfs_slab_alias(al->s, al->name);
		if (err)
			printk(KERN_ERR "SLUB: Unable to add boot slab alias"
					" %s to sysfs\n", s->name);
		kfree(al);
	}

	up_write(&slub_lock);
	resiliency_test();
	return 0;
}

__initcall(slab_sysfs_init);
#endif /* CONFIG_SYSFS */

/*
 * The /proc/slabinfo ABI
 */
#ifdef CONFIG_SLABINFO
static void print_slabinfo_header(struct seq_file *m)
{
	seq_puts(m, "slabinfo - version: 2.1\n");
	seq_puts(m, "# name            <active_objs> <num_objs> <objsize> "
		 "<objperslab> <pagesperslab>");
	seq_puts(m, " : tunables <limit> <batchcount> <sharedfactor>");
	seq_puts(m, " : slabdata <active_slabs> <num_slabs> <sharedavail>");
	seq_putc(m, '\n');
}

static void *s_start(struct seq_file *m, loff_t *pos)
{
	loff_t n = *pos;

	down_read(&slub_lock);
	if (!n)
		print_slabinfo_header(m);

	return seq_list_start(&slab_caches, *pos);
}

static void *s_next(struct seq_file *m, void *p, loff_t *pos)
{
	return seq_list_next(p, &slab_caches, pos);
}

static void s_stop(struct seq_file *m, void *p)
{
	up_read(&slub_lock);
}

static int s_show(struct seq_file *m, void *p)
{
	unsigned long nr_partials = 0;
	unsigned long nr_slabs = 0;
	unsigned long nr_inuse = 0;
	unsigned long nr_objs = 0;
	unsigned long nr_free = 0;
	struct kmem_cache *s;
	int node;

	s = list_entry(p, struct kmem_cache, list);

	for_each_online_node(node) {
		struct kmem_cache_node *n = get_node(s, node);

		if (!n)
			continue;

		nr_partials += n->nr_partial;
		nr_slabs += atomic_long_read(&n->nr_slabs);
		nr_objs += atomic_long_read(&n->total_objects);
		nr_free += count_partial(n, count_free);
	}

	nr_inuse = nr_objs - nr_free;

	seq_printf(m, "%-17s %6lu %6lu %6u %4u %4d", s->name, nr_inuse,
		   nr_objs, s->size, oo_objects(s->oo),
		   (1 << oo_order(s->oo)));
	seq_printf(m, " : tunables %4u %4u %4u", 0, 0, 0);
	seq_printf(m, " : slabdata %6lu %6lu %6lu", nr_slabs, nr_slabs,
		   0UL);
	seq_putc(m, '\n');
	return 0;
}

static const struct seq_operations slabinfo_op = {
	.start = s_start,
	.next = s_next,
	.stop = s_stop,
	.show = s_show,
};

static int slabinfo_open(struct inode *inode, struct file *file)
{
	return seq_open(file, &slabinfo_op);
}

static const struct file_operations proc_slabinfo_operations = {
	.open		= slabinfo_open,
	.read		= seq_read,
	.llseek		= seq_lseek,
	.release	= seq_release,
};

static int __init slab_proc_init(void)
{
	proc_create("slabinfo", S_IRUGO, NULL, &proc_slabinfo_operations);
	return 0;
}
module_init(slab_proc_init);
#endif /* CONFIG_SLABINFO */<|MERGE_RESOLUTION|>--- conflicted
+++ resolved
@@ -1705,11 +1705,8 @@
 		goto load_freelist;
 	}
 
-<<<<<<< HEAD
 grow_slab:
-=======
 	gfpflags &= gfp_allowed_mask;
->>>>>>> c8ddb271
 	if (gfpflags & __GFP_WAIT)
 		local_irq_enable();
 
@@ -2161,11 +2158,7 @@
 
 	BUG_ON(kmem_cache_node->size < sizeof(struct kmem_cache_node));
 
-<<<<<<< HEAD
-	page = new_slab(kmalloc_caches, gfpflags, node, &reserve);
-=======
-	page = new_slab(kmem_cache_node, GFP_NOWAIT, node);
->>>>>>> c8ddb271
+	page = new_slab(kmem_cache_node, GFP_NOWAIT, node, &reserve);
 
 	BUG_ON(!page);
 	if (page_to_nid(page) != node) {
