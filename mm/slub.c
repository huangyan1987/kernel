--- conflicted
+++ resolved
@@ -2861,14 +2861,6 @@
 	if (!object)
 		return 0;
 
-<<<<<<< HEAD
-	/* Support for memcg, compiler can optimize this out */
-	df->s = cache_from_obj(s, object);
-
-	/* Start new detached freelist */
-	set_freepointer(df->s, object, NULL);
-	df->page = virt_to_head_page(object);
-=======
 	page = virt_to_head_page(object);
 	if (!s) {
 		/* Handle kalloc'ed objects */
@@ -2888,7 +2880,6 @@
 	/* Start new detached freelist */
 	df->page = page;
 	set_freepointer(df->s, object, NULL);
->>>>>>> 1d3cce07
 	df->tail = object;
 	df->freelist = object;
 	p[size] = NULL; /* mark object processed */
