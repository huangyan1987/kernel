--- conflicted
+++ resolved
@@ -302,11 +302,7 @@
 		__memblock_free_late(addr, size);
 	}
 
-<<<<<<< HEAD
-	if (memblock.memory.regions == memblock_memory_init_regions) {
-=======
 	if (memblock.memory.regions != memblock_memory_init_regions) {
->>>>>>> baf56116
 		addr = __pa(memblock.memory.regions);
 		size = PAGE_ALIGN(sizeof(struct memblock_region) *
 				  memblock.memory.max);
